#include "gcode_reader_any.hpp"
#include "catch2/catch.hpp"

#include <deque>
#include <iostream>
#include <fstream>
#include <sys/stat.h>

namespace {

constexpr static const char *PLAIN_TEST_FILE = "test_plain.gcode";
constexpr static const char *BINARY_NO_COMPRESSION_FILE = "test_binary_no_compression.bgcode";
constexpr static const char *BINARY_MEATPACK_FILE = "test_binary_meatpack.bgcode";
constexpr static const char *BINARY_HEATSHRINK_FILE = "test_binary_heatshrink.bgcode";
constexpr static const char *BINARY_HEATSHRINK_MEATPACK_FILE = "test_binary_heatshrink_meatpack.bgcode";
constexpr static const std::string_view DUMMY_DATA_LONG = "; Short line\n"
                                                          ";Long line012345678901234567890123456789012345678901234567890123456789012345678901234567890123456789012345678901234567890123456789\n"
                                                          ";Another short line";
constexpr static const std::string_view DUMMY_DATA_EXACT = ";01234567890123456789012345678901234567890123456789012345678901234567890123456789\n"
                                                           ";Another line";
constexpr static const std::string_view DUMMY_DATA_EXACT_EOF = ";01234567890123456789012345678901234567890123456789012345678901234567890123456789";
constexpr static const std::string_view DUMMY_DATA_ERR = ";01234567890123456789012345678901234567890123456789012345678901234567890123456789012345";

const std::vector<const char *> test_files = { PLAIN_TEST_FILE, BINARY_NO_COMPRESSION_FILE, BINARY_MEATPACK_FILE, BINARY_HEATSHRINK_FILE, BINARY_HEATSHRINK_MEATPACK_FILE };

using State = transfers::PartialFile::State;
using ValidPart = transfers::PartialFile::ValidPart;
using std::nullopt;
using std::string_view;

struct DummyReader : public IGcodeReader {
    std::deque<char> data;
    Result_t final_result;

    DummyReader(const std::string_view &input, Result_t final_result)
        : data(input.begin(), input.end())
        , final_result(final_result) {
        // Grouchy Smurf: I hate pointer-to-member-function casts
        ptr_stream_getc = static_cast<stream_getc_type>(&DummyReader::dummy_getc);
    }

    virtual bool stream_metadata_start() override {
        return true;
    }

    virtual bool stream_gcode_start(uint32_t) override {
        return true;
    }

    virtual bool stream_thumbnail_start(uint16_t, uint16_t, ImgType, bool) override {
        return true;
    }

    virtual uint32_t get_gcode_stream_size_estimate() override {
        return 0;
    }

    virtual uint32_t get_gcode_stream_size() override {
        return 0;
    }

    virtual FileVerificationResult verify_file(FileVerificationLevel, std::span<uint8_t>) const override {
        return FileVerificationResult { true };
    }

    virtual bool valid_for_print() override {
        return true;
    }

    virtual Result_t stream_get_block(char *, size_t &) override {
        return Result_t::RESULT_ERROR;
    }

    Result_t dummy_getc(char &out) {
        if (data.empty()) {
            return final_result;
        } else {
            out = data.front();
            data.pop_front();
            return Result_t::RESULT_OK;
        }
    }
};

} // namespace

TEST_CASE("Extract data", "[GcodeReader]") {
    auto run_test = [](IGcodeReader *r, std::string base_name) {
        GcodeBuffer buffer;
        {
            REQUIRE(r->stream_metadata_start());
            std::ofstream fs(base_name + "-metadata.txt", std::ofstream::out);
            IGcodeReader::Result_t result;
            while ((result = r->stream_get_line(buffer)) == IGcodeReader::Result_t::RESULT_OK) {
                fs << buffer.line.begin << std::endl;
            }
            REQUIRE(result == IGcodeReader::Result_t::RESULT_EOF); // file was read fully without error
        }

        {
            REQUIRE(r->stream_gcode_start());
            std::ofstream fs(base_name + "-gcode.gcode", std::ofstream::out);
            IGcodeReader::Result_t result;
            while ((result = r->stream_get_line(buffer)) == IGcodeReader::Result_t::RESULT_OK) {
                fs << buffer.line.begin << std::endl;
            }
            REQUIRE(result == IGcodeReader::Result_t::RESULT_EOF); // file was read fully without error
        }
        {
            REQUIRE(r->stream_thumbnail_start(440, 240, IGcodeReader::ImgType::PNG, false));
            std::ofstream fs(base_name + "-thumb.png", std::ofstream::out);
            char c;
            IGcodeReader::Result_t result;
            while ((result = r->stream_getc(c)) == IGcodeReader::Result_t::RESULT_OK) {
                fs << c;
            }
            REQUIRE(result == IGcodeReader::Result_t::RESULT_EOF); // file was read fully without error
        }
    };

    for (auto &filename : test_files) {
        SECTION(std::string("Test-file: ") + filename) {
            AnyGcodeFormatReader reader(filename);
            REQUIRE(reader.is_open());
            REQUIRE(reader.get()->verify_file(IGcodeReader::FileVerificationLevel::full));
            run_test(reader.get(), filename);
        }
    }
}

TEST_CASE("stream restore at offset", "[GcodeReader]") {
    // tests reads reader1 continuously, and seeks in reader2 to same position
    //  as where it is in reader1 and compares if they give same results while seeking to middle of file

    auto run_test = [](IGcodeReader &reader1, const char *filename) {
        const size_t sizes[] = { 101, 103, 107, 109, 113, 3037, 3041, 3049, 3061, 3067 };
        std::unique_ptr<char[]> buffer1(new char[*std::max_element(sizes, sizes + std::size(sizes))]);
        std::unique_ptr<char[]> buffer2(new char[*std::max_element(sizes, sizes + std::size(sizes))]);
        long unsigned int offset = 0;
        REQUIRE(reader1.stream_gcode_start(0));
        size_t ctr = 0;

        GCodeReaderStreamRestoreInfo restore_info;
        bool has_restore_info = false;
        while (true) {
            auto size = sizes[ctr++ % std::size(sizes)]; // pick next size to read

            auto reader2_anyformat = AnyGcodeFormatReader(filename);
            auto reader2 = reader2_anyformat.get();
            auto reader2_pp = dynamic_cast<PrusaPackGcodeReader *>(reader2);
<<<<<<< HEAD
            if (reader2_pp) {
=======
            if (reader2_pp && has_restore_info) {
>>>>>>> 0de68b87
                reader2_pp->set_restore_info(restore_info);
            }
            REQUIRE(reader2->stream_gcode_start(offset));

            auto size1 = size;
            auto res1 = reader1.stream_get_block(buffer1.get(), size1);
            auto size2 = size;
            auto res2 = reader2->stream_get_block(buffer2.get(), size2);

            REQUIRE(res1 == res2);
            REQUIRE(((res1 == IGcodeReader::Result_t::RESULT_EOF) || (res1 == IGcodeReader::Result_t::RESULT_OK)));
            if (res1 == IGcodeReader::Result_t::RESULT_OK) {
                // if read went OK, requested number of bytes have to be returned, not less
                REQUIRE(size == size1);
            }
            REQUIRE(size1 == size2);

            REQUIRE(memcmp(buffer1.get(), buffer2.get(), size1) == 0);

            if (res1 == IGcodeReader::Result_t::RESULT_EOF) {
                break;
            }
            REQUIRE(res1 == IGcodeReader::Result_t::RESULT_OK);

            offset += size;
            // read something from the buffer2, so that file position moves and we could see if stream_gcode_start doesn't return to correct position
            reader2->stream_get_block(buffer2.get(), size);

            if (reader2_pp) {
                restore_info = reader2_pp->get_restore_info();
<<<<<<< HEAD
=======
                has_restore_info = true;
>>>>>>> 0de68b87
            }
        }
    };

    for (auto &filename : test_files) {
        SECTION(std::string("Test-file: ") + filename) {
            auto reader1 = AnyGcodeFormatReader(filename);
            REQUIRE(reader1.is_open());
            run_test(*reader1.get(), filename);
        }
    }
}

TEST_CASE("copy & move operators", "[GcodeReader]") {
    GcodeBuffer buffer;

    // open file
    auto reader = AnyGcodeFormatReader(PLAIN_TEST_FILE);
    REQUIRE(reader.is_open());
    REQUIRE(reader.get() != nullptr);
    REQUIRE(reader.get()->stream_gcode_start());
    REQUIRE(reader.get()->stream_get_line(buffer) == IGcodeReader::Result_t::RESULT_OK);

    // copy it elsewhere, and check that it can read file
    auto reader2 = std::move(reader); // move operator
    REQUIRE(reader2.is_open());
    REQUIRE(reader2.get() != nullptr);
    REQUIRE(reader2.get()->stream_gcode_start());
    REQUIRE(reader2.get()->stream_get_line(buffer) == IGcodeReader::Result_t::RESULT_OK);

    auto reader3(std::move(reader2)); // move constructor
    REQUIRE(reader3.is_open());
    REQUIRE(reader3.get() != nullptr);
    REQUIRE(reader3.get()->stream_gcode_start());
    REQUIRE(reader3.get()->stream_get_line(buffer) == IGcodeReader::Result_t::RESULT_OK);

    // but its not possible to read from original place
    REQUIRE(!reader.is_open());
    REQUIRE(!reader2.is_open());
}

TEST_CASE("validity-plain", "[GcodeReader]") {
    auto reader = AnyGcodeFormatReader(PLAIN_TEST_FILE);
    REQUIRE(reader.get() != nullptr);
    auto r = reader.get();

    struct stat st = {};
    REQUIRE(stat(PLAIN_TEST_FILE, &st) == 0);
    size_t size = st.st_size;
    r->set_validity(State { nullopt, nullopt, size });

    REQUIRE(r->stream_gcode_start());

    GcodeBuffer buffer;
    // Not available yet
    REQUIRE(r->stream_get_line(buffer) == IGcodeReader::Result_t::RESULT_OUT_OF_RANGE);
    r->set_validity(State { ValidPart(0, 0), nullopt, size });
    REQUIRE(r->stream_get_line(buffer) == IGcodeReader::Result_t::RESULT_OUT_OF_RANGE);
    r->set_validity(State { ValidPart(0, 1024), nullopt, size });
    REQUIRE(r->stream_get_line(buffer) == IGcodeReader::Result_t::RESULT_OK);

    size_t len = buffer.line.end - buffer.line.begin;
    auto f = unique_file_ptr(fopen(PLAIN_TEST_FILE, "r"));
    char buff_exp[len];
    REQUIRE(fread(buff_exp, len, 1, f.get()) == 1);

    // stream_get_line zero terminates, so we do the same so it compares OK
    buff_exp[len] = '\0';
    REQUIRE(string_view(buffer.line.begin, buffer.line.end) == string_view(buff_exp, buff_exp + len));
}

TEST_CASE("validity-bgcode", "[GcodeReader]") {
    auto reader = AnyGcodeFormatReader(BINARY_HEATSHRINK_MEATPACK_FILE);
    REQUIRE(reader.get() != nullptr);
    auto r = reader.get();

    struct stat st = {};
    REQUIRE(stat(BINARY_HEATSHRINK_MEATPACK_FILE, &st) == 0);
    size_t size = st.st_size;

    GcodeBuffer buffer;
    // Not available yet
    r->set_validity(State { nullopt, nullopt, size });
    REQUIRE(r->stream_metadata_start() == false);
    REQUIRE(r->stream_gcode_start() == false);
    r->set_validity(State { ValidPart(0, 0), nullopt, size });
    REQUIRE(r->stream_metadata_start() == false);
    REQUIRE(r->stream_gcode_start() == false);

    // just printer metadata is valid
    r->set_validity(State { ValidPart(0, 613), nullopt, size });
    REQUIRE(r->stream_metadata_start());
    REQUIRE(r->stream_get_line(buffer) == IGcodeReader::Result_t::RESULT_OK);
    REQUIRE(r->stream_gcode_start() == false);

    // all metadata & first gcode block is valid
    r->set_validity(State { ValidPart(0, 119731), nullopt, size });
    REQUIRE(r->stream_metadata_start());
    REQUIRE(r->stream_get_line(buffer) == IGcodeReader::Result_t::RESULT_OK);
    REQUIRE(r->stream_gcode_start());

    // read entire first block,, that should go fine, then it shoudl return OUT_OF_RANGE on first character on next block
    size_t first_block_size = 59693;
    char c;
    while (first_block_size--) {
        REQUIRE(r->stream_getc(c) == IGcodeReader::Result_t::RESULT_OK);
    }
    REQUIRE(r->stream_getc(c) == IGcodeReader::Result_t::RESULT_OUT_OF_RANGE);
}

TEST_CASE("gcode-reader-empty-validity", "[GcodeReader]") {
    // Test the "empty validity" (which, implicitly has size = 0, even if the
    // file should be considered bigger) prevents reading from it even though
    // the ranges are capped. Basically, checking interaction of internal
    // implementation nuances don't change and the default State prevents
    // reading from the file no matter what.
    auto reader = AnyGcodeFormatReader(PLAIN_TEST_FILE);
    REQUIRE(reader.get() != nullptr);
    auto r = reader.get();

    r->set_validity(State {});
    GcodeBuffer buffer;
    REQUIRE(r->stream_get_line(buffer) == IGcodeReader::Result_t::RESULT_OUT_OF_RANGE);
}

TEST_CASE("File size estimate", "[GcodeReader]") {
    for (auto &filename : test_files) {
        SECTION(std::string("Test-file: ") + filename) {
            auto reader = AnyGcodeFormatReader(filename);
            auto estimate = reader.get()->get_gcode_stream_size_estimate();
            auto real = reader.get()->get_gcode_stream_size();
            float ratio = (float)estimate / real;
            std::cout << "Real: " << real << ", estimate: " << estimate << ", ratio: " << ratio << std::endl;
            REQUIRE_THAT(ratio, Catch::Matchers::WithinAbs(1, 0.1));
        }
    }
}

TEST_CASE("Reader: Long comment, split") {
    DummyReader reader(DUMMY_DATA_LONG, IGcodeReader::Result_t::RESULT_EOF);
    GcodeBuffer buffer;
    reader.line_continuations = IGcodeReader::Continuations::Split;

    REQUIRE(reader.stream_get_line(buffer) == IGcodeReader::Result_t::RESULT_OK);
    REQUIRE(buffer.line == "; Short line");
    // Checking both, because len bases it on end-begin, strlen on \0 position
    REQUIRE(buffer.line.len() == 12);
    REQUIRE(strlen(buffer.line.c_str()) == 12);
    REQUIRE(buffer.line_complete);

    REQUIRE(reader.stream_get_line(buffer) == IGcodeReader::Result_t::RESULT_OK);
    REQUIRE(buffer.line == ";Long line01234567890123456789012345678901234567890123456789012345678901234567890");
    // Note: In the split mode, it is _not_ \0 terminated here.
    // Therefore, no strlen and using all 81 characters.
    REQUIRE(buffer.line.len() == 81);
    REQUIRE_FALSE(buffer.line_complete);

    // The continuation
    REQUIRE(reader.stream_get_line(buffer) == IGcodeReader::Result_t::RESULT_OK);
    REQUIRE(buffer.line == "1234567890123456789012345678901234567890123456789");
    REQUIRE(buffer.line.len() == 49);
    REQUIRE(strlen(buffer.line.c_str()) == 49);
    REQUIRE(buffer.line_complete);

    REQUIRE(reader.stream_get_line(buffer) == IGcodeReader::Result_t::RESULT_OK);
    REQUIRE(buffer.line == ";Another short line");
    REQUIRE(buffer.line.len() == 19);
    REQUIRE(strlen(buffer.line.c_str()) == 19);
    REQUIRE(buffer.line_complete);

    REQUIRE(reader.stream_get_line(buffer) == IGcodeReader::Result_t::RESULT_EOF);
}

TEST_CASE("Reader: Long comment, discard") {
    DummyReader reader(DUMMY_DATA_LONG, IGcodeReader::Result_t::RESULT_EOF);
    GcodeBuffer buffer;

    REQUIRE(reader.stream_get_line(buffer) == IGcodeReader::Result_t::RESULT_OK);
    REQUIRE(buffer.line == "; Short line");
    // Checking both, because len bases it on end-begin, strlen on \0 position
    REQUIRE(buffer.line.len() == 12);
    REQUIRE(strlen(buffer.line.c_str()) == 12);
    REQUIRE(buffer.line_complete);

    REQUIRE(reader.stream_get_line(buffer) == IGcodeReader::Result_t::RESULT_OK);
    REQUIRE(buffer.line == ";Long line0123456789012345678901234567890123456789012345678901234567890123456789");
    REQUIRE(buffer.line.len() == 80);
    REQUIRE(strlen(buffer.line.c_str()) == 80);
    REQUIRE_FALSE(buffer.line_complete);

    // The continuation is not present

    REQUIRE(reader.stream_get_line(buffer) == IGcodeReader::Result_t::RESULT_OK);
    REQUIRE(buffer.line == ";Another short line");
    REQUIRE(buffer.line.len() == 19);
    REQUIRE(strlen(buffer.line.c_str()) == 19);
    REQUIRE(buffer.line_complete);

    REQUIRE(reader.stream_get_line(buffer) == IGcodeReader::Result_t::RESULT_EOF);
}

TEST_CASE("Reader: Exact long, split") {
    DummyReader reader(DUMMY_DATA_EXACT, IGcodeReader::Result_t::RESULT_EOF);
    GcodeBuffer buffer;
    reader.line_continuations = IGcodeReader::Continuations::Split;

    // The first line fits exactly. But the reader doesn't know it ended.
    REQUIRE(reader.stream_get_line(buffer) == IGcodeReader::Result_t::RESULT_OK);
    REQUIRE(buffer.line == ";01234567890123456789012345678901234567890123456789012345678901234567890123456789");
    REQUIRE(buffer.line.len() == 81);
    REQUIRE_FALSE(buffer.line_complete);

    // There's an empty continuation to mark it is complete
    REQUIRE(reader.stream_get_line(buffer) == IGcodeReader::Result_t::RESULT_OK);
    REQUIRE(buffer.line.is_empty());
    REQUIRE(buffer.line_complete);

    // Then the rest can be read
    REQUIRE(reader.stream_get_line(buffer) == IGcodeReader::Result_t::RESULT_OK);
    REQUIRE(buffer.line == ";Another line");
    REQUIRE(buffer.line_complete);

    REQUIRE(reader.stream_get_line(buffer) == IGcodeReader::Result_t::RESULT_EOF);
}

TEST_CASE("Reader: Exact long, discard") {
    DummyReader reader(DUMMY_DATA_EXACT, IGcodeReader::Result_t::RESULT_EOF);
    GcodeBuffer buffer;

    // The first line fits exactly. But the reader doesn't know it ended.
    REQUIRE(reader.stream_get_line(buffer) == IGcodeReader::Result_t::RESULT_OK);
    REQUIRE(buffer.line == ";0123456789012345678901234567890123456789012345678901234567890123456789012345678");
    REQUIRE(buffer.line.len() == 80);
    REQUIRE_FALSE(buffer.line_complete);

    REQUIRE(reader.stream_get_line(buffer) == IGcodeReader::Result_t::RESULT_OK);
    REQUIRE(buffer.line == ";Another line");
    REQUIRE(buffer.line_complete);

    REQUIRE(reader.stream_get_line(buffer) == IGcodeReader::Result_t::RESULT_EOF);
}

TEST_CASE("Reader: Exact at EOF, split") {
    DummyReader reader(DUMMY_DATA_EXACT_EOF, IGcodeReader::Result_t::RESULT_EOF);
    GcodeBuffer buffer;
    reader.line_continuations = IGcodeReader::Continuations::Split;

    // The first line fits exactly. But the reader doesn't know it ended.
    REQUIRE(reader.stream_get_line(buffer) == IGcodeReader::Result_t::RESULT_OK);
    REQUIRE(buffer.line == ";01234567890123456789012345678901234567890123456789012345678901234567890123456789");
    REQUIRE(buffer.line.len() == 81);
    REQUIRE_FALSE(buffer.line_complete);

    // There's an empty continuation to mark it is complete
    REQUIRE(reader.stream_get_line(buffer) == IGcodeReader::Result_t::RESULT_OK);
    REQUIRE(buffer.line.is_empty());
    REQUIRE(buffer.line_complete);

    REQUIRE(reader.stream_get_line(buffer) == IGcodeReader::Result_t::RESULT_EOF);
}

TEST_CASE("Reader: Exact at EOF, discard") {
    DummyReader reader(DUMMY_DATA_EXACT_EOF, IGcodeReader::Result_t::RESULT_EOF);
    GcodeBuffer buffer;

    // The first line fits exactly. But the reader doesn't know it ended.
    REQUIRE(reader.stream_get_line(buffer) == IGcodeReader::Result_t::RESULT_OK);
    REQUIRE(buffer.line == ";0123456789012345678901234567890123456789012345678901234567890123456789012345678");
    REQUIRE(buffer.line.len() == 80);
    REQUIRE_FALSE(buffer.line_complete);

    REQUIRE(reader.stream_get_line(buffer) == IGcodeReader::Result_t::RESULT_EOF);
}

TEST_CASE("Reader: Error in long, split") {
    DummyReader reader(DUMMY_DATA_ERR, IGcodeReader::Result_t::RESULT_ERROR);
    GcodeBuffer buffer;
    reader.line_continuations = IGcodeReader::Continuations::Split;

    // The first line fits exactly. But the reader doesn't know it ended.
    REQUIRE(reader.stream_get_line(buffer) == IGcodeReader::Result_t::RESULT_OK);
    REQUIRE(buffer.line == ";01234567890123456789012345678901234567890123456789012345678901234567890123456789");
    REQUIRE(buffer.line.len() == 81);
    REQUIRE_FALSE(buffer.line_complete);

    // Error reading the continuation.
    REQUIRE(reader.stream_get_line(buffer) == IGcodeReader::Result_t::RESULT_ERROR);
}

TEST_CASE("Reader: Error in long, discard") {
    DummyReader reader(DUMMY_DATA_ERR, IGcodeReader::Result_t::RESULT_ERROR);
    GcodeBuffer buffer;

    // The first line fits exactly. But the reader doesn't know it ended.
    REQUIRE(reader.stream_get_line(buffer) == IGcodeReader::Result_t::RESULT_OK);
    REQUIRE(buffer.line == ";0123456789012345678901234567890123456789012345678901234567890123456789012345678");
    REQUIRE(buffer.line.len() == 80);
    REQUIRE_FALSE(buffer.line_complete);

    // Interestingly, this is not when reading the end of the line, but reading
    // the next line.. but it still results in ERROR.
    REQUIRE(reader.stream_get_line(buffer) == IGcodeReader::Result_t::RESULT_ERROR);
}<|MERGE_RESOLUTION|>--- conflicted
+++ resolved
@@ -148,11 +148,7 @@
             auto reader2_anyformat = AnyGcodeFormatReader(filename);
             auto reader2 = reader2_anyformat.get();
             auto reader2_pp = dynamic_cast<PrusaPackGcodeReader *>(reader2);
-<<<<<<< HEAD
-            if (reader2_pp) {
-=======
             if (reader2_pp && has_restore_info) {
->>>>>>> 0de68b87
                 reader2_pp->set_restore_info(restore_info);
             }
             REQUIRE(reader2->stream_gcode_start(offset));
@@ -183,10 +179,7 @@
 
             if (reader2_pp) {
                 restore_info = reader2_pp->get_restore_info();
-<<<<<<< HEAD
-=======
                 has_restore_info = true;
->>>>>>> 0de68b87
             }
         }
     };
