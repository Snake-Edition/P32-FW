/**
 * @file mock_windows.cpp
 * @author Radek Vana
 * @date 2020-11-30
 */

#include "mock_windows.hpp"
#include "ScreenHandler.hpp"

void MockScreen::ParrentCheck() const {
    // check parrent
    REQUIRE(w_first.GetParent() == this);
    REQUIRE(w_last.GetParent() == this);
    REQUIRE(w0.GetParent() == this);
    REQUIRE(w1.GetParent() == this);
    REQUIRE(w2.GetParent() == this);
    REQUIRE(w3.GetParent() == this);
}

void MockScreen::LinkedListCheck(size_t popup_cnt, size_t dialog_cnt) const {
    // check linked list
    REQUIRE(getFirstNormal() == &(w_first));
    REQUIRE(getLastNormal() == &(w_last));
    REQUIRE(getFirstNormal()->GetNext() == &(w0));
    REQUIRE(w0.GetNext() == &(w1));
    REQUIRE(w1.GetNext() == &(w2));
    REQUIRE(w2.GetNext() == &(w3));
    REQUIRE(w3.GetNext() == &(w_last));

    window_t *pLast = getLastNormal();

    checkPtrRange(pLast, dialog_cnt, GetFirstDialog(), GetLastDialog());
    checkPtrRange(pLast, popup_cnt, GetFirstPopUp(), GetLastPopUp());

    REQUIRE(pLast->GetNext() == nullptr);
}

void MockScreen::BasicCheck(size_t popup_cnt, size_t dialog_cnt) const {
    // check parrent
    ParrentCheck();

    // check IsHiddenBehindDialog()
    REQUIRE_FALSE(w_first.IsHiddenBehindDialog());
    REQUIRE_FALSE(w_last.IsHiddenBehindDialog());
    REQUIRE_FALSE(w0.IsHiddenBehindDialog());
    REQUIRE_FALSE(w1.IsHiddenBehindDialog());
    REQUIRE_FALSE(w2.IsHiddenBehindDialog());
    REQUIRE_FALSE(w3.IsHiddenBehindDialog());

    // check linked list
    LinkedListCheck(popup_cnt, dialog_cnt);
}

Rect16 MockScreen::GetInvalidationRect() const {
    return getInvalidationRect();
}

void MockScreen::checkPtrRange(window_t *&iter, size_t cnt, window_t *first, window_t *last) const {
    REQUIRE_FALSE(iter == nullptr);
    if (cnt) {
        // not empty list
        REQUIRE_FALSE(first == nullptr);
        REQUIRE_FALSE(last == nullptr);
        REQUIRE(iter->GetNext() == first);
        while (cnt--) {
            iter = iter->GetNext();
            REQUIRE_FALSE(iter == nullptr);
        }
        REQUIRE(iter == last);
    } else {
        // empty list
        REQUIRE(first == nullptr);
        REQUIRE(last == nullptr);
    }
<<<<<<< HEAD
}

window_dlg_strong_warning_t::window_dlg_strong_warning_t()
    : AddSuperWindow<IDialog>(GuiDefaults::RectScreen, IDialog::IsStrong::yes) {
}

void window_dlg_strong_warning_t::setIcon(const img::Resource *res) {
}

void window_dlg_strong_warning_t::show(string_view_utf8 txt) {
    if (!GetParent()) {
        window_t *parent = Screens::Access()->Get();
        if (parent) {
            parent->RegisterSubWin(*this);
        }
    }
}

void window_dlg_strong_warning_t::windowEvent(EventLock /*has private ctor*/, window_t *sender, GUI_event_t event, void *param) {
    if (!GetParent()) {
        return;
    }
    if (event == GUI_event_t::CLICK) { // todo use timer
        GetParent()->UnregisterSubWin(*this);
    } else {
        SuperWindowEvent(sender, event, param);
    }
}

void window_dlg_strong_warning_t::ShowHotendFan() {
    static window_dlg_strong_warning_t dlg;
    dlg.show(string_view_utf8::MakeNULLSTR());
}

void window_dlg_strong_warning_t::ShowPrintFan() {
    static window_dlg_strong_warning_t dlg;
    dlg.show(string_view_utf8::MakeNULLSTR());
}

void window_dlg_strong_warning_t::ShowHeaterTimeout() {
    static window_dlg_strong_warning_t dlg;
    dlg.show(string_view_utf8::MakeNULLSTR());
}

void window_dlg_strong_warning_t::ShowUSBFlashDisk() {
    static window_dlg_strong_warning_t dlg;
    dlg.show(string_view_utf8::MakeNULLSTR());
=======
>>>>>>> 0de68b87
}<|MERGE_RESOLUTION|>--- conflicted
+++ resolved
@@ -72,54 +72,4 @@
         REQUIRE(first == nullptr);
         REQUIRE(last == nullptr);
     }
-<<<<<<< HEAD
-}
-
-window_dlg_strong_warning_t::window_dlg_strong_warning_t()
-    : AddSuperWindow<IDialog>(GuiDefaults::RectScreen, IDialog::IsStrong::yes) {
-}
-
-void window_dlg_strong_warning_t::setIcon(const img::Resource *res) {
-}
-
-void window_dlg_strong_warning_t::show(string_view_utf8 txt) {
-    if (!GetParent()) {
-        window_t *parent = Screens::Access()->Get();
-        if (parent) {
-            parent->RegisterSubWin(*this);
-        }
-    }
-}
-
-void window_dlg_strong_warning_t::windowEvent(EventLock /*has private ctor*/, window_t *sender, GUI_event_t event, void *param) {
-    if (!GetParent()) {
-        return;
-    }
-    if (event == GUI_event_t::CLICK) { // todo use timer
-        GetParent()->UnregisterSubWin(*this);
-    } else {
-        SuperWindowEvent(sender, event, param);
-    }
-}
-
-void window_dlg_strong_warning_t::ShowHotendFan() {
-    static window_dlg_strong_warning_t dlg;
-    dlg.show(string_view_utf8::MakeNULLSTR());
-}
-
-void window_dlg_strong_warning_t::ShowPrintFan() {
-    static window_dlg_strong_warning_t dlg;
-    dlg.show(string_view_utf8::MakeNULLSTR());
-}
-
-void window_dlg_strong_warning_t::ShowHeaterTimeout() {
-    static window_dlg_strong_warning_t dlg;
-    dlg.show(string_view_utf8::MakeNULLSTR());
-}
-
-void window_dlg_strong_warning_t::ShowUSBFlashDisk() {
-    static window_dlg_strong_warning_t dlg;
-    dlg.show(string_view_utf8::MakeNULLSTR());
-=======
->>>>>>> 0de68b87
 }