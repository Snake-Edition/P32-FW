--- conflicted
+++ resolved
@@ -8,26 +8,8 @@
 #include <common/freertos_mutex.hpp>
 #include <task.h>
 
-<<<<<<< HEAD
-static SemaphoreHandle_t swo_lock;
-
-static inline bool initialize_swo_lock() {
-    if (swo_lock) {
-        return true;
-    }
-
-    if (xPortIsInsideInterrupt() || xTaskGetSchedulerState() != taskSCHEDULER_RUNNING) {
-        return false;
-    }
-
-    swo_lock = xSemaphoreCreateBinary();
-    xSemaphoreGive(swo_lock);
-    return true;
-}
-=======
 // Note: This is not required to be in CCMRAM and can be moved to regular RAM if needed.
 static __attribute__((section(".ccmram"))) freertos::Mutex swo_mutex;
->>>>>>> 0de68b87
 
 static bool swo_is_enabled() {
     return (((ITM->TCR & ITM_TCR_ITMENA_Msk) != 0UL) && // ITM enabled
@@ -51,18 +33,6 @@
 void swo_log_event(log_destination_t *destination, log_event_t *event) {
     if (!swo_is_enabled()) {
         return;
-<<<<<<< HEAD
-    }
-
-    const bool lock_initialized = initialize_swo_lock();
-    bool lock_acquired = false;
-
-    // acquire the lock
-    if (lock_initialized && xTaskGetSchedulerState() == taskSCHEDULER_RUNNING && !xPortIsInsideInterrupt()) {
-        xSemaphoreTake(swo_lock, portMAX_DELAY);
-        lock_acquired = true;
-=======
->>>>>>> 0de68b87
     }
 
     // send the log message
