--- conflicted
+++ resolved
@@ -321,13 +321,6 @@
     osThreadDef(webServerTask, StartWebServerTask, osPriorityNormal, 0, BUDDY_WEB_STACK_SIZE);
     webServerTaskHandle = osThreadCreate(osThread(webServerTask), NULL);
 #endif
-<<<<<<< HEAD
-
-    /* definition and creation of webServerTask */
-    osThreadDef(ESPTask, StartESPTask, osPriorityNormal, 0, 1024);
-    webServerTaskHandle = osThreadCreate(osThread(ESPTask), NULL);
-=======
->>>>>>> fa440d59
 
     /* USER CODE BEGIN RTOS_THREADS */
     /* add threads, ... */
