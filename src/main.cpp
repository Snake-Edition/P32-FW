/* USER CODE BEGIN Header */
/**
  ******************************************************************************
  * @file           : main.c
  * @brief          : Main program body
  ******************************************************************************
  ** This notice applies to any and all portions of this file
  * that are not between comment pairs USER CODE BEGIN and
  * USER CODE END. Other portions of this file, whether
  * inserted by the user or by software development tools
  * are owned by their respective copyright owners.
  *
  * COPYRIGHT(c) 2019 STMicroelectronics
  *
  * Redistribution and use in source and binary forms, with or without modification,
  * are permitted provided that the following conditions are met:
  *   1. Redistributions of source code must retain the above copyright notice,
  *      this list of conditions and the following disclaimer.
  *   2. Redistributions in binary form must reproduce the above copyright notice,
  *      this list of conditions and the following disclaimer in the documentation
  *      and/or other materials provided with the distribution.
  *   3. Neither the name of STMicroelectronics nor the names of its contributors
  *      may be used to endorse or promote products derived from this software
  *      without specific prior written permission.
  *
  * THIS SOFTWARE IS PROVIDED BY THE COPYRIGHT HOLDERS AND CONTRIBUTORS "AS IS"
  * AND ANY EXPRESS OR IMPLIED WARRANTIES, INCLUDING, BUT NOT LIMITED TO, THE
  * IMPLIED WARRANTIES OF MERCHANTABILITY AND FITNESS FOR A PARTICULAR PURPOSE ARE
  * DISCLAIMED. IN NO EVENT SHALL THE COPYRIGHT HOLDER OR CONTRIBUTORS BE LIABLE
  * FOR ANY DIRECT, INDIRECT, INCIDENTAL, SPECIAL, EXEMPLARY, OR CONSEQUENTIAL
  * DAMAGES (INCLUDING, BUT NOT LIMITED TO, PROCUREMENT OF SUBSTITUTE GOODS OR
  * SERVICES; LOSS OF USE, DATA, OR PROFITS; OR BUSINESS INTERRUPTION) HOWEVER
  * CAUSED AND ON ANY THEORY OF LIABILITY, WHETHER IN CONTRACT, STRICT LIABILITY,
  * OR TORT (INCLUDING NEGLIGENCE OR OTHERWISE) ARISING IN ANY WAY OUT OF THE USE
  * OF THIS SOFTWARE, EVEN IF ADVISED OF THE POSSIBILITY OF SUCH DAMAGE.
  *
  ******************************************************************************
  */
/* USER CODE END Header */

/* Includes ------------------------------------------------------------------*/
#include "main.h"
#include "cmsis_os.h"
#include "fatfs.h"
#ifdef BUDDY_ENABLE_WUI
    #include "wui.h"
#endif
#include "usb_device.h"
#include "usb_host.h"
#include "buffered_serial.hpp"

/* Private includes ----------------------------------------------------------*/
/* USER CODE BEGIN Includes */
#include "sys.h"
#include "app.h"
#include "dbg.h"
#include "wdt.h"
#include "dump.h"
#include "timer_defaults.h"
#include "tick_timer_api.h"
#include "thread_measurement.h"
#include "metric_handlers.h"
#include "Z_probe.h"
#include "hwio_pindef.h"
#include "gui.hpp"
#include "config_buddy_2209_02.h"
#include "eeprom.h"
#include "crc32.h"
#include "w25x.h"
#include "timing.h"
#include "filesystem.h"
#include "adc.hpp"

#define USB_OVERC_Pin       GPIO_PIN_4
#define USB_OVERC_GPIO_Port GPIOE
#define USB_EN_Pin          GPIO_PIN_5
#define USB_EN_GPIO_Port    GPIOE
#define ESP_GPIO0_Pin       GPIO_PIN_6
#define ESP_GPIO0_GPIO_Port GPIOE
#define ESP_RST_Pin         GPIO_PIN_13
#define ESP_RST_GPIO_Port   GPIOC
#define BED_MON_Pin         GPIO_PIN_3
#define BED_MON_GPIO_Port   GPIOA
#define FAN0_TACH_Pin       GPIO_PIN_10
#define FAN0_TACH_GPIO_Port GPIOE
#define FAN0_TACH_EXTI_IRQn EXTI15_10_IRQn
#define FAN1_TACH_Pin       GPIO_PIN_14
#define FAN1_TACH_GPIO_Port GPIOE
#define FAN1_TACH_EXTI_IRQn EXTI15_10_IRQn
#if (PRINTER_TYPE == PRINTER_PRUSA_MINI)
    #define Z_MIN_Pin       GPIO_PIN_8
    #define Z_MIN_EXTI_IRQn EXTI9_5_IRQn
#endif
#define SWDIO_Pin           GPIO_PIN_13
#define SWDIO_GPIO_Port     GPIOA
#define SWCLK_Pin           GPIO_PIN_14
#define SWCLK_GPIO_Port     GPIOA
#define FLASH_CSN_Pin       GPIO_PIN_7
#define FLASH_CSN_GPIO_Port GPIOD
#define WP2_Pin             GPIO_PIN_5
#define WP2_GPIO_Port       GPIOB
#define WP1_Pin             GPIO_PIN_0
#define WP1_GPIO_Port       GPIOE

/* USER CODE END Includes */

/* Private typedef -----------------------------------------------------------*/
/* USER CODE BEGIN PTD */

/* USER CODE END PTD */

/* Private define ------------------------------------------------------------*/
/* USER CODE BEGIN PD */

/* USER CODE END PD */

/* Private macro -------------------------------------------------------------*/
/* USER CODE BEGIN PM */
/* USER CODE END PM */

/* Private variables ---------------------------------------------------------*/
ADC_HandleTypeDef hadc1;

I2C_HandleTypeDef hi2c1;

RTC_HandleTypeDef hrtc;
SPI_HandleTypeDef hspi2;
SPI_HandleTypeDef hspi3;
DMA_HandleTypeDef hdma_spi2_tx;
DMA_HandleTypeDef hdma_spi2_rx;

//described in timers.md
TIM_HandleTypeDef htim1;
TIM_HandleTypeDef htim2;
TIM_HandleTypeDef htim3;
TIM_HandleTypeDef htim14;

static UART_HandleTypeDef huart1;
UART_HandleTypeDef huart2;
UART_HandleTypeDef huart6;
DMA_HandleTypeDef hdma_usart1_rx;
DMA_HandleTypeDef hdma_usart2_rx;
DMA_HandleTypeDef hdma_usart6_rx;
DMA_HandleTypeDef hdma_adc1;
RNG_HandleTypeDef hrng;

osThreadId defaultTaskHandle;
osThreadId displayTaskHandle;
osThreadId webServerTaskHandle;
/* USER CODE BEGIN PV */
int HAL_IWDG_Reset = 0;
int HAL_GPIO_Initialized = 0;
int HAL_ADC_Initialized = 0;
int HAL_PWM_Initialized = 0;
int HAL_SPI_Initialized = 0;

/* USER CODE END PV */

/* Private function prototypes -----------------------------------------------*/
void SystemClock_Config(void);
static void MX_GPIO_Init(void);
static void MX_DMA_Init(void);
static void MX_I2C1_Init(void);
static void MX_ADC1_Init(void);
static void MX_USART1_UART_Init(void);
static void MX_TIM1_Init(void);
static void MX_TIM3_Init(void);
static void MX_SPI2_Init(void);
static void MX_USART2_UART_Init(void);
static void MX_USART6_UART_Init(void);
static void MX_SPI3_Init(void);
static void MX_TIM2_Init(void);
static void MX_TIM14_Init(void);
static void MX_RTC_Init(void);
static void MX_RNG_Init(void);

void StartDefaultTask(void const *argument);
void StartDisplayTask(void const *argument);
void StartESPTask(void const *argument);
void iwdg_warning_cb(void);

/* USER CODE BEGIN PFP */

/* USER CODE END PFP */

/* Private user code ---------------------------------------------------------*/
/* USER CODE BEGIN 0 */

uartrxbuff_t uart1rxbuff;
static uint8_t uart1rx_data[200];
#ifndef USE_ESP01_WITH_UART6
uartrxbuff_t uart6rxbuff;
uint8_t uart6rx_data[128];
uartslave_t uart6slave;
char uart6slave_line[32];
#endif
static volatile uint32_t minda_falling_edges = 0;
uint32_t get_Z_probe_endstop_hits() { return minda_falling_edges; }

/*
    #define RCC_FLAG_LSIRDY                  ((uint8_t)0x61)
    #define RCC_FLAG_BORRST                  ((uint8_t)0x79)
    #define RCC_FLAG_PINRST                  ((uint8_t)0x7A)
    #define RCC_FLAG_PORRST                  ((uint8_t)0x7B)
    #define RCC_FLAG_SFTRST                  ((uint8_t)0x7C)
    #define RCC_FLAG_IWDGRST                 ((uint8_t)0x7D)
    #define RCC_FLAG_WWDGRST                 ((uint8_t)0x7E)
    #define RCC_FLAG_LPWRRST                 ((uint8_t)0x7F)
    */

/**
 * @brief initialization of eeprom and prerequisites, to be able to use
 *        it to initialize static variables and objects
 * This is called during startup before main and before initialization
 *        of static variables but after setting them to 0
 */
extern "C" void EepromSystemInit() {
    //__HAL_RCC_GET_FLAG(RCC_FLAG_LPWRRST);
    //__HAL_RCC_GET_FLAG(RCC_FLAG_WWDGRST);
    if (__HAL_RCC_GET_FLAG(RCC_FLAG_IWDGRST))
        HAL_IWDG_Reset = 1;
    //__HAL_RCC_GET_FLAG(RCC_FLAG_SFTRST);
    //__HAL_RCC_GET_FLAG(RCC_FLAG_PORRST);
    //__HAL_RCC_GET_FLAG(RCC_FLAG_PINRST);
    //__HAL_RCC_GET_FLAG(RCC_FLAG_BORRST);
    __HAL_RCC_CLEAR_RESET_FLAGS();

    /* Reset of all peripherals, Initializes the Flash interface and the Systick. */
    HAL_Init(); //it is low level enough to be run in startup script
    /* Configure the system clock */
    SystemClock_Config();

    MX_I2C1_Init();
    tick_timer_init();
    crc32_init();

    int irq = __get_PRIMASK() & 1;
    __enable_irq();

    eeprom_init();

    if (irq == 0)
        __disable_irq();
}

/**
  * @brief  The application entry point.
  *   There is EepromSystemInit function called before main
  *   which is alowing early access to eeprom
  * @retval int
  */
int main(void) {
    /* Initialize all configured peripherals */
    MX_GPIO_Init();
    MX_DMA_Init();
#ifndef SIM_HEATER
    MX_ADC1_Init();
#endif
    MX_USART1_UART_Init();
    MX_TIM1_Init();
    MX_TIM3_Init();
    MX_SPI2_Init();
    MX_USART2_UART_Init();
    MX_USART6_UART_Init();
    MX_SPI3_Init();
    MX_TIM2_Init();
    MX_TIM14_Init();
    MX_RTC_Init();
<<<<<<< HEAD
    MX_RNG_Init();

    /* USER CODE BEGIN 2 */
=======

>>>>>>> 07f966c7
    HAL_GPIO_Initialized = 1;
    HAL_ADC_Initialized = 1;
    HAL_PWM_Initialized = 1;
    HAL_SPI_Initialized = 1;

    w25x_init(); //SPI flash
    eeprom_init_status_t status = eeprom_init();
    if (status == EEPROM_INIT_Defaults || status == EEPROM_INIT_Upgraded) {
        // this means we are either starting from defaults or after a FW upgrade -> invalidate the XFLASH dump, since it is not relevant anymore
        dump_in_xflash_reset();
    }

    wdt_iwdg_warning_cb = iwdg_warning_cb;

    buddy::hw::BufferedSerial::uart2.Open();

    uartrxbuff_init(&uart1rxbuff, &huart1, &hdma_usart1_rx, sizeof(uart1rx_data), uart1rx_data);
    HAL_UART_Receive_DMA(&huart1, uart1rxbuff.buffer, uart1rxbuff.buffer_size);
    uartrxbuff_reset(&uart1rxbuff);
<<<<<<< HEAD
#ifndef USE_ESP01_WITH_UART6
    // uartrxbuff_init(&uart6rxbuff, &huart6, &hdma_usart6_rx, sizeof(uart6rx_data), uart6rx_data);
    // HAL_UART_Receive_DMA(&huart6, uart6rxbuff.buffer, uart6rxbuff.buffer_size);
    // uartrxbuff_reset(&uart6rxbuff);
    // uartslave_init(&uart6slave, &uart6rxbuff, &huart6, sizeof(uart6slave_line), uart6slave_line);
    // putslave_init(&uart6slave);
    wdt_iwdg_warning_cb = iwdg_warning_cb;
#endif
    crc32_init();
    w25x_init();

    int irq = __get_PRIMASK() & 1;
    __enable_irq();
    eeprom_init();
    uint8_t status = eeprom_get_init_status();
    if (status == EEPROM_INIT_Defaults || status == EEPROM_INIT_Upgraded) {
        // this means we are either starting from defaults or after a FW upgrade -> invalidate the XFLASH dump, since it is not relevant anymore
        dump_in_xflash_reset();
    }
    if (irq == 0)
        __disable_irq();
=======

    uartrxbuff_init(&uart6rxbuff, &huart6, &hdma_usart6_rx, sizeof(uart6rx_data), uart6rx_data);
    HAL_UART_Receive_DMA(&huart6, uart6rxbuff.buffer, uart6rxbuff.buffer_size);
    uartrxbuff_reset(&uart6rxbuff);
>>>>>>> 07f966c7

    filesystem_init();

    adcDma1.init();
    /* USER CODE END 2 */

    static metric_handler_t *handlers[] = {
        &metric_handler_syslog,
        NULL
    };
    metric_system_init(handlers);
    /* USER CODE BEGIN RTOS_MUTEX */
    /* add mutexes, ... */
    /* USER CODE END RTOS_MUTEX */

    /* USER CODE BEGIN RTOS_SEMAPHORES */
    /* add semaphores, ... */
    /* USER CODE END RTOS_SEMAPHORES */

    /* USER CODE BEGIN RTOS_TIMERS */
    /* start timers, add new ones, ... */
    /* USER CODE END RTOS_TIMERS */

    /* Create the thread(s) */
    /* definition and creation of defaultTask */
    osThreadDef(defaultTask, StartDefaultTask, osPriorityNormal, 0, 1024);
    defaultTaskHandle = osThreadCreate(osThread(defaultTask), NULL);

    /* definition and creation of displayTask */
    if (HAS_GUI) {
        osThreadDef(displayTask, StartDisplayTask, osPriorityNormal, 0,
#if (PRINTER_TYPE == PRINTER_PRUSA_MINI)
            2048
#else
            1024
#endif
        );
        displayTaskHandle = osThreadCreate(osThread(displayTask), NULL);
    }

#ifdef BUDDY_ENABLE_WUI
    /* definition and creation of webServerTask */
    osThreadDef(webServerTask, StartWebServerTask, osPriorityNormal, 0, 1024);
    webServerTaskHandle = osThreadCreate(osThread(webServerTask), NULL);
#endif

    /* USER CODE BEGIN RTOS_THREADS */
    /* add threads, ... */
    /* definition and creation of measurementTask */
    osThreadDef(measurementTask, StartMeasurementTask, osPriorityNormal, 0, 512);
    osThreadCreate(osThread(measurementTask), NULL);

    /* USER CODE END RTOS_THREADS */

    /* USER CODE BEGIN RTOS_QUEUES */
    /* add queues, ... */
    /* USER CODE END RTOS_QUEUES */

    /* Start scheduler */
    osKernelStart();

    /* We should never get here as control is now taken by the scheduler */

    /* Infinite loop */
    /* USER CODE BEGIN WHILE */
    while (1) {
        /* USER CODE END WHILE */

        /* USER CODE BEGIN 3 */
    }
    /* USER CODE END 3 */
}

/**
  * @brief System Clock Configuration
  * @retval None
  */
void SystemClock_Config(void) {
    RCC_OscInitTypeDef RCC_OscInitStruct = { 0 };
    RCC_ClkInitTypeDef RCC_ClkInitStruct = { 0 };
    RCC_PeriphCLKInitTypeDef PeriphClkInitStruct = { 0 };

    /**Configure the main internal regulator output voltage
  */
    __HAL_RCC_PWR_CLK_ENABLE();
    __HAL_PWR_VOLTAGESCALING_CONFIG(PWR_REGULATOR_VOLTAGE_SCALE1);
    /**Initializes the CPU, AHB and APB busses clocks
  */
    RCC_OscInitStruct.OscillatorType = RCC_OSCILLATORTYPE_LSI | RCC_OSCILLATORTYPE_HSE;
    RCC_OscInitStruct.HSEState = RCC_HSE_ON;
    RCC_OscInitStruct.LSIState = RCC_LSI_ON;
    RCC_OscInitStruct.PLL.PLLState = RCC_PLL_ON;
    RCC_OscInitStruct.PLL.PLLSource = RCC_PLLSOURCE_HSE;
    RCC_OscInitStruct.PLL.PLLM = 6;
    RCC_OscInitStruct.PLL.PLLN = 168;
    RCC_OscInitStruct.PLL.PLLP = RCC_PLLP_DIV2;
    RCC_OscInitStruct.PLL.PLLQ = 7;
    if (HAL_RCC_OscConfig(&RCC_OscInitStruct) != HAL_OK) {
        Error_Handler();
    }
    /**Initializes the CPU, AHB and APB busses clocks
  */
    RCC_ClkInitStruct.ClockType = RCC_CLOCKTYPE_HCLK | RCC_CLOCKTYPE_SYSCLK
        | RCC_CLOCKTYPE_PCLK1 | RCC_CLOCKTYPE_PCLK2;
    RCC_ClkInitStruct.SYSCLKSource = RCC_SYSCLKSOURCE_PLLCLK;
    RCC_ClkInitStruct.AHBCLKDivider = RCC_SYSCLK_DIV1;
    RCC_ClkInitStruct.APB1CLKDivider = RCC_HCLK_DIV4;
    RCC_ClkInitStruct.APB2CLKDivider = RCC_HCLK_DIV2;

    if (HAL_RCC_ClockConfig(&RCC_ClkInitStruct, FLASH_LATENCY_5) != HAL_OK) {
        Error_Handler();
    }

    PeriphClkInitStruct.PeriphClockSelection = RCC_PERIPHCLK_RTC;
    PeriphClkInitStruct.RTCClockSelection = RCC_RTCCLKSOURCE_LSI;
    if (HAL_RCCEx_PeriphCLKConfig(&PeriphClkInitStruct) != HAL_OK) {
        Error_Handler();
    }
}

/**
  * @brief ADC1 Initialization Function
  * @param None
  * @retval None
  */
static void MX_ADC1_Init(void) {

    /* USER CODE BEGIN ADC1_Init 0 */

    /* USER CODE END ADC1_Init 0 */

    ADC_ChannelConfTypeDef sConfig = { 0 };

    /* USER CODE BEGIN ADC1_Init 1 */

    /* USER CODE END ADC1_Init 1 */
    /** Configure the global features of the ADC (Clock, Resolution, Data Alignment and number of conversion)
  */
    hadc1.Instance = ADC1;
    hadc1.Init.ClockPrescaler = ADC_CLOCK_SYNC_PCLK_DIV4;
    hadc1.Init.Resolution = ADC_RESOLUTION_10B;
    hadc1.Init.ScanConvMode = ENABLE;
    hadc1.Init.ContinuousConvMode = ENABLE;
    hadc1.Init.DiscontinuousConvMode = DISABLE;
    hadc1.Init.ExternalTrigConvEdge = ADC_EXTERNALTRIGCONVEDGE_NONE;
    hadc1.Init.ExternalTrigConv = ADC_SOFTWARE_START;
    hadc1.Init.DataAlign = ADC_DATAALIGN_RIGHT;
    hadc1.Init.NbrOfConversion = 5;
    hadc1.Init.DMAContinuousRequests = ENABLE;
    hadc1.Init.EOCSelection = ADC_EOC_SINGLE_CONV;
    if (HAL_ADC_Init(&hadc1) != HAL_OK) {
        Error_Handler();
    }
    /** Configure for the selected ADC regular channel its corresponding rank in the sequencer and its sample time.
  */
    sConfig.Channel = ADC_CHANNEL_10;
    sConfig.Rank = 1;
    sConfig.SamplingTime = ADC_SAMPLETIME_28CYCLES;
    if (HAL_ADC_ConfigChannel(&hadc1, &sConfig) != HAL_OK) {
        Error_Handler();
    }
    /** Configure for the selected ADC regular channel its corresponding rank in the sequencer and its sample time.
  */
    sConfig.Channel = ADC_CHANNEL_4;
    sConfig.Rank = 2;
    if (HAL_ADC_ConfigChannel(&hadc1, &sConfig) != HAL_OK) {
        Error_Handler();
    }
    /** Configure for the selected ADC regular channel its corresponding rank in the sequencer and its sample time.
  */
    sConfig.Channel = ADC_CHANNEL_5;
    sConfig.Rank = 3;
    if (HAL_ADC_ConfigChannel(&hadc1, &sConfig) != HAL_OK) {
        Error_Handler();
    }
    /** Configure for the selected ADC regular channel its corresponding rank in the sequencer and its sample time.
  */
    sConfig.Channel = ADC_CHANNEL_6;
    sConfig.Rank = 4;
    if (HAL_ADC_ConfigChannel(&hadc1, &sConfig) != HAL_OK) {
        Error_Handler();
    }
    /** Configure for the selected ADC regular channel its corresponding rank in the sequencer and its sample time.
  */
    sConfig.Channel = ADC_CHANNEL_3;
    sConfig.Rank = 5;
    if (HAL_ADC_ConfigChannel(&hadc1, &sConfig) != HAL_OK) {
        Error_Handler();
    }
    /* USER CODE BEGIN ADC1_Init 2 */
    HAL_NVIC_DisableIRQ(DMA2_Stream0_IRQn); //Disable ADC DMA IRQ. This IRQ is not used. Save CPU usage.
    /* USER CODE END ADC1_Init 2 */
}

/**
  * @brief I2C1 Initialization Function
  * @param None
  * @retval None
  */
static void MX_I2C1_Init(void) {

    /* USER CODE BEGIN I2C1_Init 0 */

    /* USER CODE END I2C1_Init 0 */

    /* USER CODE BEGIN I2C1_Init 1 */

    /* USER CODE END I2C1_Init 1 */
    hi2c1.Instance = I2C1;
    hi2c1.Init.ClockSpeed = 100000;
    hi2c1.Init.DutyCycle = I2C_DUTYCYCLE_2;
    hi2c1.Init.OwnAddress1 = 0;
    hi2c1.Init.AddressingMode = I2C_ADDRESSINGMODE_7BIT;
    hi2c1.Init.DualAddressMode = I2C_DUALADDRESS_DISABLE;
    hi2c1.Init.OwnAddress2 = 0;
    hi2c1.Init.GeneralCallMode = I2C_GENERALCALL_DISABLE;
    hi2c1.Init.NoStretchMode = I2C_NOSTRETCH_DISABLE;
    if (HAL_I2C_Init(&hi2c1) != HAL_OK) {
        Error_Handler();
    }
    /* USER CODE BEGIN I2C1_Init 2 */

    /* USER CODE END I2C1_Init 2 */
}

/**
  * @brief RTC Initialization Function
  * @param None
  * @retval None
  */
static void MX_RTC_Init(void) {

    /* USER CODE BEGIN RTC_Init 0 */

    /* USER CODE END RTC_Init 0 */

    /* USER CODE BEGIN RTC_Init 1 */

    /* USER CODE END RTC_Init 1 */
    /** Initialize RTC Only
  */
    hrtc.Instance = RTC;
    hrtc.Init.HourFormat = RTC_HOURFORMAT_24;
    hrtc.Init.AsynchPrediv = 127;
    hrtc.Init.SynchPrediv = 255;
    hrtc.Init.OutPut = RTC_OUTPUT_DISABLE;
    hrtc.Init.OutPutPolarity = RTC_OUTPUT_POLARITY_HIGH;
    hrtc.Init.OutPutType = RTC_OUTPUT_TYPE_OPENDRAIN;
    if (HAL_RTC_Init(&hrtc) != HAL_OK) {
        Error_Handler();
    }
    /* USER CODE BEGIN RTC_Init 2 */

    /* USER CODE END RTC_Init 2 */
}

/**
  * @brief SPI2 Initialization Function
  * @param None
  * @retval None
  */
static void MX_SPI2_Init(void) {

    /* USER CODE BEGIN SPI2_Init 0 */

    /* USER CODE END SPI2_Init 0 */

    /* USER CODE BEGIN SPI2_Init 1 */

    /* USER CODE END SPI2_Init 1 */
    /* SPI2 parameter configuration*/
    hspi2.Instance = SPI2;
    hspi2.Init.Mode = SPI_MODE_MASTER;
    hspi2.Init.Direction = SPI_DIRECTION_2LINES;
    hspi2.Init.DataSize = SPI_DATASIZE_8BIT;
    hspi2.Init.CLKPolarity = SPI_POLARITY_LOW;
    hspi2.Init.CLKPhase = SPI_PHASE_1EDGE;
    hspi2.Init.NSS = SPI_NSS_SOFT;
    hspi2.Init.BaudRatePrescaler = SPI_BAUDRATEPRESCALER_2;
    hspi2.Init.FirstBit = SPI_FIRSTBIT_MSB;
    hspi2.Init.TIMode = SPI_TIMODE_DISABLE;
    hspi2.Init.CRCCalculation = SPI_CRCCALCULATION_DISABLE;
    hspi2.Init.CRCPolynomial = 10;
    if (HAL_SPI_Init(&hspi2) != HAL_OK) {
        Error_Handler();
    }
    /* USER CODE BEGIN SPI2_Init 2 */

    /* USER CODE END SPI2_Init 2 */
}

/**
  * @brief SPI3 Initialization Function
  * @param None
  * @retval None
  */
static void MX_SPI3_Init(void) {

    /* USER CODE BEGIN SPI3_Init 0 */

    /* USER CODE END SPI3_Init 0 */

    /* USER CODE BEGIN SPI3_Init 1 */

    /* USER CODE END SPI3_Init 1 */
    /* SPI3 parameter configuration*/
    hspi3.Instance = SPI3;
    hspi3.Init.Mode = SPI_MODE_MASTER;
    hspi3.Init.Direction = SPI_DIRECTION_2LINES;
    hspi3.Init.DataSize = SPI_DATASIZE_8BIT;
    hspi3.Init.CLKPolarity = SPI_POLARITY_LOW;
    hspi3.Init.CLKPhase = SPI_PHASE_1EDGE;
    hspi3.Init.NSS = SPI_NSS_SOFT;
    hspi3.Init.BaudRatePrescaler = SPI_BAUDRATEPRESCALER_2;
    hspi3.Init.FirstBit = SPI_FIRSTBIT_MSB;
    hspi3.Init.TIMode = SPI_TIMODE_DISABLE;
    hspi3.Init.CRCCalculation = SPI_CRCCALCULATION_DISABLE;
    hspi3.Init.CRCPolynomial = 10;
    if (HAL_SPI_Init(&hspi3) != HAL_OK) {
        Error_Handler();
    }
    /* USER CODE BEGIN SPI3_Init 2 */

    /* USER CODE END SPI3_Init 2 */
}

/**
  * @brief TIM1 Initialization Function
  * @param None
  * @retval None
  */
static void MX_TIM1_Init(void) {

    /* USER CODE BEGIN TIM1_Init 0 */

    /* USER CODE END TIM1_Init 0 */

    TIM_ClockConfigTypeDef sClockSourceConfig = { 0 };
    TIM_MasterConfigTypeDef sMasterConfig = { 0 };
    TIM_OC_InitTypeDef sConfigOC = { 0 };
    TIM_BreakDeadTimeConfigTypeDef sBreakDeadTimeConfig = { 0 };

    /* USER CODE BEGIN TIM1_Init 1 */

    /* USER CODE END TIM1_Init 1 */
    htim1.Instance = TIM1;
    htim1.Init.Prescaler = TIM1_default_Prescaler; //0x3fff was 100;
    htim1.Init.CounterMode = TIM_COUNTERMODE_DOWN;
    htim1.Init.Period = TIM1_default_Period; //0xff was 42000;
    htim1.Init.ClockDivision = TIM_CLOCKDIVISION_DIV1;
    htim1.Init.RepetitionCounter = 0;
    if (HAL_TIM_Base_Init(&htim1) != HAL_OK) {
        Error_Handler();
    }
    sClockSourceConfig.ClockSource = TIM_CLOCKSOURCE_INTERNAL;
    if (HAL_TIM_ConfigClockSource(&htim1, &sClockSourceConfig) != HAL_OK) {
        Error_Handler();
    }
    if (HAL_TIM_PWM_Init(&htim1) != HAL_OK) {
        Error_Handler();
    }
    sMasterConfig.MasterOutputTrigger = TIM_TRGO_RESET;
    sMasterConfig.MasterSlaveMode = TIM_MASTERSLAVEMODE_DISABLE;
    if (HAL_TIMEx_MasterConfigSynchronization(&htim1, &sMasterConfig) != HAL_OK) {
        Error_Handler();
    }
    sConfigOC.OCMode = TIM_OCMODE_PWM1;
    sConfigOC.Pulse = 0;
    sConfigOC.OCPolarity = TIM_OCPOLARITY_HIGH;
    sConfigOC.OCNPolarity = TIM_OCNPOLARITY_HIGH;
    sConfigOC.OCFastMode = TIM_OCFAST_DISABLE;
    sConfigOC.OCIdleState = TIM_OCIDLESTATE_RESET;
    sConfigOC.OCNIdleState = TIM_OCNIDLESTATE_RESET;
    if (HAL_TIM_PWM_ConfigChannel(&htim1, &sConfigOC, TIM_CHANNEL_1) != HAL_OK) {
        Error_Handler();
    }
    if (HAL_TIM_PWM_ConfigChannel(&htim1, &sConfigOC, TIM_CHANNEL_2) != HAL_OK) {
        Error_Handler();
    }
    sBreakDeadTimeConfig.OffStateRunMode = TIM_OSSR_DISABLE;
    sBreakDeadTimeConfig.OffStateIDLEMode = TIM_OSSI_DISABLE;
    sBreakDeadTimeConfig.LockLevel = TIM_LOCKLEVEL_OFF;
    sBreakDeadTimeConfig.DeadTime = 0;
    sBreakDeadTimeConfig.BreakState = TIM_BREAK_DISABLE;
    sBreakDeadTimeConfig.BreakPolarity = TIM_BREAKPOLARITY_HIGH;
    sBreakDeadTimeConfig.AutomaticOutput = TIM_AUTOMATICOUTPUT_DISABLE;
    if (HAL_TIMEx_ConfigBreakDeadTime(&htim1, &sBreakDeadTimeConfig) != HAL_OK) {
        Error_Handler();
    }
    /* USER CODE BEGIN TIM1_Init 2 */
    //HAL_TIM_PWM_Start(&htim1,TIM_CHANNEL_1);
    //HAL_TIM_PWM_Start(&htim1,TIM_CHANNEL_2);
    /* USER CODE END TIM1_Init 2 */
}

/**
  * @brief TIM2 Initialization Function
  * @param None
  * @retval None
  */
static void MX_TIM2_Init(void) {

    /* USER CODE BEGIN TIM2_Init 0 */

    /* USER CODE END TIM2_Init 0 */

    TIM_ClockConfigTypeDef sClockSourceConfig = { 0 };
    TIM_MasterConfigTypeDef sMasterConfig = { 0 };
    TIM_OC_InitTypeDef sConfigOC = { 0 };

    /* USER CODE BEGIN TIM2_Init 1 */

    /* USER CODE END TIM2_Init 1 */
    htim2.Instance = TIM2;
    htim2.Init.Prescaler = 100;
    htim2.Init.CounterMode = TIM_COUNTERMODE_DOWN;
    htim2.Init.Period = 42000;
    htim2.Init.ClockDivision = TIM_CLOCKDIVISION_DIV1;
    if (HAL_TIM_Base_Init(&htim2) != HAL_OK) {
        Error_Handler();
    }
    sClockSourceConfig.ClockSource = TIM_CLOCKSOURCE_INTERNAL;
    if (HAL_TIM_ConfigClockSource(&htim2, &sClockSourceConfig) != HAL_OK) {
        Error_Handler();
    }
    if (HAL_TIM_PWM_Init(&htim2) != HAL_OK) {
        Error_Handler();
    }
    sMasterConfig.MasterOutputTrigger = TIM_TRGO_RESET;
    sMasterConfig.MasterSlaveMode = TIM_MASTERSLAVEMODE_DISABLE;
    if (HAL_TIMEx_MasterConfigSynchronization(&htim2, &sMasterConfig) != HAL_OK) {
        Error_Handler();
    }
    sConfigOC.OCMode = TIM_OCMODE_PWM1;
    sConfigOC.Pulse = 21000;
    sConfigOC.OCPolarity = TIM_OCPOLARITY_HIGH;
    sConfigOC.OCFastMode = TIM_OCFAST_DISABLE;
    if (HAL_TIM_PWM_ConfigChannel(&htim2, &sConfigOC, TIM_CHANNEL_1) != HAL_OK) {
        Error_Handler();
    }
    /* USER CODE BEGIN TIM2_Init 2 */

    /* USER CODE END TIM2_Init 2 */
    HAL_TIM_MspPostInit(&htim2);
}

/**
  * @brief TIM3 Initialization Function
  * @param None
  * @retval None
  */
static void MX_TIM3_Init(void) {

    /* USER CODE BEGIN TIM3_Init 0 */

    /* USER CODE END TIM3_Init 0 */

    TIM_ClockConfigTypeDef sClockSourceConfig = { 0 };
    TIM_MasterConfigTypeDef sMasterConfig = { 0 };
    TIM_OC_InitTypeDef sConfigOC = { 0 };

    /* USER CODE BEGIN TIM3_Init 1 */

    /* USER CODE END TIM3_Init 1 */
    htim3.Instance = TIM3;
    htim3.Init.Prescaler = TIM3_default_Prescaler; //0x3fff was 100
    htim3.Init.CounterMode = TIM_COUNTERMODE_DOWN;
    htim3.Init.Period = TIM3_default_Period; //0xff was 42000
    htim3.Init.ClockDivision = TIM_CLOCKDIVISION_DIV1;
    if (HAL_TIM_Base_Init(&htim3) != HAL_OK) {
        Error_Handler();
    }
    sClockSourceConfig.ClockSource = TIM_CLOCKSOURCE_INTERNAL;
    if (HAL_TIM_ConfigClockSource(&htim3, &sClockSourceConfig) != HAL_OK) {
        Error_Handler();
    }
    if (HAL_TIM_PWM_Init(&htim3) != HAL_OK) {
        Error_Handler();
    }
    sMasterConfig.MasterOutputTrigger = TIM_TRGO_RESET;
    sMasterConfig.MasterSlaveMode = TIM_MASTERSLAVEMODE_DISABLE;
    if (HAL_TIMEx_MasterConfigSynchronization(&htim3, &sMasterConfig) != HAL_OK) {
        Error_Handler();
    }
    sConfigOC.OCMode = TIM_OCMODE_PWM1;
    sConfigOC.Pulse = 21000;
    sConfigOC.OCPolarity = TIM_OCPOLARITY_HIGH;
    sConfigOC.OCFastMode = TIM_OCFAST_DISABLE;
    if (HAL_TIM_PWM_ConfigChannel(&htim3, &sConfigOC, TIM_CHANNEL_3) != HAL_OK) {
        Error_Handler();
    }
    if (HAL_TIM_PWM_ConfigChannel(&htim3, &sConfigOC, TIM_CHANNEL_4) != HAL_OK) {
        Error_Handler();
    }
    /* USER CODE BEGIN TIM3_Init 2 */
    //HAL_TIM_PWM_Start(&htim3,TIM_CHANNEL_3);
    //HAL_TIM_PWM_Start(&htim3,TIM_CHANNEL_4);
    /* USER CODE END TIM3_Init 2 */
    HAL_TIM_MspPostInit(&htim3);
}

/**
  * @brief TIM14 Initialization Function
  * @param None
  * @retval None
  */
static void MX_TIM14_Init(void) {

    /* USER CODE BEGIN TIM14_Init 0 */

    /* USER CODE END TIM14_Init 0 */

    /* USER CODE BEGIN TIM14_Init 1 */

    /* USER CODE END TIM14_Init 1 */
    htim14.Instance = TIM14;
    htim14.Init.Prescaler = 84;
    htim14.Init.CounterMode = TIM_COUNTERMODE_UP;
    htim14.Init.Period = 1000;
    htim14.Init.ClockDivision = TIM_CLOCKDIVISION_DIV1;
    if (HAL_TIM_Base_Init(&htim14) != HAL_OK) {
        Error_Handler();
    }
    /* USER CODE BEGIN TIM14_Init 2 */
    HAL_TIM_Base_Start_IT(&htim14);
    /* USER CODE END TIM14_Init 2 */
}

/**
  * @brief USART1 Initialization Function
  * @param None
  * @retval None
  */
static void MX_USART1_UART_Init(void) {

    /* USER CODE BEGIN USART1_Init 0 */

    /* USER CODE END USART1_Init 0 */

    /* USER CODE BEGIN USART1_Init 1 */

    /* USER CODE END USART1_Init 1 */
    huart1.Instance = USART1;
    huart1.Init.BaudRate = 115200;
    huart1.Init.WordLength = UART_WORDLENGTH_8B;
    huart1.Init.StopBits = UART_STOPBITS_1;
    huart1.Init.Parity = UART_PARITY_NONE;
    huart1.Init.Mode = UART_MODE_TX_RX;
    huart1.Init.HwFlowCtl = UART_HWCONTROL_NONE;
    huart1.Init.OverSampling = UART_OVERSAMPLING_16;
    if (HAL_UART_Init(&huart1) != HAL_OK) {
        Error_Handler();
    }
    /* USER CODE BEGIN USART1_Init 2 */

    /* USER CODE END USART1_Init 2 */
}

/**
  * @brief USART2 Initialization Function
  * @param None
  * @retval None
  */
static void MX_USART2_UART_Init(void) {

    /* USER CODE BEGIN USART2_Init 0 */

    /* USER CODE END USART2_Init 0 */

    /* USER CODE BEGIN USART2_Init 1 */

    /* USER CODE END USART2_Init 1 */
    huart2.Instance = USART2;
    huart2.Init.BaudRate = 115200;
    huart2.Init.WordLength = UART_WORDLENGTH_8B;
    huart2.Init.StopBits = UART_STOPBITS_1;
    huart2.Init.Parity = UART_PARITY_NONE;
    huart2.Init.Mode = UART_MODE_TX_RX;
    huart2.Init.HwFlowCtl = UART_HWCONTROL_NONE;
    huart2.Init.OverSampling = UART_OVERSAMPLING_16;
    if (HAL_HalfDuplex_Init(&huart2) != HAL_OK) {
        Error_Handler();
    }
}

/**
  * @brief USART6 Initialization Function
  * @param None
  * @retval None
  */
static void MX_USART6_UART_Init(void) {

    /* USER CODE BEGIN USART6_Init 0 */

    /* USER CODE END USART6_Init 0 */

    /* USER CODE BEGIN USART6_Init 1 */

    /* USER CODE END USART6_Init 1 */
    huart6.Instance = USART6;
    huart6.Init.BaudRate = 115200;
    huart6.Init.WordLength = UART_WORDLENGTH_8B;
    huart6.Init.StopBits = UART_STOPBITS_1;
    huart6.Init.Parity = UART_PARITY_NONE;
    huart6.Init.Mode = UART_MODE_TX_RX;
    huart6.Init.HwFlowCtl = UART_HWCONTROL_NONE;
    huart6.Init.OverSampling = UART_OVERSAMPLING_16;
    if (HAL_UART_Init(&huart6) != HAL_OK) {
        Error_Handler();
    }
    /* USER CODE BEGIN USART6_Init 2 */

    /* USER CODE END USART6_Init 2 */
}

/**
  * Enable DMA controller clock
  */
static void MX_DMA_Init(void) {
    /* DMA controller clock enable */
    __HAL_RCC_DMA1_CLK_ENABLE();
    __HAL_RCC_DMA2_CLK_ENABLE();

    /* DMA interrupt init */
    /* DMA1_Stream4_IRQn interrupt configuration */
    HAL_NVIC_SetPriority(DMA1_Stream4_IRQn, 5, 0);
    HAL_NVIC_EnableIRQ(DMA1_Stream4_IRQn);
    /* DMA1_Stream5_IRQn interrupt configuration */
    HAL_NVIC_SetPriority(DMA1_Stream5_IRQn, 5, 0);
    HAL_NVIC_EnableIRQ(DMA1_Stream5_IRQn);
    /* DMA2_Stream1_IRQn interrupt configuration */
    HAL_NVIC_SetPriority(DMA2_Stream1_IRQn, 5, 0);
    HAL_NVIC_EnableIRQ(DMA2_Stream1_IRQn);
    /* DMA2_Stream2_IRQn interrupt configuration */
    HAL_NVIC_SetPriority(DMA2_Stream2_IRQn, 5, 0);
    HAL_NVIC_EnableIRQ(DMA2_Stream2_IRQn);
    /* DMA2_Stream0_IRQn interrupt configuration */
    HAL_NVIC_SetPriority(DMA2_Stream0_IRQn, 5, 0);
    HAL_NVIC_EnableIRQ(DMA2_Stream0_IRQn);
}

/**
  * @brief GPIO Initialization Function
  * @param None
  * @retval None
  */
static void MX_GPIO_Init(void) {
    GPIO_InitTypeDef GPIO_InitStruct = { 0 };

    /* GPIO Ports Clock Enable */
    __HAL_RCC_GPIOE_CLK_ENABLE();
    __HAL_RCC_GPIOC_CLK_ENABLE();
    __HAL_RCC_GPIOH_CLK_ENABLE();
    __HAL_RCC_GPIOA_CLK_ENABLE();
    __HAL_RCC_GPIOB_CLK_ENABLE();
    __HAL_RCC_GPIOD_CLK_ENABLE();

    /*Configure GPIO pin Output Level */
    HAL_GPIO_WritePin(USB_EN_GPIO_Port, USB_EN_Pin, GPIO_PIN_RESET);

    /*Configure GPIO pin Output Level */
    HAL_GPIO_WritePin(GPIOD, FLASH_CSN_Pin, GPIO_PIN_RESET);

    /*Configure GPIO pins : USB_OVERC_Pin ESP_GPIO0_Pin
                           BED_MON_Pin WP1_Pin */
    GPIO_InitStruct.Pin = USB_OVERC_Pin | ESP_GPIO0_Pin
        | BED_MON_Pin | WP1_Pin;
    GPIO_InitStruct.Mode = GPIO_MODE_INPUT;
    GPIO_InitStruct.Pull = GPIO_NOPULL;
    HAL_GPIO_Init(GPIOE, &GPIO_InitStruct);

    /*Configure GPIO pin : USB_EN_Pin */
    GPIO_InitStruct.Pin = USB_EN_Pin;
    GPIO_InitStruct.Mode = GPIO_MODE_OUTPUT_PP;
    GPIO_InitStruct.Pull = GPIO_NOPULL;
    GPIO_InitStruct.Speed = GPIO_SPEED_FREQ_LOW;
    HAL_GPIO_Init(USB_EN_GPIO_Port, &GPIO_InitStruct);
#ifdef USE_ESP01_WITH_UART6
    /* NOTE: Configuring GPIO causes a short drop of pin output to low. This is
       avoided by first setting the pin and then initilizing the GPIO. In case
       this does not work we first initilize ESP GPIO0 to avoid reset low
       followed by ESP GPIO low as this sequence can switch esp to boot mode */

    /* Configure ESP GPIO0 (PROG, High for ESP module boot from Flash) */
    GPIO_InitStruct.Pin = GPIO_PIN_6;
    GPIO_InitStruct.Mode = GPIO_MODE_OUTPUT_PP;
    GPIO_InitStruct.Pull = GPIO_PULLUP;
    GPIO_InitStruct.Speed = GPIO_SPEED_FREQ_LOW;
    HAL_GPIO_WritePin(GPIOE, GPIO_PIN_6, GPIO_PIN_SET);
    HAL_GPIO_Init(GPIOE, &GPIO_InitStruct);
    /* Configure GPIO pins : ESP_RST_Pin */
    GPIO_InitStruct.Pin = ESP_RST_Pin;
    GPIO_InitStruct.Mode = GPIO_MODE_OUTPUT_PP;
    GPIO_InitStruct.Pull = GPIO_NOPULL;
    GPIO_InitStruct.Speed = GPIO_SPEED_FREQ_LOW;
    HAL_GPIO_WritePin(GPIOC, ESP_RST_Pin, GPIO_PIN_SET);
    HAL_GPIO_Init(GPIOC, &GPIO_InitStruct);
#else
    /*Configure GPIO pins : ESP_RST_Pin */
    GPIO_InitStruct.Pin = ESP_RST_Pin;
    GPIO_InitStruct.Mode = GPIO_MODE_OUTPUT_PP;
    GPIO_InitStruct.Pull = GPIO_NOPULL;
    GPIO_InitStruct.Speed = GPIO_SPEED_FREQ_LOW;
    HAL_GPIO_Init(GPIOC, &GPIO_InitStruct);
    HAL_GPIO_WritePin(GPIOC, ESP_RST_Pin, GPIO_PIN_RESET);
#endif
    /*Configure GPIO pins : FLASH_CSN_Pin */
    GPIO_InitStruct.Pin = FLASH_CSN_Pin;
    GPIO_InitStruct.Mode = GPIO_MODE_OUTPUT_PP;
    GPIO_InitStruct.Pull = GPIO_NOPULL;
    GPIO_InitStruct.Speed = GPIO_SPEED_FREQ_LOW;
    HAL_GPIO_Init(GPIOD, &GPIO_InitStruct);

    PIN_TABLE(CONFIGURE_PINS)

    /*Configure GPIO pins : FIL_SENSOR_Pin WP2_Pin */
    GPIO_InitStruct.Pin = WP2_Pin;
    GPIO_InitStruct.Mode = GPIO_MODE_INPUT;
    GPIO_InitStruct.Pull = GPIO_NOPULL;
    HAL_GPIO_Init(GPIOB, &GPIO_InitStruct);

    /* EXTI interrupt init*/
    HAL_NVIC_SetPriority(EXTI9_5_IRQn, 0, 0);
    HAL_NVIC_EnableIRQ(EXTI9_5_IRQn);

    HAL_NVIC_SetPriority(EXTI15_10_IRQn, 5, 0);
    HAL_NVIC_EnableIRQ(EXTI15_10_IRQn);
}

/**
  * @brief RNG Initialization Function
  * @param None
  * @retval None
  */
static void MX_RNG_Init(void) {

    /* USER CODE BEGIN RNG_Init 0 */

    /* USER CODE END RNG_Init 0 */

    /* USER CODE BEGIN RNG_Init 1 */

    /* USER CODE END RNG_Init 1 */
    hrng.Instance = RNG;
    if (HAL_RNG_Init(&hrng) != HAL_OK) {
        Error_Handler();
    }
    /* USER CODE BEGIN RNG_Init 2 */

    /* USER CODE END RNG_Init 2 */
}

/* USER CODE BEGIN 4 */
extern void st7789v_spi_tx_complete(void);
void HAL_SPI_TxCpltCallback(SPI_HandleTypeDef *hspi) {
    st7789v_spi_tx_complete();
}

void HAL_UART_TxCpltCallback(UART_HandleTypeDef *haurt) {
    if (haurt == &huart2)
        buddy::hw::BufferedSerial::uart2.WriteFinishedISR();
}

void HAL_UART_RxHalfCpltCallback(UART_HandleTypeDef *huart) {
    if (huart == &huart2)
        buddy::hw::BufferedSerial::uart2.FirstHalfReachedISR();
#if 0
    else if (huart == &huart6)
        uartrxbuff_rxhalf_cb(&uart6rxbuff);
#endif
}

void HAL_UART_RxCpltCallback(UART_HandleTypeDef *huart) {
    if (huart == &huart1)
        uartrxbuff_rxcplt_cb(&uart1rxbuff);
    else if (huart == &huart2)
        buddy::hw::BufferedSerial::uart2.SecondHalfReachedISR();
#ifndef USE_ESP01_WITH_UART6
    else if (huart == &huart6)
        uartrxbuff_rxcplt_cb(&uart6rxbuff);
#endif
}

void HAL_GPIO_EXTI_Callback(uint16_t GPIO_Pin) {
    switch (GPIO_Pin) {
    case Z_MIN_Pin:
        ++minda_falling_edges;
        break;
    }
}

/* USER CODE END 4 */

/* USER CODE BEGIN Header_StartDefaultTask */
/**
  * @brief  Function implementing the defaultTask thread.
  * @param  argument: Not used
  * @retval None
  */
/* USER CODE END Header_StartDefaultTask */
void StartDefaultTask(void const *argument) {
    /* init code for USB_DEVICE */
    MX_USB_DEVICE_Init();

    /* init code for USB_HOST */
    MX_USB_HOST_Init();

    /* init code for FATFS */
    MX_FATFS_Init();

    /* init code for LWIP */
    //MX_LWIP_Init();

    /* USER CODE BEGIN 5 */
    app_run();
    /* Infinite loop */
    for (;;) {
        osDelay(1);
    }
    /* USER CODE END 5 */
}

/* USER CODE BEGIN Header_StartDisplayTask */
/**
* @brief Function implementing the displayTask thread.
* @param argument: Not used
* @retval None
*/
/* USER CODE END Header_StartDisplayTask */
void StartDisplayTask(void const *argument) {
    /* USER CODE BEGIN StartDisplayTask */
    gui_run();
    /* Infinite loop */
    for (;;) {
        osDelay(1);
    }
    /* USER CODE END StartDisplayTask */
}

/**
  * @brief  Period elapsed callback in non blocking mode
  * @note   This function is called  when TIM6 interrupt took place, inside
  * HAL_TIM_IRQHandler(). It makes a direct call to HAL_IncTick() to increment
  * a global variable "uwTick" used as application time base.
  * @param  htim : TIM handle
  * @retval None
  */
void HAL_TIM_PeriodElapsedCallback(TIM_HandleTypeDef *htim) {
    if (htim->Instance == TIM14) {
        app_tim14_tick();
    } else if (htim->Instance == TICK_TIMER) {
        app_tick_timer_overflow();
    }
}

/**
  * @brief  This function is executed in case of error occurrence.
  * @retval None
  */
void Error_Handler(void) {
    /* USER CODE BEGIN Error_Handler_Debug */
    /* User can add his own implementation to report the HAL error return state */
    app_error();
    /* USER CODE END Error_Handler_Debug */
}

void iwdg_warning_cb(void) {
    DUMP_IWDGW_TO_CCRAM(0x10);
    wdt_iwdg_refresh();
    dump_to_xflash();
    while (1)
        ;
    //	sys_reset();
}

#ifdef USE_FULL_ASSERT
/**
  * @brief  Reports the name of the source file and the source line number
  *         where the assert_param error has occurred.
  * @param  file: pointer to the source file name
  * @param  line: assert_param error line source number
  * @retval None
  */
void assert_failed(uint8_t *file, uint32_t line) {
    /* USER CODE BEGIN 6 */
    /* User can add his own implementation to report the file name and line number,
     tex: printf("Wrong parameters value: file %s on line %d\r\n", file, line) */
    app_assert(file, line);
    /* USER CODE END 6 */
}
#endif /* USE_FULL_ASSERT */

/************************ (C) COPYRIGHT STMicroelectronics *****END OF FILE****/<|MERGE_RESOLUTION|>--- conflicted
+++ resolved
@@ -266,13 +266,9 @@
     MX_TIM2_Init();
     MX_TIM14_Init();
     MX_RTC_Init();
-<<<<<<< HEAD
     MX_RNG_Init();
 
     /* USER CODE BEGIN 2 */
-=======
-
->>>>>>> 07f966c7
     HAL_GPIO_Initialized = 1;
     HAL_ADC_Initialized = 1;
     HAL_PWM_Initialized = 1;
@@ -292,34 +288,6 @@
     uartrxbuff_init(&uart1rxbuff, &huart1, &hdma_usart1_rx, sizeof(uart1rx_data), uart1rx_data);
     HAL_UART_Receive_DMA(&huart1, uart1rxbuff.buffer, uart1rxbuff.buffer_size);
     uartrxbuff_reset(&uart1rxbuff);
-<<<<<<< HEAD
-#ifndef USE_ESP01_WITH_UART6
-    // uartrxbuff_init(&uart6rxbuff, &huart6, &hdma_usart6_rx, sizeof(uart6rx_data), uart6rx_data);
-    // HAL_UART_Receive_DMA(&huart6, uart6rxbuff.buffer, uart6rxbuff.buffer_size);
-    // uartrxbuff_reset(&uart6rxbuff);
-    // uartslave_init(&uart6slave, &uart6rxbuff, &huart6, sizeof(uart6slave_line), uart6slave_line);
-    // putslave_init(&uart6slave);
-    wdt_iwdg_warning_cb = iwdg_warning_cb;
-#endif
-    crc32_init();
-    w25x_init();
-
-    int irq = __get_PRIMASK() & 1;
-    __enable_irq();
-    eeprom_init();
-    uint8_t status = eeprom_get_init_status();
-    if (status == EEPROM_INIT_Defaults || status == EEPROM_INIT_Upgraded) {
-        // this means we are either starting from defaults or after a FW upgrade -> invalidate the XFLASH dump, since it is not relevant anymore
-        dump_in_xflash_reset();
-    }
-    if (irq == 0)
-        __disable_irq();
-=======
-
-    uartrxbuff_init(&uart6rxbuff, &huart6, &hdma_usart6_rx, sizeof(uart6rx_data), uart6rx_data);
-    HAL_UART_Receive_DMA(&huart6, uart6rxbuff.buffer, uart6rxbuff.buffer_size);
-    uartrxbuff_reset(&uart6rxbuff);
->>>>>>> 07f966c7
 
     filesystem_init();
 
