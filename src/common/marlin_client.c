// marlin_client.c

#include "marlin_client.h"
#include <stdarg.h>
#include <string.h>
#include "dbg.h"
#include "app.h"
#include "bsod.h"
#include "cmsis_os.h"
#include "stm32f4xx_hal.h"
#include "ffconf.h"

#define DBG _dbg1 //enabled level 1
//#define DBG(...)

//#define DBG_REQ  DBG    //trace requests (client side)
#define DBG_REQ(...) //disable trace

#define DBG_EVT DBG //trace events (client side)
//#define DBG_EVT(...)    //disable trace
#define DBG_EVT_MSK (MARLIN_EVT_MSK_ALL & ~MARLIN_EVT_MSK(MARLIN_EVT_Acknowledge))

//#define DBG_VAR  DBG    //trace variable change notifications  (client side)
#define DBG_VAR(...) //disable trace
//#define DBG_VAR_MSK     MARLIN_VAR_MSK_ALL
//#define DBG_VAR_MSK     (MARLIN_VAR_MSK(MARLIN_VAR_GQUEUE) | MARLIN_VAR_MSK(MARLIN_VAR_PQUEUE))
/*#define DBG_VAR_MSK     ( \
						MARLIN_VAR_MSK(MARLIN_VAR_MOTION) | \
						MARLIN_VAR_MSK(MARLIN_VAR_GQUEUE) | \
						MARLIN_VAR_MSK(MARLIN_VAR_PQUEUE) | \
						MARLIN_VAR_MSK(MARLIN_VAR_POS_X) | \
						MARLIN_VAR_MSK(MARLIN_VAR_POS_Y) | \
						MARLIN_VAR_MSK(MARLIN_VAR_POS_Z) | \
						MARLIN_VAR_MSK(MARLIN_VAR_POS_E) )*/

#pragma pack(push)
#pragma pack(1)

// client
typedef struct _marlin_client_t {
    uint8_t id;          // client id (0..MARLIN_MAX_CLIENTS-1)
    uint16_t flags;      // client flags (MARLIN_CFLG_xxx)
    uint64_t events;     // event mask
    uint64_t changes;    // variable change mask
    marlin_vars_t vars;  // cached variables
    uint32_t ack;        // cached ack value from last Acknowledge event
    uint16_t last_count; // number of messages received in last client loop
    uint64_t errors;
    marlin_mesh_t mesh;          // meshbed leveling
    uint32_t command;            // processed command (G28,G29,M701,M702,M600)
    marlin_host_prompt_t prompt; // current host prompt structure (type and buttons)
    uint8_t reheating;           // reheating in progress
    dialog_cb_t dialog_cb;       // to register callback for screen creation (M876), callback ensures M876 is processed asap, so there is no need for queue
} marlin_client_t;

#pragma pack(pop)

//-----------------------------------------------------------------------------
// variables

osThreadId marlin_client_task[MARLIN_MAX_CLIENTS];    // task handles
osMessageQId marlin_client_queue[MARLIN_MAX_CLIENTS]; // input queue handles (uint32_t)

marlin_client_t marlin_client[MARLIN_MAX_CLIENTS]; // client structure
uint8_t marlin_clients = 0;                        // number of connected clients

//-----------------------------------------------------------------------------
// external variables from marlin_server

extern osThreadId marlin_server_task;    // task handle
extern osMessageQId marlin_server_queue; // input queue (uint8_t)
extern osSemaphoreId marlin_server_sema; // semaphore handle

//-----------------------------------------------------------------------------
// forward declarations of private functions

void _wait_server_started(void);
void _send_request_to_server(uint8_t client_id, const char *request);
uint32_t _wait_ack_from_server(uint8_t client_id);
void _process_client_message(marlin_client_t *client, variant8_t msg);
marlin_client_t *_client_ptr(void);

//-----------------------------------------------------------------------------
// client side public functions

marlin_vars_t *marlin_client_init(void) {
    int client_id;
    marlin_client_t *client = 0;
    _wait_server_started();
    osSemaphoreWait(marlin_server_sema, osWaitForever);
    for (client_id = 0; client_id < MARLIN_MAX_CLIENTS; client_id++)
        if (marlin_client_task[client_id] == 0)
            break;
    if (client_id < MARLIN_MAX_CLIENTS) {
        client = marlin_client + client_id;
        memset(client, 0, sizeof(marlin_client_t));
        osMessageQDef(clientQueue, 32, uint32_t);
        marlin_client_queue[client_id] = osMessageCreate(osMessageQ(clientQueue), NULL);
        client->id = client_id;
        client->flags = 0;
        client->events = 0;
        client->changes = 0;
        marlin_clients++;
        client->flags |= (MARLIN_CFLG_STARTED | MARLIN_CFLG_PROCESS);
        client->errors = 0;
        client->mesh.xc = 4;
        client->mesh.yc = 4;
        client->command = MARLIN_CMD_NONE;
        client->reheating = 0;
        client->dialog_cb = NULL;
        marlin_client_task[client_id] = osThreadGetId();
    }
    osSemaphoreRelease(marlin_server_sema);
    return (client) ? &(client->vars) : 0;
}

void marlin_client_shdn(void) {
    //TODO
}

void marlin_client_loop(void) {
    uint16_t count = 0;
    osEvent ose;
    variant8_t msg;
    int client_id;
    marlin_client_t *client;
    osMessageQId queue;
    osThreadId taskHandle = osThreadGetId();
    for (client_id = 0; client_id < MARLIN_MAX_CLIENTS; client_id++)
        if (taskHandle == marlin_client_task[client_id])
            break;
    if (client_id >= MARLIN_MAX_CLIENTS)
        return;
    client = marlin_client + client_id;
    if ((queue = marlin_client_queue[client_id]) != 0)
        while ((ose = osMessageGet(queue, 0)).status == osEventMessage) {
            if (client->flags & MARLIN_CFLG_LOWHIGH) {
                *(((uint32_t *)(&msg)) + 1) = ose.value.v; //store high dword
                _process_client_message(client, msg);      //call handler
                count++;
            } else
                *(((uint32_t *)(&msg)) + 0) = ose.value.v; //store low dword
            client->flags ^= MARLIN_CFLG_LOWHIGH;          //flip flag
        }
    client->last_count = count;
}

int marlin_client_id(void) {
    marlin_client_t *client = _client_ptr();
    if (client)
        return client->id;
    return 0;
}

int marlin_client_set_dialog_cb(dialog_cb_t cb) {
    marlin_client_t *client = _client_ptr();
    if (client && cb) {
        client->dialog_cb = cb;
        return 1;
    }
    return 0;
}

int marlin_client_dialog_cb(int data) {
    marlin_client_t *client = _client_ptr();
    if (client && client->dialog_cb) {
        client->dialog_cb(data);
        return 1;
    }
    return 0;
}

int marlin_processing(void) {
    marlin_client_t *client = _client_ptr();
    if (client)
        return (client->flags & MARLIN_CFLG_PROCESS) ? 1 : 0;
    return 0;
}

int marlin_busy(void) {
    marlin_client_t *client = _client_ptr();
    if (client)
        return (client->flags & MARLIN_CFLG_BUSY) ? 1 : 0;
    return 0;
}

uint32_t marlin_command(void) {
    marlin_client_t *client = _client_ptr();
    if (client)
        return client->command;
    return MARLIN_CMD_NONE;
}

void marlin_stop_processing(void) {
    marlin_client_t *client = _client_ptr();
    if (client == 0)
        return;
    _send_request_to_server(client->id, "!stop");
    _wait_ack_from_server(client->id);
}

void marlin_start_processing(void) {
    marlin_client_t *client = _client_ptr();
    if (client == 0)
        return;
    _send_request_to_server(client->id, "!start");
    _wait_ack_from_server(client->id);
}

int marlin_motion(void) {
    marlin_vars_t *vars = marlin_update_vars(MARLIN_VAR_MSK(MARLIN_VAR_MOTION));
    return (vars->motion) ? 1 : 0;
}

int marlin_wait_motion(uint32_t timeout) {
    marlin_vars_t *vars = marlin_update_vars(MARLIN_VAR_MSK(MARLIN_VAR_MOTION));
    uint32_t tick = HAL_GetTick();
    while ((vars->motion == 0) && ((HAL_GetTick() - tick) < timeout))
        marlin_update_vars(MARLIN_VAR_MSK(MARLIN_VAR_MOTION));
    return (vars->motion) ? 1 : 0;
}

void marlin_gcode(const char *gcode) {
    char request[MARLIN_MAX_REQUEST];
    marlin_client_t *client = _client_ptr();
    if (client == 0)
        return;
    strcpy(request, "!g ");
    strcat(request, gcode);
    _send_request_to_server(client->id, request);
    _wait_ack_from_server(client->id);
}

void marlin_json_gcode(const char *gcode) {
    char request[MARLIN_MAX_REQUEST];
    marlin_client_t *client = _client_ptr();
    if (client == 0)
        return;
    strcpy(request, "!g ");
    strlcat(request, gcode, MARLIN_MAX_REQUEST);
    _send_request_to_server(client->id, request);
    _wait_ack_from_server(client->id);
}

int marlin_gcode_printf(const char *format, ...) {
    int ret;
    char request[MARLIN_MAX_REQUEST];
    marlin_client_t *client = _client_ptr();
    if (client == 0)
        return 0;
    strcpy(request, "!g ");
    va_list ap;
    va_start(ap, format);
    ret = vsprintf(request + 3, format, ap);
    va_end(ap);
    _send_request_to_server(client->id, request);
    _wait_ack_from_server(client->id);
    return ret;
}

void marlin_gcode_push_front(const char *gcode) {
    char request[MARLIN_MAX_REQUEST];
    marlin_client_t *client = _client_ptr();
    if (client == 0)
        return;
    snprintf(request, MARLIN_MAX_REQUEST, "!ig %p", gcode);
    _send_request_to_server(client->id, request);
    _wait_ack_from_server(client->id);
}

int marlin_event(uint8_t evt_id) {
    int ret = 0;
    marlin_client_t *client = _client_ptr();
    uint64_t msk = (uint64_t)1 << evt_id;
    if (client)
        ret = (client->events & msk) ? 1 : 0;
    return ret;
}

int marlin_event_set(uint8_t evt_id) {
    int ret = 0;
    marlin_client_t *client = _client_ptr();
    uint64_t msk = (uint64_t)1 << evt_id;
    if (client) {
        ret = (client->events & msk) ? 1 : 0;
        client->events |= msk;
    }
    return ret;
}

int marlin_event_clr(uint8_t evt_id) {
    int ret = 0;
    marlin_client_t *client = _client_ptr();
    uint64_t msk = (uint64_t)1 << evt_id;
    if (client) {
        ret = (client->events & msk) ? 1 : 0;
        client->events &= ~msk;
    }
    return ret;
}

uint64_t marlin_events(void) {
    marlin_client_t *client = _client_ptr();
    return (client) ? client->events : 0;
}

int marlin_change(uint8_t var_id) {
    int ret = 0;
    marlin_client_t *client = _client_ptr();
    uint64_t msk = (uint64_t)1 << var_id;
    if (client)
        ret = (client->changes & msk) ? 1 : 0;
    return ret;
}

int marlin_change_set(uint8_t var_id) {
    int ret = 0;
    marlin_client_t *client = _client_ptr();
    uint64_t msk = (uint64_t)1 << var_id;
    if (client) {
        ret = (client->changes & msk) ? 1 : 0;
        client->changes |= msk;
    }
    return ret;
}

int marlin_change_clr(uint8_t var_id) {
    int ret = 0;
    marlin_client_t *client = _client_ptr();
    uint64_t msk = (uint64_t)1 << var_id;
    if (client) {
        ret = (client->changes & msk) ? 1 : 0;
        client->changes &= ~msk;
    }
    return ret;
}

uint64_t marlin_changes(void) {
    marlin_client_t *client = _client_ptr();
    return (client) ? client->changes : 0;
}

int marlin_error(uint8_t err_id) {
    int ret = 0;
    marlin_client_t *client = _client_ptr();
    uint64_t msk = (uint64_t)1 << err_id;
    if (client)
        ret = (client->errors & msk) ? 1 : 0;
    return ret;
}

int marlin_error_set(uint8_t err_id) {
    int ret = 0;
    marlin_client_t *client = _client_ptr();
    uint64_t msk = (uint64_t)1 << err_id;
    if (client) {
        ret = (client->errors & msk) ? 1 : 0;
        client->errors |= msk;
    }
    return ret;
}

int marlin_error_clr(uint8_t err_id) {
    int ret = 0;
    marlin_client_t *client = _client_ptr();
    uint64_t msk = (uint64_t)1 << err_id;
    if (client) {
        ret = (client->errors & msk) ? 1 : 0;
        client->errors &= ~msk;
    }
    return ret;
}

uint64_t marlin_errors(void) {
    marlin_client_t *client = _client_ptr();
    return (client) ? client->errors : 0;
}

variant8_t marlin_get_var(uint8_t var_id) {
    marlin_client_t *client = _client_ptr();
    return (client) ? marlin_vars_get_var(&(client->vars), var_id) : variant8_empty();
}

variant8_t marlin_set_var(uint8_t var_id, variant8_t val) {
    variant8_t retval = variant8_empty();
    char request[MARLIN_MAX_REQUEST];
    int n;
    marlin_client_t *client = _client_ptr();
    if (client) {
        retval = marlin_vars_get_var(&(client->vars), var_id);
        marlin_vars_set_var(&(client->vars), var_id, val);
        n = sprintf(request, "!var %s ", marlin_vars_get_name(var_id));
        marlin_vars_value_to_str(&(client->vars), var_id, request + n);
        _send_request_to_server(client->id, request);
        _wait_ack_from_server(client->id);
    }
    return retval;
}

marlin_vars_t *marlin_vars(void) {
    marlin_client_t *client = _client_ptr();
    if (client)
        return &(client->vars);
    return 0;
}

marlin_vars_t *marlin_update_vars(uint64_t msk) {
    char request[MARLIN_MAX_REQUEST];
    marlin_client_t *client = _client_ptr();
    if (client == 0)
        return 0;
    marlin_client_loop();
    client->changes &= ~msk;
    sprintf(request, "!update %08lx %08lx", (uint32_t)(msk & 0xffffffff), (uint32_t)(msk >> 32));
    _send_request_to_server(client->id, request);
    _wait_ack_from_server(client->id);
    return &(client->vars);
}

void marlin_set_printing_gcode_name(const char *filename_pntr) {
    char request[MARLIN_MAX_REQUEST];
    marlin_client_t *client = _client_ptr();
    if (client == 0) {
        return;
<<<<<<< HEAD
    }
    uint32_t filename_len = strnlen(filename_pntr, _MAX_LFN);
    if (_MAX_LFN == filename_len) {
        _dbg0("error!: filename string is not null terminated");
    }
    sprintf(request, "!gfileset %p", filename_pntr);
    marlin_event_clr(MARLIN_EVT_GFileChange);
=======
    marlin_client_loop();
    snprintf(request, MARLIN_MAX_REQUEST,"!setgcode %p", src);
>>>>>>> 01efae64
    _send_request_to_server(client->id, request);
    _wait_ack_from_server(client->id);
}

void marlin_get_printing_gcode_name(char *src) {
    char request[MARLIN_MAX_REQUEST];
    marlin_client_t *client = _client_ptr();
    if (client == 0) {
        return;
<<<<<<< HEAD
    }
    sprintf(request, "!gfileget %p", src);
=======
    marlin_client_loop();
    snprintf(request, MARLIN_MAX_REQUEST, "!getgcode %p", src);
>>>>>>> 01efae64
    _send_request_to_server(client->id, request);
}

uint8_t marlin_get_gqueue(void) {
    return marlin_get_var(MARLIN_VAR_GQUEUE).ui8;
}

uint8_t marlin_get_gqueue_max(void) {
    //TODO: variable gqueue_max should be part of marlin_consts structure transmited from server
    //Marlin/queue, BUFSIZE - 1
    return 8 - 1;
}

uint8_t marlin_get_pqueue(void) {
    return marlin_get_var(MARLIN_VAR_PQUEUE).ui8;
}

uint8_t marlin_get_pqueue_max(void) {
    //TODO: variable pqueue_max should be part of marlin_consts structure transmited from server
    //Marlin/planner, BLOCK_BUFFER_SIZE - 1
    return 16 - 1;
}

float marlin_set_target_nozzle(float val) {
    return marlin_set_var(MARLIN_VAR_TTEM_NOZ, variant8_flt(val)).flt;
}

float marlin_set_target_bed(float val) {
    return marlin_set_var(MARLIN_VAR_TTEM_BED, variant8_flt(val)).flt;
}

float marlin_set_z_offset(float val) {
    return marlin_set_var(MARLIN_VAR_Z_OFFSET, variant8_flt(val)).flt;
}

uint8_t marlin_set_fan_speed(uint8_t val) {
    return marlin_set_var(MARLIN_VAR_FANSPEED, variant8_ui8(val)).ui8;
}

uint16_t marlin_set_print_speed(uint16_t val) {
    return marlin_set_var(MARLIN_VAR_PRNSPEED, variant8_ui16(val)).ui16;
}

uint16_t marlin_set_flow_factor(uint16_t val) {
    return marlin_set_var(MARLIN_VAR_FLOWFACT, variant8_ui16(val)).ui16;
}

uint8_t marlin_set_wait_heat(uint8_t val) {
    return marlin_set_var(MARLIN_VAR_WAITHEAT, variant8_ui8(val)).ui8;
}

uint8_t marlin_set_wait_user(uint8_t val) {
    return marlin_set_var(MARLIN_VAR_WAITUSER, variant8_ui8(val)).ui8;
}

void marlin_do_babysteps_Z(float offs) {
    char request[MARLIN_MAX_REQUEST];
    marlin_client_t *client = _client_ptr();
    if (client == 0)
        return;
    sprintf(request, "!babystep_Z %.4f", (double)offs);
    _send_request_to_server(client->id, request);
    _wait_ack_from_server(client->id);
}

void marlin_settings_save(void) {
    marlin_client_t *client = _client_ptr();
    if (client == 0)
        return;
    _send_request_to_server(client->id, "!save");
    _wait_ack_from_server(client->id);
}

void marlin_settings_load(void) {
    marlin_client_t *client = _client_ptr();
    if (client == 0)
        return;
    _send_request_to_server(client->id, "!load");
    _wait_ack_from_server(client->id);
}

void marlin_manage_heater(void) {
    marlin_client_t *client = _client_ptr();
    if (client == 0)
        return;
    _send_request_to_server(client->id, "!updt");
    _wait_ack_from_server(client->id);
}

void marlin_quick_stop(void) {
    marlin_client_t *client = _client_ptr();
    if (client == 0)
        return;
    _send_request_to_server(client->id, "!qstop");
    _wait_ack_from_server(client->id);
}

void marlin_print_abort(void) {
    marlin_client_t *client = _client_ptr();
    if (client == 0)
        return;
    _send_request_to_server(client->id, "!pabort");
    _wait_ack_from_server(client->id);
}

void marlin_print_pause(void) {
    marlin_client_t *client = _client_ptr();
    if (client == 0)
        return;
    _send_request_to_server(client->id, "!ppause");
    _wait_ack_from_server(client->id);
}

void marlin_print_resume(void) {
    marlin_client_t *client = _client_ptr();
    if (client == 0)
        return;
    _send_request_to_server(client->id, "!presume");
    _wait_ack_from_server(client->id);
}

void marlin_park_head(void) {
    marlin_client_t *client = _client_ptr();
    if (client == 0)
        return;
    _send_request_to_server(client->id, "!park");
    _wait_ack_from_server(client->id);
}

uint8_t marlin_message_received(void) {
    marlin_client_t *client = _client_ptr();
    if (client == 0)
        return 0;
    if (client->flags & MARLIN_CFLG_MESSAGE) {
        client->flags &= ~MARLIN_CFLG_MESSAGE;
        return 1;
    } else
        return 0;
}

//-----------------------------------------------------------------------------
// host functions

host_prompt_type_t marlin_host_prompt_type(void) {
    marlin_client_t *client = _client_ptr();
    if (client)
        return client->prompt.type;
    return HOST_PROMPT_None;
}

uint8_t marlin_host_button_count(void) {
    marlin_client_t *client = _client_ptr();
    if (client)
        return client->prompt.button_count;
    return 0;
}

host_prompt_button_t marlin_host_button_type(uint8_t index) {
    marlin_client_t *client = _client_ptr();
    if (client && (index < client->prompt.button_count))
        return client->prompt.button[index];
    return HOST_PROMPT_BTN_None;
}

void marlin_host_button_click(host_prompt_button_t button) {
    char request[MARLIN_MAX_REQUEST];
    marlin_client_t *client = _client_ptr();
    if (client == 0)
        return;
    sprintf(request, "!hclick %d", (int)button);
    _send_request_to_server(client->id, request);
    _wait_ack_from_server(client->id);
}

// returns 1 if reheating is in progress, otherwise 0
int marlin_reheating(void) {
    marlin_client_t *client = _client_ptr();
    if (client)
        return client->reheating;
    return 0;
}

//-----------------------------------------------------------------------------
// private functions

// wait while server not started (called from client thread in marlin_client_init)
void _wait_server_started(void) {
    while (marlin_server_task == 0)
        osDelay(1);
}

// send request to server (called from client thread), infinite timeout
void _send_request_to_server(uint8_t client_id, const char *request) {
    int ret = 0;
    int len = strlen(request);
    osMessageQId queue = 0;
    int i;
    osSemaphoreWait(marlin_server_sema, osWaitForever); // lock
    if ((queue = marlin_server_queue) != 0)             // queue valid
    {
        marlin_client[client_id].events &= ~MARLIN_EVT_MSK(MARLIN_EVT_Acknowledge);
        while (ret == 0) {
            if (osMessageAvailableSpace(queue) >= (uint32_t)(len + 1)) // check available space
            {
                osMessagePut(queue, '0' + client_id, osWaitForever); // one character client id
                for (i = 0; i < len; i++)                            // loop over every characters
                    osMessagePut(queue, request[i], osWaitForever);  //
                if ((i > 0) && (request[i - 1] != '\n'))             // automatically terminate with '\n'
                    osMessagePut(queue, '\n', osWaitForever);
                ret = 1;
            } else {
                osSemaphoreRelease(marlin_server_sema); // unlock
                osDelay(10);
                osSemaphoreWait(marlin_server_sema, osWaitForever); // lock
            }
        }
    }
    osSemaphoreRelease(marlin_server_sema); // unlock
    DBG_REQ("CL%c: REQ %s", '0' + client_id, request);
    //return ret;
}

// wait for ack event, blocking - used for synchronization, called typicaly at end of client request functions
uint32_t _wait_ack_from_server(uint8_t client_id) {
    while ((marlin_client[client_id].events & MARLIN_EVT_MSK(MARLIN_EVT_Acknowledge)) == 0) {
        marlin_client_loop();
        if (marlin_client[client_id].last_count == 0)
            osDelay(10);
    }
    marlin_client[client_id].events &= ~MARLIN_EVT_MSK(MARLIN_EVT_Acknowledge);
    return marlin_client[client_id].ack;
}

// process message on client side (set flags, update vars etc.)
void _process_client_message(marlin_client_t *client, variant8_t msg) {
    char var_str[16];
    uint8_t id = msg.usr8 & MARLIN_USR8_MSK_ID;
    if (msg.usr8 & MARLIN_USR8_VAR_FLG) // variable change received
    {
        marlin_vars_set_var(&(client->vars), id, msg);
        client->changes |= ((uint64_t)1 << id);
        marlin_vars_value_to_str(&(client->vars), id, var_str);
#ifdef DBG_VAR_MSK
        if (DBG_VAR_MSK & ((uint64_t)1 << id))
#endif //DBG_VAR_MSK
            DBG_VAR("CL%c: VAR %s %s", '0' + client->id, marlin_vars_get_name(id), var_str);
    } else if (msg.type == VARIANT8_USER) // event received
    {
        client->events |= ((uint64_t)1 << id);
        switch (id) {
        case MARLIN_EVT_MeshUpdate: {
            uint8_t x = msg.usr16 & 0xff;
            uint8_t y = msg.usr16 >> 8;
            float z = msg.flt;
            client->mesh.z[x + client->mesh.xc * y] = z;
        } break;
        case MARLIN_EVT_HostPrompt:
            marlin_host_prompt_decode(msg.ui32, &(client->prompt));
            break;
        case MARLIN_EVT_StartProcessing:
            client->flags |= MARLIN_CFLG_PROCESS;
            break;
        case MARLIN_EVT_StopProcessing:
            client->flags &= ~MARLIN_CFLG_PROCESS;
            break;
        case MARLIN_EVT_Busy:
            client->flags |= MARLIN_CFLG_BUSY;
            break;
        case MARLIN_EVT_Ready:
            client->flags &= ~MARLIN_CFLG_BUSY;
            break;
        case MARLIN_EVT_Error:
            client->errors |= MARLIN_ERR_MSK(msg.ui32);
            break;
        case MARLIN_EVT_CommandBegin:
            client->command = msg.ui32;
            break;
        case MARLIN_EVT_CommandEnd:
            client->command = MARLIN_CMD_NONE;
            break;
        case MARLIN_EVT_Message:
            client->flags |= MARLIN_CFLG_MESSAGE;
            break;
        case MARLIN_EVT_Reheat:
            client->reheating = (uint8_t)msg.ui32;
            break;
        case MARLIN_EVT_Acknowledge:
            client->ack = msg.ui32;
            break;
        case MARLIN_EVT_DialogCreation:
            if (client->dialog_cb)
                client->dialog_cb(msg.ui32);
            break;
        }
#ifdef DBG_EVT_MSK
        if (DBG_EVT_MSK & ((uint64_t)1 << id))
#endif
            switch (id) {
            // Event MARLIN_EVT_MeshUpdate - ui32 is float z, ui16 low byte is x index, high byte y index
            case MARLIN_EVT_MeshUpdate: {
                uint8_t x = msg.usr16 & 0xff;
                uint8_t y = msg.usr16 >> 8;
                float z = msg.flt;
                DBG_EVT("CL%c: EVT %s %d %d %.3f", '0' + client->id, marlin_events_get_name(id),
                    x, y, (double)z);
                x = x;
                y = y;
                z = z; //prevent warning
            } break;
            // Event MARLIN_EVT_CommandBegin/End - ui32 is encoded command
            case MARLIN_EVT_CommandBegin:
            case MARLIN_EVT_CommandEnd:
                DBG_EVT("CL%c: EVT %s %c%u", '0' + client->id, marlin_events_get_name(id),
                    (msg.ui32 >> 16) & 0xff, msg.ui32 & 0xffff);
                break;
            // Event MARLIN_EVT_Acknowledge - ui32 is result (not used in this time)
            case MARLIN_EVT_Reheat:
            case MARLIN_EVT_Acknowledge:
                DBG_EVT("CL%c: EVT %s %lu", '0' + client->id, marlin_events_get_name(id), msg.ui32);
                break;
            // Other events and events without arguments
            default:
                DBG_EVT("CL%c: EVT %s", '0' + client->id, marlin_events_get_name(id));
                break;
            }
    }
}

// returns client pointer for calling client thread (client thread)
marlin_client_t *_client_ptr(void) {
    osThreadId taskHandle = osThreadGetId();
    int client_id;
    for (client_id = 0; client_id < MARLIN_MAX_CLIENTS; client_id++)
        if (taskHandle == marlin_client_task[client_id])
            return marlin_client + client_id;
    return 0;
}<|MERGE_RESOLUTION|>--- conflicted
+++ resolved
@@ -422,18 +422,13 @@
     marlin_client_t *client = _client_ptr();
     if (client == 0) {
         return;
-<<<<<<< HEAD
     }
     uint32_t filename_len = strnlen(filename_pntr, _MAX_LFN);
     if (_MAX_LFN == filename_len) {
         _dbg0("error!: filename string is not null terminated");
     }
-    sprintf(request, "!gfileset %p", filename_pntr);
+    snprintf(request, MARLIN_MAX_REQUEST, "!gfileset %p", src);
     marlin_event_clr(MARLIN_EVT_GFileChange);
-=======
-    marlin_client_loop();
-    snprintf(request, MARLIN_MAX_REQUEST,"!setgcode %p", src);
->>>>>>> 01efae64
     _send_request_to_server(client->id, request);
     _wait_ack_from_server(client->id);
 }
@@ -443,13 +438,8 @@
     marlin_client_t *client = _client_ptr();
     if (client == 0) {
         return;
-<<<<<<< HEAD
-    }
-    sprintf(request, "!gfileget %p", src);
-=======
-    marlin_client_loop();
-    snprintf(request, MARLIN_MAX_REQUEST, "!getgcode %p", src);
->>>>>>> 01efae64
+    }
+    snprintf(request, MARLIN_MAX_REQUEST, "!gfileget %p", src);
     _send_request_to_server(client->id, request);
 }
 
