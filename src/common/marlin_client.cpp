#include "marlin_client.hpp"

#include "marlin_client_queue.hpp"
#include "marlin_server_request.hpp"
#include "marlin_events.h"
#include "marlin_server.hpp"
#include <cassert>
#include <stdio.h>
#include <string.h>
#include <cstdint>
#include "config.h"
#include "bsod.h"
#include "ffconf.h"
#include "log.h"
#include "../lib/Marlin/Marlin/src/core/macros.h"
#include <module/motion.h>
#include "bsod.h"
#include "utility_extensions.hpp"
#include "tasks.hpp"

#if HAS_SELFTEST()
    #include <selftest_types.hpp>
    #include "printer_selftest.hpp"
#endif

using namespace marlin_server;
using std::nullopt;
using std::optional;

namespace marlin_client {

LOG_COMPONENT_DEF(MarlinClient, LOG_SEVERITY_INFO);

static constexpr uint8_t max_retries = 5;

// client
typedef struct _marlin_client_t {
    EventMask events; // event mask

    uint32_t ack; // cached ack value from last Acknowledge event
    uint32_t command; // processed command (G28,G29,M701,M702,M600)
    message_cb_t message_cb; // to register callback message
    uint8_t id; // client id (0..MARLIN_MAX_CLIENTS-1)
} marlin_client_t;

//-----------------------------------------------------------------------------
// variables

osThreadId marlin_client_task[MARLIN_MAX_CLIENTS]; // task handles
ClientQueue marlin_client_queue[MARLIN_MAX_CLIENTS];

marlin_client_t clients[MARLIN_MAX_CLIENTS]; // client structure
uint8_t marlin_clients = 0; // number of connected clients

//-----------------------------------------------------------------------------
// forward declarations of private functions

static bool receive_and_process_client_message(marlin_client_t *client, TickType_t ticks_to_wait);
static marlin_client_t *_client_ptr();

//-----------------------------------------------------------------------------
// client side public functions

void init() {
    int client_id;
    marlin_client_t *client = 0;
    TaskDeps::wait(TaskDeps::Tasks::marlin_client);
    osSemaphoreWait(server_semaphore, osWaitForever);
    for (client_id = 0; client_id < MARLIN_MAX_CLIENTS; client_id++) {
        if (marlin_client_task[client_id] == 0) {
            break;
        }
    }
    if (client_id < MARLIN_MAX_CLIENTS) {
        client = clients + client_id;
        memset(client, 0, sizeof(marlin_client_t));
        client->id = client_id;
        client->events = 0;
        marlin_clients++;
        client->command = ftrstd::to_underlying(Cmd::NONE);
        client->message_cb = NULL;
        marlin_client_task[client_id] = osThreadGetId();
    }
    osSemaphoreRelease(server_semaphore);
}

void loop() {
<<<<<<< HEAD
    uint16_t count = 0;
    osEvent ose;
    variant8_t msg;
    variant8_t *pmsg = &msg;
    int client_id;
    marlin_client_t *client;
    osMessageQId queue;
    osThreadId taskHandle = osThreadGetId();
    for (client_id = 0; client_id < MARLIN_MAX_CLIENTS; client_id++) {
        if (taskHandle == marlin_client_task[client_id]) {
            break;
        }
    }
    if (client_id >= MARLIN_MAX_CLIENTS) {
        return;
    }
    client = clients + client_id;
    if ((queue = marlin_client_queue[client_id]) != 0) {
        while ((ose = osMessageGet(queue, 0)).status == osEventMessage) {
            if (client->flags & MARLIN_CFLG_LOWHIGH) {
                msg |= ((variant8_t)ose.value.v << 32); // store high dword
                _process_client_message(client, msg); // call handler
                variant8_done(&pmsg);
                count++;
            } else {
                msg = ose.value.v; // store low dword
            }
            client->flags ^= MARLIN_CFLG_LOWHIGH; // flip flag
        }
    }
    client->last_count = count;
=======
    if (marlin_client_t *client = _client_ptr()) {
        while (receive_and_process_client_message(client, 0)) {
        }
    }
>>>>>>> 0de68b87
}

int get_id() {
    marlin_client_t *client = _client_ptr();
    if (client) {
        return client->id;
    }
    return 0;
}

void wait_for_start_processing() {
    if (marlin_client_t *client = _client_ptr()) {
        while (!event_clr(Event::StartProcessing)) {
            receive_and_process_client_message(client, portMAX_DELAY);
        }
    }
}

// register callback to message
// return success
bool set_message_cb(message_cb_t cb) {
    marlin_client_t *client = _client_ptr();
    if (client && cb) {
        client->message_cb = cb;
        return true;
    }
    return false;
}

static bool try_send(Request &request) {
    marlin_client_t *client = _client_ptr();
    if (client == nullptr) {
        bsod("Marlin client used before init");
    }
    request.client_id = client->id;
    request.response_required = 1;

    client->events &= ~(make_mask(Event::Acknowledge) | make_mask(Event::NotAcknowledge));
    server_queue.send(request);
    for (;;) {
        receive_and_process_client_message(client, portMAX_DELAY);
        if (client->events & make_mask(Event::Acknowledge)) {
            client->events &= ~make_mask(Event::Acknowledge);
            return true;
        }
        if (client->events & make_mask(Event::NotAcknowledge)) {
            client->events &= ~make_mask(Event::NotAcknowledge);
            return false;
        }
    }
}

static void _send_request_to_server_and_wait(Request &request) {
    marlin_client_t *client = _client_ptr();
<<<<<<< HEAD
    return client && client->flags & MARLIN_CFLG_PROCESS;
}

void _send_request_to_server_and_wait_with_callback(const char *request, void (*cb)()) {
    marlin_client_t *client = _client_ptr();
    if (client == 0) {
=======
    if (client == nullptr) {
>>>>>>> 0de68b87
        return;
    }
    uint8_t retries_left = max_retries;
    do {
        if (try_send(request)) {
            return;
        } else {
            // give marlin server time to process other requests
            osDelay(10);
            retries_left--;
        }
    } while (retries_left > 0);
    fatal_error(ErrCode::ERR_SYSTEM_MARLIN_CLIENT_SERVER_REQUEST_TIMEOUT);
}

/// send the request to the marlin server and don't ask for acknowledgement
static void _send_request_to_server_noreply(Request &request) {
    marlin_client_t *client = _client_ptr();
    if (client == nullptr) {
        return;
    }
    request.client_id = client->id;
    request.response_required = 0;
    server_queue.send(request);
}

void set_event_notify(uint64_t event_mask) {
    Request request;
    request.type = Request::Type::EventMask;
    request.event_mask = event_mask;
    _send_request_to_server_and_wait(request);
}

marlin_server::Cmd get_command() {
    marlin_client_t *client = _client_ptr();
    if (client) {
        return marlin_server::Cmd(client->command);
    }
    return Cmd::NONE;
}

void _send_request_id_to_server_and_wait(const Request::Type type) {
    Request request;
    request.type = type;
    _send_request_to_server_and_wait(request);
}

namespace {

    optional<Request> gcode_request(const char *gcode) {
        Request request;
        request.type = Request::Type::Gcode;
        if (strlcpy(request.gcode, gcode, sizeof(request.gcode)) >= sizeof(request.gcode)) {
            // TODO It would be much better to ensure gcode always points
            //      to some static buffer and only serialize the pointer.
            log_error(MarlinClient, "ignoring truncated gcode");
            return nullopt;
        } else {
            return request;
        }
    }

} // namespace

void gcode(const char *gcode) {
    if (auto request = gcode_request(gcode); request.has_value()) {
        _send_request_to_server_and_wait(*request);
    }
}

GcodeTryResult gcode_try(const char *gcode) {
    if (auto request = gcode_request(gcode); request.has_value()) {
        if (try_send(*request)) {
            return GcodeTryResult::Submitted;
        } else {
            return GcodeTryResult::QueueFull;
        }
    } else {
        return GcodeTryResult::GcodeTooLong;
    }
}

void gcode_printf(const char *format, ...) {
    Request request;
    request.type = Request::Type::Gcode;
    va_list ap;
    va_start(ap, format);
    const int ret = vsnprintf(request.gcode, sizeof(request.gcode), format, ap);
    va_end(ap);
    if (ret == -1 || ret >= (int)sizeof(request.gcode)) {
        // TODO It would be much better to remove gcode_printf() altogether
        //      and instead craft individual request types.
        log_error(MarlinClient, "ignoring truncated gcode");
    } else {
        _send_request_to_server_and_wait(request);
    }
}

void gcode_push_front(const char *gcode) {
    Request request;
    request.type = Request::Type::InjectGcode;
    request.inject_gcode = gcode;
    _send_request_to_server_and_wait(request);
}

int event(Event evt_id) {
    int ret = 0;
    marlin_client_t *client = _client_ptr();
    uint64_t msk = (uint64_t)1 << ftrstd::to_underlying(evt_id);
    if (client) {
        ret = (client->events & msk) ? 1 : 0;
    }
    return ret;
}

int event_clr(Event evt_id) {
    int ret = 0;
    marlin_client_t *client = _client_ptr();
    uint64_t msk = (uint64_t)1 << ftrstd::to_underlying(evt_id);
    if (client) {
        ret = (client->events & msk) ? 1 : 0;
        client->events &= ~msk;
    }
    return ret;
}

uint64_t events() {
    marlin_client_t *client = _client_ptr();
    return (client) ? client->events : 0;
}

<<<<<<< HEAD
int error(uint8_t err_id) {
    int ret = 0;
    marlin_client_t *client = _client_ptr();
    uint64_t msk = (uint64_t)1 << err_id;
    if (client) {
        ret = (client->errors & msk) ? 1 : 0;
    }
    return ret;
}

int error_set(uint8_t err_id) {
    int ret = 0;
    marlin_client_t *client = _client_ptr();
    uint64_t msk = (uint64_t)1 << err_id;
    if (client) {
        ret = (client->errors & msk) ? 1 : 0;
        client->errors |= msk;
    }
    return ret;
}

int error_clr(uint8_t err_id) {
    int ret = 0;
    marlin_client_t *client = _client_ptr();
    uint64_t msk = (uint64_t)1 << err_id;
    if (client) {
        ret = (client->errors & msk) ? 1 : 0;
        client->errors &= ~msk;
    }
    return ret;
}

uint64_t errors() {
    marlin_client_t *client = _client_ptr();
    return (client) ? client->errors : 0;
}

=======
>>>>>>> 0de68b87
void do_babysteps_Z(float offs) {
    Request request;
    request.type = Request::Type::Babystep;
    request.babystep = offs;
    _send_request_to_server_and_wait(request);
}

void move_axis(float logical_pos, float feedrate, uint8_t axis) {
    Request request;
    request.type = Request::Type::Move;
    request.move.position = LOGICAL_TO_NATIVE(logical_pos, axis);
    request.move.feedrate = feedrate;
    request.move.axis = axis;
    _send_request_to_server_and_wait(request);
}

void move_xyz_axes_to(const xyz_float_t &position, float feedrate) {
    Request request;
    request.type = Request::Type::MoveMultiple;
    request.move_multiple.x = LOGICAL_TO_NATIVE(position.x, X_AXIS);
    request.move_multiple.y = LOGICAL_TO_NATIVE(position.y, Y_AXIS);
    request.move_multiple.z = LOGICAL_TO_NATIVE(position.z, Z_AXIS);
    request.move_multiple.feedrate = feedrate;
    _send_request_to_server_and_wait(request);
}

#if HAS_PHASE_STEPPING()
static bool try_start_test_via_gcode(const uint64_t test_mask, const uint64_t wizard_mask, const char *wizard_gcode) {
    if (test_mask & wizard_mask) {
        if (test_mask == wizard_mask) {
            gcode(wizard_gcode);
            return true;
        } else {
            bsod("unable to mix selftest and gcode");
        }
    }
    return false;
}
#endif

#if HAS_SELFTEST()
void test_start_with_data(const uint64_t test_mask, const ::selftest::TestData test_data) {
    #if HAS_PHASE_STEPPING()
    if (try_start_test_via_gcode(test_mask, stmPhaseStepping, "M1977")) {
        return;
    }
    #endif
    Request request;
    request.type = Request::Type::TestStart;
    request.test_start.test_mask = test_mask;
    request.test_start.test_data_index = test_data.index();
    request.test_start.test_data_data = ::selftest::serialize_test_data_to_int(test_data);
    _send_request_to_server_and_wait(request);
}

void test_start(const uint64_t test_mask) {
    test_start_with_data(test_mask, ::selftest::TestData {});
}

void test_abort() {
    _send_request_id_to_server_and_wait(Request::Type::TestAbort);
}
#endif

void print_start(const char *filename, marlin_server::PreviewSkipIfAble skip_preview) {
<<<<<<< HEAD
    char request[MARLIN_MAX_REQUEST];
    assert(skip_preview < marlin_server::PreviewSkipIfAble::_count);
    static_assert(ftrstd::to_underlying(marlin_server::PreviewSkipIfAble::_count) < ('9' - '0'), "Too many skip preview options.");
    const int len = snprintf(request, sizeof(request), "!%c%c%s", ftrstd::to_underlying(Msg::PrintStart), '0' + ftrstd::to_underlying(skip_preview), filename);
    if (len < 0) {
        bsod("Error formatting request.");
    }
    if ((size_t)len >= sizeof(request)) {
        bsod("Request too long.");
    }
    _send_request_to_server_and_wait(request);
=======
    Request request;
    request.type = Request::Type::PrintStart;
    request.print_start.skip_preview = skip_preview;
    if (strlcpy(request.print_start.filename, filename, sizeof(request.print_start.filename)) >= sizeof(request.print_start.filename)) {
        log_error(MarlinClient, "ignoring truncated filename");
    } else {
        _send_request_to_server_and_wait(request);
    }
>>>>>>> 0de68b87
}

bool is_print_started() {
    // The above can't really return true/false if the print started, for two reasons:
    // * There doesn't seem to be a ready-made way to conveniently send a
    //   yes/no from the server to the client.
    // * Waiting for the answer could lead to a deadlock when called from the
    //   GUI thread, because the marlin server prepares the grounds and waits for
    //   GUI to ACK that everything is OK. But if GUI would be waiting for the
    //   server to answer, it couldn't answer.
    //
    // Therefore, we provide a separate function other threads may call
    // (connect and link) to find out if starting the print was processed or if
    // it was rejected.
    //
    // We also kind of ignore the possibility of the whole print successfully
    // happening before we can notice it. That would produce a false negative,
    // however that would likely result only in unexpected error message to the
    // user.

    while (true) {
        switch (marlin_vars()->print_state) {
        case State::WaitGui:
        // We also need to wait these two out, because they are not considered printing
        // and if connect want to send JOB_INFO before marlin_server goes through them
        // it falsely rejects the print. There should be no chance to get an infinit loop
        // because we only call this function right after calling print_start with skip
        // preview enabled, so it either starts printing or goes into PrintPreviewQuestions.
        case State::PrintPreviewInit:
        case State::PrintPreviewImage:
            // We are still waiting for GUI to make up its mind. Do another round.
            osDelay(10);
            break;
        case State::Idle:
        case State::Aborted:
        case State::Finished:
            // Went to idle - refused by GUI
            return false;
        default:
            // Doing something else ‒ there's a lot of states where we are printing.
            return true;
        }
    }
}

bool is_print_exited() {
    while (true) {
        switch (marlin_vars()->print_state) {
        case State::Finished:
        case State::Aborted:
        case State::Exit:
            // We are still waiting
            osDelay(10);
            break;
        case State::Idle:
            return true;
        default:
            return false;
        }
    }
}

void marlin_gui_ready_to_print() {
    _send_request_id_to_server_and_wait(Request::Type::PrintReady);
}

void marlin_gui_cant_print() {
    _send_request_id_to_server_and_wait(Request::Type::GuiCantPrint);
}

void print_abort() {
    _send_request_id_to_server_and_wait(Request::Type::PrintAbort);
}

void print_exit() {
    _send_request_id_to_server_and_wait(Request::Type::PrintExit);
}

void print_pause() {
    _send_request_id_to_server_and_wait(Request::Type::PrintPause);
}

void print_resume() {
    _send_request_id_to_server_and_wait(Request::Type::PrintResume);
}

void media_print_reopen() {
    _send_request_id_to_server_and_wait(Request::Type::MediaPrintReopen);
}

void park_head() {
    _send_request_id_to_server_and_wait(Request::Type::Park);
}

void notify_server_about_encoder_move() {
    _send_request_id_to_server_and_wait(Request::Type::KnobMove);
}

void notify_server_about_knob_click() {
    _send_request_id_to_server_and_wait(Request::Type::KnobClick);
}

void set_warning(WarningType type) {
    Request request;
    request.type = Request::Type::SetWarning;
    request.warning_type = type;
    _send_request_to_server_noreply(request);
}

//-----------------------------------------------------------------------------
// responses from client finite state machine (like button click)
void FSM_response_internal(EncodedFSMResponse encoded_fsm_response) {
    Request request;
    request.type = Request::Type::FSM;
    request.encoded_fsm_response = encoded_fsm_response;
    _send_request_to_server_and_wait(request);
}
bool is_printing() {
    switch (marlin_vars()->print_state) {
    case State::Aborted:
    case State::Idle:
    case State::Finished:
    case State::PrintPreviewInit:
    case State::PrintPreviewImage:
#if HAS_TOOLCHANGER() || HAS_MMU2()
    case State::PrintPreviewToolsMapping:
#endif
        return false;
    default:
        return true;
    }
}

bool is_paused() {
    switch (marlin_vars()->print_state) {
    case State::Paused:
        return true;
    default:
        return false;
    }
}

bool is_idle() {
    switch (marlin_vars()->print_state) {
    case State::Idle:
        return true;
    default:
        return false;
    }
}

//-----------------------------------------------------------------------------
// private functions

<<<<<<< HEAD
// send request to server (called from client thread), infinite timeout
static void _send_request_to_server(uint8_t client_id, const char *request) {
    int ret = 0;
    int len = strlen(request);
    osMessageQId queue = 0;
    int i;
    osSemaphoreWait(server_semaphore, osWaitForever); // lock
    if ((queue = server_queue) != 0) // queue valid
    {
        clients[client_id].events &= ~make_mask(Event::Acknowledge);
        while (ret == 0) {
            if (osMessageAvailableSpace(queue) >= static_cast<uint32_t>(len + 1)) // check available space
            {
                osMessagePut(queue, '0' + client_id, osWaitForever); // one character client id
                for (i = 0; i < len; i++) { // loop over every characters
                    osMessagePut(queue, request[i], osWaitForever); //
                }
                if ((i > 0) && (request[i - 1] != '\n')) { // automatically terminate with '\n'
                    osMessagePut(queue, '\n', osWaitForever);
                }
                ret = 1;
            } else {
                osSemaphoreRelease(server_semaphore); // unlock
                osDelay(10);
                osSemaphoreWait(server_semaphore, osWaitForever); // lock
            }
        }
=======
// process message on client side (set flags, update vars etc.)
static bool receive_and_process_client_message(marlin_client_t *client, TickType_t ticks_to_wait) {
    ClientEvent client_event;
    ClientQueue &queue = marlin_client_queue[client->id];
    if (!queue.receive(client_event, ticks_to_wait)) {
        return false;
>>>>>>> 0de68b87
    }

<<<<<<< HEAD
// wait for ack event, blocking - used for synchronization, called typically at end of client request functions
static uint32_t _wait_ack_from_server_with_callback(uint8_t client_id, void (*cb)()) {
    while ((clients[client_id].events & make_mask(Event::Acknowledge)) == 0 && (clients[client_id].events & make_mask(Event::NotAcknowledge)) == 0) {
        loop();
        if (clients[client_id].last_count == 0) {
            if (cb) {
                cb();
            }
            osDelay(10);
=======
    client->events |= make_mask(client_event.event);
    switch (client_event.event) {
    case Event::CommandBegin:
        client->command = client_event.usr32;
        break;
    case Event::CommandEnd:
        client->command = ftrstd::to_underlying(Cmd::NONE);
        break;
    case Event::NotAcknowledge:
    case Event::Acknowledge:
        client->ack = client_event.usr32;
        break;
    case Event::Message: {
        if (client->message_cb) {
            client->message_cb(client_event.message);
>>>>>>> 0de68b87
        }
        free(client_event.message);
        break;
    }
<<<<<<< HEAD
    return clients[client_id].ack;
}

// process message on client side (set flags, update vars etc.)
static void _process_client_message(marlin_client_t *client, variant8_t msg) {
    uint8_t id = variant8_get_usr8(msg) & MARLIN_USR8_MSK_ID;
    if (variant8_get_type(msg) == VARIANT8_USER) // event received
    {
        client->events |= ((uint64_t)1 << id);
        switch ((Event)id) {
        case Event::MeshUpdate: {
            uint8_t _UNUSED x = variant8_get_usr16(msg) & 0xff;
            uint8_t _UNUSED y = variant8_get_usr16(msg) >> 8;
            float _UNUSED z = variant8_get_flt(msg);
            break;
        }
        case Event::StartProcessing:
            client->flags |= MARLIN_CFLG_PROCESS;
            break;
        case Event::StopProcessing:
            client->flags &= ~MARLIN_CFLG_PROCESS;
            break;
        case Event::Error:
            client->errors |= MARLIN_ERR_MSK(variant8_get_ui32(msg));
            break;
        case Event::CommandBegin:
            client->command = variant8_get_ui32(msg);
            break;
        case Event::CommandEnd:
            client->command = ftrstd::to_underlying(Cmd::NONE);
            break;
        case Event::Reheat:
            client->reheating = (uint8_t)variant8_get_ui32(msg);
            break;
        case Event::NotAcknowledge:
        case Event::Acknowledge:
            client->ack = variant8_get_ui32(msg);
            break;
        case Event::FSM:
            if (client->fsm_cb) {
                client->fsm_cb(variant8_get_ui32(msg), variant8_get_usr16(msg));
            }
            break;
        case Event::Message: {
            variant8_t *pvar = &msg;
            variant8_set_type(pvar, VARIANT8_PCHAR);
            const char *str = variant8_get_pch(msg);
            if (client->message_cb) {
                client->message_cb(str);
            }
            variant8_done(&pvar);
            break;
        }
        case Event::Warning:
            if (client->warning_cb) {
                client->warning_cb(static_cast<WarningType>(variant8_get_i32(msg)));
            }
            break;
        case Event::Startup:
            if (client->startup_cb) {
                client->startup_cb();
            }
            break;
            // not handled events
            // do not use default, i want all events listed here, so new event will generate warning, when not added
        case Event::PrinterKilled:
        case Event::MediaInserted:
        case Event::MediaError:
        case Event::MediaRemoved:
        case Event::PlayTone:
        case Event::PrintTimerStarted:
        case Event::PrintTimerPaused:
        case Event::PrintTimerStopped:
        case Event::FilamentRunout:
        case Event::UserConfirmRequired:
        case Event::StatusChanged:
        case Event::FactoryReset:
        case Event::LoadSettings:
        case Event::StoreSettings:
        case Event::SafetyTimerExpired:
            break;
        case Event::_count:
            assert(false);
        }
#ifdef DBG_EVT_MSK
        if (DBG_EVT_MSK & ((uint64_t)1 << id)) {
            switch (id) {
            // Event Event::MeshUpdate - ui32 is float z, ui16 low byte is x index, high byte y index
            case Event::MeshUpdate: {
                uint8_t x = msg.usr16 & 0xff;
                uint8_t y = msg.usr16 >> 8;
                float z = msg.flt;
                DBG_EVT("CL%c: EVT %s %d %d %.3f", '0' + client->id, marlin_events_get_name(id),
                    x, y, static_cast<double>(z));
                x = x;
                y = y;
                z = z; // prevent warning
            } break;
            // Event Event::CommandBegin/End - ui32 is encoded command
            case Event::CommandBegin:
            case Event::CommandEnd:
                DBG_EVT("CL%c: EVT %s %c%u", '0' + client->id, marlin_events_get_name(id),
                    (msg.ui32 >> 16) & 0xff, msg.ui32 & 0xffff);
                break;
            // Event Event::Acknowledge - ui32 is result (not used in this time)
            case Event::Reheat:
            case Event::Acknowledge:
                DBG_EVT("CL%c: EVT %s %lu", '0' + client->id, marlin_events_get_name(id), msg.ui32);
                break;
            // Other events and events without arguments
            default:
                DBG_EVT("CL%c: EVT %s", '0' + client->id, marlin_events_get_name(id));
                break;
            }
        }
#endif // DBG_EVT_MSK
=======
        // not handled events
        // do not use default, i want all events listed here, so new event will generate warning, when not added
    case Event::MeshUpdate:
    case Event::Startup:
    case Event::StartProcessing:
    case Event::StopProcessing:
    case Event::PrinterKilled:
    case Event::MediaInserted:
    case Event::MediaError:
    case Event::MediaRemoved:
    case Event::PlayTone:
    case Event::PrintTimerStarted:
    case Event::PrintTimerPaused:
    case Event::PrintTimerStopped:
    case Event::FilamentRunout:
    case Event::UserConfirmRequired:
    case Event::StatusChanged:
    case Event::FactoryReset:
    case Event::LoadSettings:
    case Event::StoreSettings:
        break;
    case Event::_count:
        assert(false);
>>>>>>> 0de68b87
    }
    return true;
}

// returns client pointer for calling client thread (client thread)
static marlin_client_t *_client_ptr() {
    osThreadId taskHandle = osThreadGetId();
    int client_id;
    for (client_id = 0; client_id < MARLIN_MAX_CLIENTS; client_id++) {
        if (taskHandle == marlin_client_task[client_id]) {
            return clients + client_id;
        }
    }
    return 0;
}

template <typename T>
void marlin_set_variable(MarlinVariable<T> &variable, T value) {
    Request request;
    request.type = Request::Type::SetVariable;
    request.set_variable.variable = reinterpret_cast<uintptr_t>(&variable);

    if constexpr (std::is_floating_point<T>::value) {
        request.set_variable.float_value = static_cast<float>(value);
    } else if constexpr (std::is_integral<T>::value) {
        request.set_variable.uint32_value = static_cast<uint32_t>(value);
    } else {
        bsod("no conversion");
    }

    _send_request_to_server_and_wait(request);
}

void set_target_nozzle(float val, uint8_t hotend) {
    return marlin_set_variable(marlin_vars()->hotend(hotend).target_nozzle, val);
}
void set_display_nozzle(float val, uint8_t hotend) {
    return marlin_set_variable(marlin_vars()->hotend(hotend).display_nozzle, val);
}
void set_target_bed(float val) {
    return marlin_set_variable(marlin_vars()->target_bed, val);
}
void set_fan_speed(uint8_t val) {
    return marlin_set_variable(marlin_vars()->print_fan_speed, val);
}
void set_print_speed(uint16_t val) {
    return marlin_set_variable(marlin_vars()->print_speed, val);
}
void set_flow_factor(uint16_t val, uint8_t hotend) {
    return marlin_set_variable(marlin_vars()->hotend(hotend).flow_factor, val);
}
void set_z_offset(float val) {
    return marlin_set_variable(marlin_vars()->z_offset, val);
}
void set_fan_check(bool val) {
    return marlin_set_variable(marlin_vars()->fan_check_enabled, static_cast<uint8_t>(val));
}
void set_fs_autoload(bool val) {
    return marlin_set_variable(marlin_vars()->fs_autoload_enabled, static_cast<uint8_t>(val));
}

#if ENABLED(CANCEL_OBJECTS)
void cancel_object(int object_id) {
    Request request;
    request.type = Request::Type::CancelObjectID;
    request.cancel_object_id = object_id;
    _send_request_to_server_and_wait(request);
}

void uncancel_object(int object_id) {
    Request request;
    request.type = Request::Type::UncancelObjectID;
    request.uncancel_object_id = object_id;
    _send_request_to_server_and_wait(request);
}

void cancel_current_object() {
    _send_request_id_to_server_and_wait(Request::Type::CancelCurrentObject);
}
#endif

} // namespace marlin_client<|MERGE_RESOLUTION|>--- conflicted
+++ resolved
@@ -85,44 +85,10 @@
 }
 
 void loop() {
-<<<<<<< HEAD
-    uint16_t count = 0;
-    osEvent ose;
-    variant8_t msg;
-    variant8_t *pmsg = &msg;
-    int client_id;
-    marlin_client_t *client;
-    osMessageQId queue;
-    osThreadId taskHandle = osThreadGetId();
-    for (client_id = 0; client_id < MARLIN_MAX_CLIENTS; client_id++) {
-        if (taskHandle == marlin_client_task[client_id]) {
-            break;
-        }
-    }
-    if (client_id >= MARLIN_MAX_CLIENTS) {
-        return;
-    }
-    client = clients + client_id;
-    if ((queue = marlin_client_queue[client_id]) != 0) {
-        while ((ose = osMessageGet(queue, 0)).status == osEventMessage) {
-            if (client->flags & MARLIN_CFLG_LOWHIGH) {
-                msg |= ((variant8_t)ose.value.v << 32); // store high dword
-                _process_client_message(client, msg); // call handler
-                variant8_done(&pmsg);
-                count++;
-            } else {
-                msg = ose.value.v; // store low dword
-            }
-            client->flags ^= MARLIN_CFLG_LOWHIGH; // flip flag
-        }
-    }
-    client->last_count = count;
-=======
     if (marlin_client_t *client = _client_ptr()) {
         while (receive_and_process_client_message(client, 0)) {
         }
     }
->>>>>>> 0de68b87
 }
 
 int get_id() {
@@ -177,16 +143,7 @@
 
 static void _send_request_to_server_and_wait(Request &request) {
     marlin_client_t *client = _client_ptr();
-<<<<<<< HEAD
-    return client && client->flags & MARLIN_CFLG_PROCESS;
-}
-
-void _send_request_to_server_and_wait_with_callback(const char *request, void (*cb)()) {
-    marlin_client_t *client = _client_ptr();
-    if (client == 0) {
-=======
     if (client == nullptr) {
->>>>>>> 0de68b87
         return;
     }
     uint8_t retries_left = max_retries;
@@ -318,46 +275,6 @@
     return (client) ? client->events : 0;
 }
 
-<<<<<<< HEAD
-int error(uint8_t err_id) {
-    int ret = 0;
-    marlin_client_t *client = _client_ptr();
-    uint64_t msk = (uint64_t)1 << err_id;
-    if (client) {
-        ret = (client->errors & msk) ? 1 : 0;
-    }
-    return ret;
-}
-
-int error_set(uint8_t err_id) {
-    int ret = 0;
-    marlin_client_t *client = _client_ptr();
-    uint64_t msk = (uint64_t)1 << err_id;
-    if (client) {
-        ret = (client->errors & msk) ? 1 : 0;
-        client->errors |= msk;
-    }
-    return ret;
-}
-
-int error_clr(uint8_t err_id) {
-    int ret = 0;
-    marlin_client_t *client = _client_ptr();
-    uint64_t msk = (uint64_t)1 << err_id;
-    if (client) {
-        ret = (client->errors & msk) ? 1 : 0;
-        client->errors &= ~msk;
-    }
-    return ret;
-}
-
-uint64_t errors() {
-    marlin_client_t *client = _client_ptr();
-    return (client) ? client->errors : 0;
-}
-
-=======
->>>>>>> 0de68b87
 void do_babysteps_Z(float offs) {
     Request request;
     request.type = Request::Type::Babystep;
@@ -423,19 +340,6 @@
 #endif
 
 void print_start(const char *filename, marlin_server::PreviewSkipIfAble skip_preview) {
-<<<<<<< HEAD
-    char request[MARLIN_MAX_REQUEST];
-    assert(skip_preview < marlin_server::PreviewSkipIfAble::_count);
-    static_assert(ftrstd::to_underlying(marlin_server::PreviewSkipIfAble::_count) < ('9' - '0'), "Too many skip preview options.");
-    const int len = snprintf(request, sizeof(request), "!%c%c%s", ftrstd::to_underlying(Msg::PrintStart), '0' + ftrstd::to_underlying(skip_preview), filename);
-    if (len < 0) {
-        bsod("Error formatting request.");
-    }
-    if ((size_t)len >= sizeof(request)) {
-        bsod("Request too long.");
-    }
-    _send_request_to_server_and_wait(request);
-=======
     Request request;
     request.type = Request::Type::PrintStart;
     request.print_start.skip_preview = skip_preview;
@@ -444,7 +348,6 @@
     } else {
         _send_request_to_server_and_wait(request);
     }
->>>>>>> 0de68b87
 }
 
 bool is_print_started() {
@@ -599,55 +502,14 @@
 //-----------------------------------------------------------------------------
 // private functions
 
-<<<<<<< HEAD
-// send request to server (called from client thread), infinite timeout
-static void _send_request_to_server(uint8_t client_id, const char *request) {
-    int ret = 0;
-    int len = strlen(request);
-    osMessageQId queue = 0;
-    int i;
-    osSemaphoreWait(server_semaphore, osWaitForever); // lock
-    if ((queue = server_queue) != 0) // queue valid
-    {
-        clients[client_id].events &= ~make_mask(Event::Acknowledge);
-        while (ret == 0) {
-            if (osMessageAvailableSpace(queue) >= static_cast<uint32_t>(len + 1)) // check available space
-            {
-                osMessagePut(queue, '0' + client_id, osWaitForever); // one character client id
-                for (i = 0; i < len; i++) { // loop over every characters
-                    osMessagePut(queue, request[i], osWaitForever); //
-                }
-                if ((i > 0) && (request[i - 1] != '\n')) { // automatically terminate with '\n'
-                    osMessagePut(queue, '\n', osWaitForever);
-                }
-                ret = 1;
-            } else {
-                osSemaphoreRelease(server_semaphore); // unlock
-                osDelay(10);
-                osSemaphoreWait(server_semaphore, osWaitForever); // lock
-            }
-        }
-=======
 // process message on client side (set flags, update vars etc.)
 static bool receive_and_process_client_message(marlin_client_t *client, TickType_t ticks_to_wait) {
     ClientEvent client_event;
     ClientQueue &queue = marlin_client_queue[client->id];
     if (!queue.receive(client_event, ticks_to_wait)) {
         return false;
->>>>>>> 0de68b87
-    }
-
-<<<<<<< HEAD
-// wait for ack event, blocking - used for synchronization, called typically at end of client request functions
-static uint32_t _wait_ack_from_server_with_callback(uint8_t client_id, void (*cb)()) {
-    while ((clients[client_id].events & make_mask(Event::Acknowledge)) == 0 && (clients[client_id].events & make_mask(Event::NotAcknowledge)) == 0) {
-        loop();
-        if (clients[client_id].last_count == 0) {
-            if (cb) {
-                cb();
-            }
-            osDelay(10);
-=======
+    }
+
     client->events |= make_mask(client_event.event);
     switch (client_event.event) {
     case Event::CommandBegin:
@@ -663,129 +525,10 @@
     case Event::Message: {
         if (client->message_cb) {
             client->message_cb(client_event.message);
->>>>>>> 0de68b87
         }
         free(client_event.message);
         break;
     }
-<<<<<<< HEAD
-    return clients[client_id].ack;
-}
-
-// process message on client side (set flags, update vars etc.)
-static void _process_client_message(marlin_client_t *client, variant8_t msg) {
-    uint8_t id = variant8_get_usr8(msg) & MARLIN_USR8_MSK_ID;
-    if (variant8_get_type(msg) == VARIANT8_USER) // event received
-    {
-        client->events |= ((uint64_t)1 << id);
-        switch ((Event)id) {
-        case Event::MeshUpdate: {
-            uint8_t _UNUSED x = variant8_get_usr16(msg) & 0xff;
-            uint8_t _UNUSED y = variant8_get_usr16(msg) >> 8;
-            float _UNUSED z = variant8_get_flt(msg);
-            break;
-        }
-        case Event::StartProcessing:
-            client->flags |= MARLIN_CFLG_PROCESS;
-            break;
-        case Event::StopProcessing:
-            client->flags &= ~MARLIN_CFLG_PROCESS;
-            break;
-        case Event::Error:
-            client->errors |= MARLIN_ERR_MSK(variant8_get_ui32(msg));
-            break;
-        case Event::CommandBegin:
-            client->command = variant8_get_ui32(msg);
-            break;
-        case Event::CommandEnd:
-            client->command = ftrstd::to_underlying(Cmd::NONE);
-            break;
-        case Event::Reheat:
-            client->reheating = (uint8_t)variant8_get_ui32(msg);
-            break;
-        case Event::NotAcknowledge:
-        case Event::Acknowledge:
-            client->ack = variant8_get_ui32(msg);
-            break;
-        case Event::FSM:
-            if (client->fsm_cb) {
-                client->fsm_cb(variant8_get_ui32(msg), variant8_get_usr16(msg));
-            }
-            break;
-        case Event::Message: {
-            variant8_t *pvar = &msg;
-            variant8_set_type(pvar, VARIANT8_PCHAR);
-            const char *str = variant8_get_pch(msg);
-            if (client->message_cb) {
-                client->message_cb(str);
-            }
-            variant8_done(&pvar);
-            break;
-        }
-        case Event::Warning:
-            if (client->warning_cb) {
-                client->warning_cb(static_cast<WarningType>(variant8_get_i32(msg)));
-            }
-            break;
-        case Event::Startup:
-            if (client->startup_cb) {
-                client->startup_cb();
-            }
-            break;
-            // not handled events
-            // do not use default, i want all events listed here, so new event will generate warning, when not added
-        case Event::PrinterKilled:
-        case Event::MediaInserted:
-        case Event::MediaError:
-        case Event::MediaRemoved:
-        case Event::PlayTone:
-        case Event::PrintTimerStarted:
-        case Event::PrintTimerPaused:
-        case Event::PrintTimerStopped:
-        case Event::FilamentRunout:
-        case Event::UserConfirmRequired:
-        case Event::StatusChanged:
-        case Event::FactoryReset:
-        case Event::LoadSettings:
-        case Event::StoreSettings:
-        case Event::SafetyTimerExpired:
-            break;
-        case Event::_count:
-            assert(false);
-        }
-#ifdef DBG_EVT_MSK
-        if (DBG_EVT_MSK & ((uint64_t)1 << id)) {
-            switch (id) {
-            // Event Event::MeshUpdate - ui32 is float z, ui16 low byte is x index, high byte y index
-            case Event::MeshUpdate: {
-                uint8_t x = msg.usr16 & 0xff;
-                uint8_t y = msg.usr16 >> 8;
-                float z = msg.flt;
-                DBG_EVT("CL%c: EVT %s %d %d %.3f", '0' + client->id, marlin_events_get_name(id),
-                    x, y, static_cast<double>(z));
-                x = x;
-                y = y;
-                z = z; // prevent warning
-            } break;
-            // Event Event::CommandBegin/End - ui32 is encoded command
-            case Event::CommandBegin:
-            case Event::CommandEnd:
-                DBG_EVT("CL%c: EVT %s %c%u", '0' + client->id, marlin_events_get_name(id),
-                    (msg.ui32 >> 16) & 0xff, msg.ui32 & 0xffff);
-                break;
-            // Event Event::Acknowledge - ui32 is result (not used in this time)
-            case Event::Reheat:
-            case Event::Acknowledge:
-                DBG_EVT("CL%c: EVT %s %lu", '0' + client->id, marlin_events_get_name(id), msg.ui32);
-                break;
-            // Other events and events without arguments
-            default:
-                DBG_EVT("CL%c: EVT %s", '0' + client->id, marlin_events_get_name(id));
-                break;
-            }
-        }
-#endif // DBG_EVT_MSK
-=======
         // not handled events
         // do not use default, i want all events listed here, so new event will generate warning, when not added
     case Event::MeshUpdate:
@@ -809,7 +552,6 @@
         break;
     case Event::_count:
         assert(false);
->>>>>>> 0de68b87
     }
     return true;
 }
