--- conflicted
+++ resolved
@@ -85,11 +85,6 @@
     EEVAR_ODOMETER_X = 0x2e,          // float
     EEVAR_ODOMETER_Y = 0x2f,          // float
     EEVAR_ODOMETER_Z = 0x30,          // float
-<<<<<<< HEAD
-    EEVAR_ODOMETER_E = 0x31,          // float
-    EEVAR__PADDING = 0x32,            // 1..4 chars, to ensure (DATASIZE % 4 == 0)
-    EEVAR_CRC32 = 0x33,               // uint32_t crc32 for
-=======
     EEVAR_ODOMETER_E0 = 0x31,         // float
     AXIS_STEPS_PER_UNIT_X = 0x32,     // float, used instead marlin macro DEFAULT_AXIS_STEPS_PER_UNIT
     AXIS_STEPS_PER_UNIT_Y = 0x33,     // float, used instead marlin macro DEFAULT_AXIS_STEPS_PER_UNIT
@@ -106,7 +101,6 @@
     AXIS_Z_MAX_POS_MM = 0x3e,         // float, used in marlin Z_MAX_POS macro
     EEVAR__PADDING = 0x3f,            // 1..4 chars, to ensure (DATASIZE % 4 == 0)
     EEVAR_CRC32 = 0x40,               // uint32_t crc32 for
->>>>>>> e8aa1122
 };
 
 enum {
