/**
 * @file eeprom_current.hpp
 * @author Radek Vana
 * @brief current version of eeprom
 * without padding and crc since they are not imported and would not match anyway
 */

<<<<<<< HEAD
#include "eeprom_v1001.hpp"
=======
#include "eeprom_v11.hpp"
#include "footer_eeprom.hpp"

namespace eeprom::current {

#pragma once
#pragma pack(push)
#pragma pack(1)

/**
 * @brief body of eeprom v12
 * without head, padding and crc
 * eeprom setting storage has changed to using 5 bits pre item and last 3 bits are ones to force default footer setting on FW < 3.3.4
 */
struct vars_body_t : public eeprom::v11::vars_body_t {
    char CONNECT_HOST[CONNECT_HOST_SIZE + 1];
    char CONNECT_TOKEN[CONNECT_TOKEN_SIZE + 1];
    uint16_t CONNECT_PORT;
    bool CONNECT_TLS;
    bool CONNECT_ENABLED;
    uint16_t JOB_ID;
    int8_t CRASH_ENABLED;
    int16_t EEVAR_CRASH_SENS_X;
    int16_t EEVAR_CRASH_SENS_Y;
    uint16_t EEVAR_CRASH_MAX_PERIOD_X;
    uint16_t EEVAR_CRASH_MAX_PERIOD_Y;
    uint8_t EEVAR_CRASH_FILTER;
    uint16_t EEVAR_CRASH_COUNT_X_TOT;
    uint16_t EEVAR_CRASH_COUNT_Y_TOT;
    uint16_t EEVAR_POWER_COUNT_TOT;
};

#pragma pack(pop)

static_assert(sizeof(vars_body_t) == sizeof(eeprom::v10::vars_body_t) + sizeof(uint8_t) * 3 + PL_PASSWORD_SIZE + LAN_HOSTNAME_MAX_LEN + 1 + WIFI_MAX_SSID_LEN + 1 + WIFI_MAX_PASSWD_LEN + 1 + 1 + 2 + 5 + 4 + 1 + 6 + sizeof(uint32_t) * 5 + sizeof(vars_body_t::CONNECT_HOST) + sizeof(vars_body_t::CONNECT_TOKEN) + sizeof(vars_body_t::CONNECT_PORT) + sizeof(vars_body_t::CONNECT_TLS) + sizeof(vars_body_t::CONNECT_ENABLED),
    "eeprom body size does not match");

static constexpr int crash_sens[2] =
#if ENABLED(CRASH_RECOVERY)
    CRASH_STALL_GUARD;
#else
    { 0, 0 };
#endif // ENABLED(CRASH_RECOVERY)

static constexpr int crash_max_period[2] =
#if ENABLED(CRASH_RECOVERY)
    CRASH_MAX_PERIOD;
#else
    { 0, 0 };
#endif // ENABLED(CRASH_RECOVERY)

static constexpr bool crash_filter =
#if ENABLED(CRASH_RECOVERY)
    CRASH_FILTER;
#else
    false;
#endif // ENABLED(CRASH_RECOVERY)

constexpr vars_body_t body_defaults = {
    eeprom::v11::body_defaults,
    "",                  // CONNECT_HOST
    "",                  // CONNECT_TOKEN
    80,                  // CONNECT_PORT
    true,                // CONNECT_TLS
    false,               // CONNECT_ENABLED
    0,                   // EEVAR_JOB_ID
    1,                   // EEVAR_CRASH_ENABLED
    crash_sens[0],       // EEVAR_CRASH_SENS_X,
    crash_sens[1],       // EEVAR_CRASH_SENS_Y,
    crash_max_period[0], // EEVAR_CRASH_MAX_PERIOD_X,
    crash_max_period[1], // EEVAR_CRASH_MAX_PERIOD_Y,
    crash_filter,        // EEVAR_CRASH_FILTER,
    0,                   // EEVAR_CRASH_COUNT_X_TOT
    0,                   // EEVAR_CRASH_COUNT_Y_TOT
    0,                   // EEVAR_POWER_COUNT_TOT
};

inline vars_body_t convert(const eeprom::v11::vars_body_t &src) {
    vars_body_t ret = body_defaults;

    // copy entire v11 struct
    memcpy(&ret, &src, sizeof(eeprom::v11::vars_body_t));
    // count of eeprom items in last eeprom version is 6
    ret.FOOTER_SETTING = footer::eeprom::ConvertFromOldEeprom(ret.FOOTER_SETTING, 6);

    return ret;
}

} // namespace
>>>>>>> a255fa43
<|MERGE_RESOLUTION|>--- conflicted
+++ resolved
@@ -3,11 +3,9 @@
  * @author Radek Vana
  * @brief current version of eeprom
  * without padding and crc since they are not imported and would not match anyway
+ * @date 2022-01-17
  */
 
-<<<<<<< HEAD
-#include "eeprom_v1001.hpp"
-=======
 #include "eeprom_v11.hpp"
 #include "footer_eeprom.hpp"
 
@@ -96,5 +94,4 @@
     return ret;
 }
 
-} // namespace
->>>>>>> a255fa43
+} // namespace