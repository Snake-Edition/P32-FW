///
/// \file
///
/// Driver for the W25xxx family of SPI flash memories.
///
/// The driver is split into two parts.
/// The `w25x_communication.h/c` handles communication with the chip and this part is considered private to the w25x module.
/// The `w25x.h/c` handles the high-level operations with the chip (read, erase, write, etc)
///
#pragma once
#include <inttypes.h>
#include <stdbool.h>
#include "stm32f4xx_hal.h"
#include "printers.h"

#if defined(__cplusplus)
extern "C" {
#endif // defined(__cplusplus)

#define W25X_BLOCK_SIZE         4096
#define W25X_BLOCK64_SIZE       0x10000
#define W25X_DUMP_START_ADDRESS 0
#if BOARD_IS_BUDDY()
    // Some MINIes have 1MB flash, some have 8M
    // 49 = 196KiB offset for crash dump
    #define W25X_ERR_START_ADDRESS (49 * W25X_BLOCK_SIZE)
    #define W25X_PP_START_ADDRESS  (50 * W25X_BLOCK_SIZE)
    #define W25X_FS_START_ADDRESS  (51 * W25X_BLOCK_SIZE)
<<<<<<< HEAD
#elif (PRINTER_IS_PRUSA_MK4() || PRINTER_IS_PRUSA_MK3_5() || PRINTER_IS_PRUSA_iX() || PRINTER_IS_PRUSA_CUBE())
=======
#elif BOARD_IS_XBUDDY()
>>>>>>> 209500b2
    // 8M = 2K of 4K blocks
    // 65 = 260KiB offset for crash dump
    #define W25X_ERR_START_ADDRESS (65 * W25X_BLOCK_SIZE)
    #define W25X_PP_START_ADDRESS  (66 * W25X_BLOCK_SIZE)
    #define W25X_FS_START_ADDRESS  (67 * W25X_BLOCK_SIZE)
#elif BOARD_IS_XLBUDDY()
    // 8M = 2K of 4K blocks
    // 65 = 260KiB offset for crash dump, which is the total RAM size
    #define W25X_ERR_START_ADDRESS (65 * W25X_BLOCK_SIZE)
    #define W25X_PP_START_ADDRESS  (66 * W25X_BLOCK_SIZE)
    #define W25X_FS_START_ADDRESS  (68 * W25X_BLOCK_SIZE)
#else
    #error "Unsupported board type"
#endif

#if defined(__cplusplus)
inline constexpr uint32_t w25x_block_size = W25X_BLOCK_SIZE;
inline constexpr uint32_t w25x_block64_size = W25X_BLOCK64_SIZE;
inline constexpr uint32_t w25x_dump_start_address = W25X_DUMP_START_ADDRESS;
inline constexpr uint32_t w25x_error_start_adress = W25X_ERR_START_ADDRESS;
inline constexpr uint32_t w25x_pp_start_address = W25X_PP_START_ADDRESS;
inline constexpr uint32_t w25x_fs_start_address = W25X_FS_START_ADDRESS;
inline constexpr size_t w25x_pp_size = w25x_fs_start_address - w25x_pp_start_address;
inline constexpr uint32_t w25x_dump_size = w25x_error_start_adress - w25x_dump_start_address;
#endif // defined(__cplusplus)

/// Initialize the w25x module
///
/// This has to be called after the underlying SPI has been initialized
/// and assigned using w25x_spi_assign.
///
/// When w25x is initialized when the scheduler is running all its
/// interface function must be called in task context only. (standard usage)
///
/// When w25x is initialized when the scheduler is NOT running all its
/// interface function can be called in any context but are not reentrant.
///
/// w25x_init can be called repeatedly in different contexts
/// to switch between those two modes. It can be called only once with
/// running scheduler as this creates resources which are never released.
/// If w25x is reinitialized during DMA transfer it is aborted. If some
/// data is already transfered to the chip at that point those data are
/// written gracefully. If erase operation is ongoing it is completed
/// during reinitialization.
///
/// Worst case runtime is 100 seconds if called just after chip erase
/// operation has been started. Worst case runtime is 200 seconds for
/// maliciously crafted w25x responses.
///
/// @retval true on success
/// @retval false otherwise.
extern bool w25x_init(void);

/// Return the number of available sectors
extern uint32_t w25x_get_sector_count();

/// Read data from the flash.
/// Errors can be checked (and cleared) using w25x_fetch_error()
extern void w25x_rd_data(uint32_t addr, uint8_t *data, uint16_t cnt);

/// Write data to the flash (the sector has to be erased first)
/// Errors can be checked (and cleared) using w25x_fetch_error()
extern void w25x_program(uint32_t addr, const uint8_t *data, uint32_t cnt);

/// Erase single sector of the flash
/// Errors can be checked (and cleared) using w25x_fetch_error()
extern void w25x_sector_erase(uint32_t addr);

/// Erase block of 32 kB of the flash
/// Errors can be checked (and cleared) using w25x_fetch_error()
extern void w25x_block32_erase(uint32_t addr);

/// Erase block of 64 kB of the flash
/// Errors can be checked (and cleared) using w25x_fetch_error()
extern void w25x_block64_erase(uint32_t addr);

/// Erase the whole flash memory
///
/// This operation can not be suspended, so it can not be used
/// during print.
/// Errors can be checked (and cleared) using w25x_fetch_error()
extern void w25x_chip_erase(void);

/// Fetch and clear error of a previous operation.
/// Returns 0 if there hasn't been any error
extern int w25x_fetch_error(void);

/// Assign handle of configured and ready-to-use SPI handle
extern void w25x_spi_assign(SPI_HandleTypeDef *spi_handle);

/// This should be called when the underlying SPI's DMA finishes DMA transfer (send)
extern void w25x_spi_transfer_complete_callback(void);

/// This should be called when the underlying SPI's DMA finishes DMA transfer (receive)
extern void w25x_spi_receive_complete_callback(void);

#if defined(__cplusplus)
}
#endif // defined(__cplusplus)<|MERGE_RESOLUTION|>--- conflicted
+++ resolved
@@ -26,11 +26,7 @@
     #define W25X_ERR_START_ADDRESS (49 * W25X_BLOCK_SIZE)
     #define W25X_PP_START_ADDRESS  (50 * W25X_BLOCK_SIZE)
     #define W25X_FS_START_ADDRESS  (51 * W25X_BLOCK_SIZE)
-<<<<<<< HEAD
-#elif (PRINTER_IS_PRUSA_MK4() || PRINTER_IS_PRUSA_MK3_5() || PRINTER_IS_PRUSA_iX() || PRINTER_IS_PRUSA_CUBE())
-=======
 #elif BOARD_IS_XBUDDY()
->>>>>>> 209500b2
     // 8M = 2K of 4K blocks
     // 65 = 260KiB offset for crash dump
     #define W25X_ERR_START_ADDRESS (65 * W25X_BLOCK_SIZE)
