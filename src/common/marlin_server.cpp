// marlin_server.cpp

#include "marlin_server.h"
#include "marlin_server.hpp"
#include <stdarg.h>
#include <stdio.h>
#include "dbg.h"
#include "app.h"
#include "bsod.h"
#include "cmsis_os.h"
#include <string.h> //strncmp
#include <assert.h>

#include "../Marlin/src/lcd/extensible_ui/ui_api.h"
#include "../Marlin/src/gcode/queue.h"
#include "../Marlin/src/gcode/parser.h"
#include "../Marlin/src/module/planner.h"
#include "../Marlin/src/module/stepper.h"
#include "../Marlin/src/module/temperature.h"
#include "../Marlin/src/module/probe.h"
#include "../Marlin/src/module/configuration_store.h"
#include "../Marlin/src/module/printcounter.h"
#include "../Marlin/src/feature/babystep.h"
#include "../Marlin/src/feature/pause.h"
#include "../Marlin/src/libs/nozzle.h"
#include "../Marlin/src/core/language.h" //GET_TEXT(MSG)
#include "../Marlin/src/gcode/gcode.h"

#include "hwio.h"
#include "eeprom.h"
#include "media.h"
#include "filament_sensor.h"

static_assert(MARLIN_VAR_MAX < 64, "MarlinAPI: Too many variables");

#ifdef MINDA_BROKEN_CABLE_DETECTION
    #include "Z_probe.h" //get_Z_probe_endstop_hits
#endif

#define DBG _dbg1 //enabled level 1
//#define DBG(...)

//#define DBG_XUI DBG //trace ExtUI events
#define DBG_XUI(...) //disable trace

//#define DBG_REQ DBG //trace requests
#define DBG_REQ(...) //disable trace

//#define DBG_FSM DBG //trace fsm
#define DBG_FSM(...) //disable trace

#pragma pack(push)
#pragma pack(1)

typedef struct _marlin_server_t {
    uint16_t flags;                              // server flags (MARLIN_SFLG)
    uint64_t notify_events[MARLIN_MAX_CLIENTS];  // event notification mask
    uint64_t notify_changes[MARLIN_MAX_CLIENTS]; // variable change notification mask
    marlin_vars_t vars;                          // cached variables
    char request[MARLIN_MAX_REQUEST];
    int request_len;
    uint64_t client_events[MARLIN_MAX_CLIENTS];      // client event mask
    uint64_t client_changes[MARLIN_MAX_CLIENTS];     // client variable change mask
    uint32_t last_update;                            // last update tick count
    uint8_t idle_cnt;                                // idle call counter
    uint8_t pqueue_head;                             // copy of planner.block_buffer_head
    uint8_t pqueue_tail;                             // copy of planner.block_buffer_tail
    uint8_t pqueue;                                  // calculated number of records in planner queue
    uint8_t gqueue;                                  // copy of queue.length - number of commands in gcode queue
    uint32_t command;                                // actually running command
    uint32_t command_begin;                          // variable for notification
    uint32_t command_end;                            // variable for notification
    marlin_mesh_t mesh;                              // meshbed leveling
    uint64_t mesh_point_notsent[MARLIN_MAX_CLIENTS]; // mesh point mask (points that are not sent)
    uint64_t update_vars;                            // variable update mask
    marlin_print_state_t print_state;                // printing state (printing, paused, ...)
    float resume_pos[4];                             // resume position for unpark_head
    float resume_nozzle_temp;                        // resume nozzle temperature
    uint32_t paused_ticks;                           // tick count in moment when printing paused
} marlin_server_t;

#pragma pack(pop)

extern "C" {

#ifndef _DEBUG
extern IWDG_HandleTypeDef hiwdg; //watchdog handle
#endif                           //_DEBUG

//-----------------------------------------------------------------------------
// variables
extern uint32_t Tacho_FAN0;
extern uint32_t Tacho_FAN1;

osThreadId marlin_server_task = 0;    // task handle
osMessageQId marlin_server_queue = 0; // input queue (uint8_t)
osSemaphoreId marlin_server_sema = 0; // semaphore handle

marlin_server_t marlin_server; // server structure - initialize task to zero
#ifdef DEBUG_FSENSOR_IN_HEADER
uint32_t *pCommand = &marlin_server.command;
#endif
marlin_server_idle_t *marlin_server_idle_cb = 0; // idle callback

//==========MSG_STACK===================
//	top of the stack is at [0]

msg_stack_t msg_stack = { '\0', 0 };

void _add_status_msg(const char *const popup_msg) {
    char message[MSG_MAX_LENGTH];
    size_t str_size = strlen(popup_msg);
    if (str_size >= MSG_MAX_LENGTH - 1) {
        strncpy(message, popup_msg, MSG_MAX_LENGTH - 1); // popup_msg is not always null-terminated...
        message[MSG_MAX_LENGTH - 1] = '\0';
    } else {
        strncpy(message, popup_msg, str_size);
        message[str_size] = '\0';
    }

    for (uint8_t i = msg_stack.count; i; i--) {
        if (i == MSG_STACK_SIZE)
            i--; // last place of the limited stack will be always overwritten
        strncpy(msg_stack.msg_data[i], msg_stack.msg_data[i - 1], MSG_MAX_LENGTH);
    }

    strncpy(msg_stack.msg_data[0], message, MSG_MAX_LENGTH);

    if (msg_stack.count < MSG_STACK_SIZE)
        msg_stack.count++;
}

//-----------------------------------------------------------------------------
// external variables from marlin_client

extern osThreadId marlin_client_task[MARLIN_MAX_CLIENTS];    // task handles
extern osMessageQId marlin_client_queue[MARLIN_MAX_CLIENTS]; // input queue handles (uint32_t)

//-----------------------------------------------------------------------------
// forward declarations of private functions

static void _server_print_loop(void);
static int _send_notify_to_client(osMessageQId queue, variant8_t msg);
static int _send_notify_event_to_client(int client_id, osMessageQId queue, MARLIN_EVT_t evt_id, uint32_t usr32, uint16_t usr16);
static uint64_t _send_notify_events_to_client(int client_id, osMessageQId queue, uint64_t evt_msk);
static uint8_t _send_notify_event(MARLIN_EVT_t evt_id, uint32_t usr32, uint16_t usr16);
static int _send_notify_change_to_client(osMessageQId queue, uint8_t var_id, variant8_t var);
static uint64_t _send_notify_changes_to_client(int client_id, osMessageQId queue, uint64_t var_msk);
static void _server_update_gqueue(void);
static void _server_update_pqueue(void);
static uint64_t _server_update_vars(uint64_t force_update_msk);
static int _process_server_request(char *request);
static int _server_set_var(char *name_val_str);
static void _server_update_and_notify(int client_id, uint64_t update);

//-----------------------------------------------------------------------------
// server side functions

void marlin_server_init(void) {
    int i;
    memset(&marlin_server, 0, sizeof(marlin_server_t));
    osMessageQDef(serverQueue, MARLIN_SERVER_QUEUE, uint8_t);
    marlin_server_queue = osMessageCreate(osMessageQ(serverQueue), NULL);
    osSemaphoreDef(serverSema);
    marlin_server_sema = osSemaphoreCreate(osSemaphore(serverSema), 1);
    marlin_server.flags = MARLIN_SFLG_PROCESS | MARLIN_SFLG_STARTED;
    for (i = 0; i < MARLIN_MAX_CLIENTS; i++) {
        marlin_server.notify_events[i] = MARLIN_EVT_MSK(MARLIN_EVT_Acknowledge) | MARLIN_EVT_MSK(MARLIN_EVT_Startup); // by default only ack and startup
        marlin_server.notify_changes[i] = 0;                                                                          // by default nothing
    }
    marlin_server_task = osThreadGetId();
    marlin_server.mesh.xc = 4;
    marlin_server.mesh.yc = 4;
    marlin_server.update_vars = MARLIN_VAR_MSK_DEF;
    marlin_server.vars.media_file_name = media_print_filename;
    marlin_server.vars.media_file_path = media_print_filepath;
}

void print_fan_spd() {
    if (DEBUGGING(INFO)) {
        static int time = 0;
        static int last_prt = 0;
        time = HAL_GetTick();
        int timediff = time - last_prt;
        if (timediff >= 1000) {

            serial_echopair_PGM("Tacho_FAN0 ", (30 * 1000 * Tacho_FAN0) / timediff); //60s / 2 pulses per rotation
            serialprintPGM("rpm ");
            SERIAL_EOL();
            serial_echopair_PGM("Tacho_FAN1 ", (30 * 1000 * Tacho_FAN1) / timediff);
            serialprintPGM("rpm ");
            SERIAL_EOL();
            Tacho_FAN0 = 0;
            Tacho_FAN1 = 0;
            last_prt = time;
        }
    }
}

#ifdef MINDA_BROKEN_CABLE_DETECTION
static void print_Z_probe_cnt() {
    if (DEBUGGING(INFO)) {
        static uint32_t last = 0;
        static uint32_t actual = 0;
        actual = get_Z_probe_endstop_hits();
        if (last != actual) {
            last = actual;
            serial_echopair_PGM("Z Endstop hit ", actual);
            serialprintPGM(" times.");
            SERIAL_EOL();
        }
    }
}
#endif
int marlin_server_cycle(void) {

    static int processing = 0;
    if (processing)
        return 0;
    processing = 1;

    FSM_notifier::SendNotification();

    print_fan_spd();
#ifdef MINDA_BROKEN_CABLE_DETECTION
    print_Z_probe_cnt();
#endif

    int count = 0;
    int client_id;
    uint64_t msk = 0;
    uint64_t changes = 0;
    osMessageQId queue;
    osEvent ose;
    uint32_t tick;
    char ch;
    if (marlin_server.flags & MARLIN_SFLG_PENDREQ) {
        if (_process_server_request(marlin_server.request)) {
            marlin_server.request_len = 0;
            count++;
            marlin_server.flags &= ~MARLIN_SFLG_PENDREQ;
        }
    }
    if ((marlin_server.flags & MARLIN_SFLG_PENDREQ) == 0)
        while ((ose = osMessageGet(marlin_server_queue, 0)).status == osEventMessage) {
            ch = (char)((uint8_t)(ose.value.v));
            switch (ch) {
            case '\r':
            case '\n':
                ch = 0;
                break;
            }
            if (marlin_server.request_len < MARLIN_MAX_REQUEST)
                marlin_server.request[marlin_server.request_len++] = ch;
            else {
                //TODO: request too long
                marlin_server.request_len = 0;
            }
            if ((ch == 0) && (marlin_server.request_len > 1)) {
                if (_process_server_request(marlin_server.request)) {
                    marlin_server.request_len = 0;
                    count++;
                } else {
                    marlin_server.flags |= MARLIN_SFLG_PENDREQ;
                    break;
                }
            }
        }
    // update gqueue (gcode queue)
    _server_update_gqueue();
    // update pqueue (planner queue)
    _server_update_pqueue();
    // update variables
    tick = HAL_GetTick();
    if ((tick - marlin_server.last_update) > MARLIN_UPDATE_PERIOD) {
        marlin_server.last_update = tick;
        changes = _server_update_vars(marlin_server.update_vars);
    }

    // send notifications to clients
    for (client_id = 0; client_id < MARLIN_MAX_CLIENTS; client_id++)
        if ((queue = marlin_client_queue[client_id]) != 0) {
            marlin_server.client_changes[client_id] |= (changes & marlin_server.notify_changes[client_id]);
            // send change notifications, clear bits for successful sent notification
            if ((msk = marlin_server.client_changes[client_id]) != 0)
                marlin_server.client_changes[client_id] &= ~_send_notify_changes_to_client(client_id, queue, msk);
            // send events to client only when all changes already sent, clear bits for successful sent notification
            if ((marlin_server.client_changes[client_id]) == 0)
                if ((msk = marlin_server.client_events[client_id]) != 0)
                    marlin_server.client_events[client_id] &= ~_send_notify_events_to_client(client_id, queue, msk);
        }
#ifndef _DEBUG
    if ((marlin_server.flags & MARLIN_SFLG_PROCESS) == 0)
        HAL_IWDG_Refresh(&hiwdg); // this prevents iwdg reset while processing disabled
#endif                            //_DEBUG
    processing = 0;
    return count;
}

#define MARLIN_IDLE_CNT_BUSY 1

int marlin_server_loop(void) {
    if (marlin_server.idle_cnt >= MARLIN_IDLE_CNT_BUSY)
        if (marlin_server.flags & MARLIN_SFLG_BUSY) {
            //_dbg("SVR: READY");
            marlin_server.flags &= ~MARLIN_SFLG_BUSY;
            if ((marlin_server.command != MARLIN_CMD_NONE) && (marlin_server.command != MARLIN_CMD_M600)) {
                _send_notify_event(MARLIN_EVT_CommandEnd, marlin_server.command, 0);
                marlin_server.command = MARLIN_CMD_NONE;
            }
        }
    marlin_server.idle_cnt = 0;
    _server_print_loop();
    media_loop();
    return marlin_server_cycle();
}

int marlin_server_idle(void) {
    if (marlin_server.idle_cnt < MARLIN_IDLE_CNT_BUSY)
        marlin_server.idle_cnt++;
    else if ((marlin_server.flags & MARLIN_SFLG_BUSY) == 0) {
        //_dbg("SVR: BUSY");
        marlin_server.flags |= MARLIN_SFLG_BUSY;
        if (parser.command_letter == 'G')
            switch (parser.codenum) {
            case 28:
            case 29:
                marlin_server.command = MARLIN_CMD_G + parser.codenum;
                break;
            }
        else if (parser.command_letter == 'M')
            switch (parser.codenum) {
            case 109:
            case 190:
            case 303:
            //case 600: // hacked in gcode (_force_M600_notify)
            case 701:
            case 702:
                marlin_server.command = MARLIN_CMD_M + parser.codenum;
                break;
            }
        if (marlin_server.command != MARLIN_CMD_NONE) {
            marlin_server.command_begin = marlin_server.command;
            marlin_server.command_end = marlin_server.command;
            _send_notify_event(MARLIN_EVT_CommandBegin, marlin_server.command, 0);
        }
    }
    return marlin_server_cycle();
}

int marlin_server_processing(void) {
    return (marlin_server.flags & MARLIN_SFLG_PROCESS) ? 1 : 0;
}

void marlin_server_start_processing(void) {
    marlin_server.flags |= MARLIN_SFLG_PROCESS;
    _send_notify_event(MARLIN_EVT_StartProcessing, 0, 0);
}

void marlin_server_stop_processing(void) {
    marlin_server.flags &= ~MARLIN_SFLG_PROCESS;
    //TODO: disable heaters and safe state
    _send_notify_event(MARLIN_EVT_StopProcessing, 0, 0);
}

marlin_vars_t *marlin_server_vars(void) {
    return &(marlin_server.vars);
}

void marlin_server_do_babystep_Z(float offs) {
    babystep.add_steps(Z_AXIS, offs * planner.settings.axis_steps_per_mm[Z_AXIS]);
    babystep.task();
}

int marlin_server_enqueue_gcode(const char *gcode) {
    return queue.enqueue_one(gcode) ? 1 : 0;
}

int marlin_server_inject_gcode(const char *gcode) {
    queue.inject_P(gcode);
    return 1;
}

void marlin_server_settings_save(void) {
    eeprom_set_var(EEVAR_ZOFFSET, variant8_flt(probe_offset.z));
    eeprom_set_var(EEVAR_PID_BED_P, variant8_flt(Temperature::temp_bed.pid.Kp));
    eeprom_set_var(EEVAR_PID_BED_I, variant8_flt(Temperature::temp_bed.pid.Ki));
    eeprom_set_var(EEVAR_PID_BED_D, variant8_flt(Temperature::temp_bed.pid.Kd));
    eeprom_set_var(EEVAR_PID_NOZ_P, variant8_flt(Temperature::temp_hotend[0].pid.Kp));
    eeprom_set_var(EEVAR_PID_NOZ_I, variant8_flt(Temperature::temp_hotend[0].pid.Ki));
    eeprom_set_var(EEVAR_PID_NOZ_D, variant8_flt(Temperature::temp_hotend[0].pid.Kd));
}

void marlin_server_settings_load(void) {
    (void)settings.reset();
#if HAS_BED_PROBE
    probe_offset.z = eeprom_get_var(EEVAR_ZOFFSET).flt;
#endif
    Temperature::temp_bed.pid.Kp = eeprom_get_var(EEVAR_PID_BED_P).flt;
    Temperature::temp_bed.pid.Ki = eeprom_get_var(EEVAR_PID_BED_I).flt;
    Temperature::temp_bed.pid.Kd = eeprom_get_var(EEVAR_PID_BED_D).flt;
    Temperature::temp_hotend[0].pid.Kp = eeprom_get_var(EEVAR_PID_NOZ_P).flt;
    Temperature::temp_hotend[0].pid.Ki = eeprom_get_var(EEVAR_PID_NOZ_I).flt;
    Temperature::temp_hotend[0].pid.Kd = eeprom_get_var(EEVAR_PID_NOZ_D).flt;
    thermalManager.updatePID();
}

void marlin_server_settings_reset(void) {
    (void)settings.reset();
}

void marlin_server_manage_heater(void) {
    thermalManager.manage_heater();
}

void marlin_server_quick_stop(void) {
    planner.quick_stop();
}

void marlin_server_print_start(const char *filename) {
    if ((marlin_server.print_state == mpsIdle) || (marlin_server.print_state == mpsFinished) || (marlin_server.print_state == mpsAborted)) {
        media_print_start(filename);
        for (int id = 0; id < MARLIN_MAX_CLIENTS; id++)
            marlin_server.client_changes[id] |= MARLIN_VAR_MSK(MARLIN_VAR_FILEPATH);
        //_server_update_and_notify(-1, MARLIN_VAR_MSK(MARLIN_VAR_FILEPATH));
        print_job_timer.start();
        marlin_server.print_state = mpsPrinting;
    }
}

void marlin_server_print_abort(void) {
    if (marlin_server.print_state == mpsPrinting) {
        marlin_server.print_state = mpsAborting_Begin;
    }
}

void marlin_server_print_pause(void) {
    if (marlin_server.print_state == mpsPrinting) {
        marlin_server.print_state = mpsPausing_Begin;
    }
}

void marlin_server_print_resume(void) {
    if (marlin_server.print_state == mpsPaused) {
        marlin_server.print_state = mpsResuming_Begin;
    }
}

void marlin_server_print_reheat_start(void) {
    if ((marlin_server.print_state == mpsPaused) && (marlin_server_print_reheat_ready() == 0)) {
        thermalManager.setTargetHotend(marlin_server.resume_nozzle_temp, 0);
    }
}

int marlin_server_print_reheat_ready(void) {
    if (marlin_server.vars.target_nozzle == marlin_server.resume_nozzle_temp)
        if (marlin_server.vars.temp_nozzle >= (marlin_server.vars.target_nozzle - 5))
            return 1;
    return 0;
}

static void _server_print_loop(void) {
    switch (marlin_server.print_state) {
    case mpsIdle:
        break;
    case mpsPrinting:
        switch (media_print_get_state()) {
        case media_print_state_PRINTING:
            break;
        case media_print_state_PAUSED:
            marlin_server.print_state = mpsPausing_Begin;
            break;
        case media_print_state_NONE:
            marlin_server.print_state = mpsFinishing_WaitIdle;
            break;
        }
        break;
    case mpsPausing_Begin:
        media_print_pause();
        print_job_timer.pause();
        marlin_server.resume_nozzle_temp = marlin_server.vars.target_nozzle; //save nozzle target temp
        marlin_server.print_state = mpsPausing_WaitIdle;
        break;
    case mpsPausing_WaitIdle:
        if ((planner.movesplanned() == 0) && (queue.length == 0)) {
            marlin_server_park_head();
            marlin_server.print_state = mpsPausing_ParkHead;
        }
        break;
    case mpsPausing_ParkHead:
        if (planner.movesplanned() == 0) {
            marlin_server.paused_ticks = HAL_GetTick(); //time when printing paused
            marlin_server.print_state = mpsPaused;
        }
        break;
    case mpsPaused:
        if ((marlin_server.vars.target_nozzle > 0) && (HAL_GetTick() - marlin_server.paused_ticks > (1000 * PAUSE_NOZZLE_TIMEOUT)))
            thermalManager.setTargetHotend(0, 0);
        gcode.reset_stepper_timeout(); //prevent disable axis
        break;
    case mpsResuming_Begin:
        if (marlin_server_print_reheat_ready()) {
            marlin_server_unpark_head();
            marlin_server.print_state = mpsResuming_UnparkHead;
        } else {
            thermalManager.setTargetHotend(marlin_server.resume_nozzle_temp, 0);
            marlin_server.print_state = mpsResuming_Reheating;
        }
        break;
    case mpsResuming_Reheating:
        if (marlin_server_print_reheat_ready()) {
            marlin_server_unpark_head();
            marlin_server.print_state = mpsResuming_UnparkHead;
        }
        break;
    case mpsResuming_UnparkHead:
        if (planner.movesplanned() == 0) {
            media_print_resume();
            print_job_timer.resume(0);
            marlin_server.print_state = mpsPrinting;
        }
        break;
    case mpsAborting_Begin:
        media_print_stop();
        thermalManager.disable_all_heaters();
        print_job_timer.stop();
        planner.quick_stop();
        marlin_server.print_state = mpsAborting_WaitIdle;
        break;
    case mpsAborting_WaitIdle:
        if (planner.movesplanned() == 0) {
            float x = ((float)stepper.position(X_AXIS)) / planner.settings.axis_steps_per_mm[X_AXIS];
            float y = ((float)stepper.position(Y_AXIS)) / planner.settings.axis_steps_per_mm[Y_AXIS];
            float z = ((float)stepper.position(Z_AXIS)) / planner.settings.axis_steps_per_mm[Z_AXIS];
            current_position.x = x;
            current_position.y = y;
            current_position.z = z;
            current_position.e = 0;
            planner.set_position_mm(x, y, z, 0);
            marlin_server_park_head();
            marlin_server.print_state = mpsAborting_ParkHead;
        }
        break;
    case mpsAborting_ParkHead:
        if (planner.movesplanned() == 0) {
            marlin_server.print_state = mpsAborted;
        }
        break;
    case mpsFinishing_WaitIdle:
        if (planner.movesplanned() == 0) {
            marlin_server_park_head();
            marlin_server.print_state = mpsFinishing_ParkHead;
        }
        break;
    case mpsFinishing_ParkHead:
        if (planner.movesplanned() == 0) {
            marlin_server.print_state = mpsFinished;
        }
        break;
    default:
        break;
    }
}

void marlin_server_park_head(void) {
    constexpr feedRate_t fr_xy = NOZZLE_PARK_XY_FEEDRATE, fr_z = NOZZLE_PARK_Z_FEEDRATE;
    constexpr xyz_pos_t park = NOZZLE_PARK_POINT;
    //homed check
    if (all_axes_homed() && all_axes_known()) {
        planner.synchronize();
        marlin_server.resume_pos[0] = current_position.x;
        marlin_server.resume_pos[1] = current_position.y;
        marlin_server.resume_pos[2] = current_position.z;
        marlin_server.resume_pos[3] = current_position.e;
        current_position.e -= (float)PAUSE_PARK_RETRACT_LENGTH / planner.e_factor[active_extruder];
        line_to_current_position(PAUSE_PARK_RETRACT_FEEDRATE);
        current_position.z = _MIN(current_position.z + park.z, Z_MAX_POS);
        line_to_current_position(fr_z);
        current_position.set(park.x, park.y);
        line_to_current_position(fr_xy);
    }
}

void marlin_server_unpark_head(void) {
    constexpr feedRate_t fr_xy = NOZZLE_PARK_XY_FEEDRATE, fr_z = NOZZLE_PARK_Z_FEEDRATE;
    if (all_axes_homed() && all_axes_known()) {
        planner.synchronize();
        current_position.set(marlin_server.resume_pos[0], marlin_server.resume_pos[1]);
        line_to_current_position(fr_xy);
        current_position.z = marlin_server.resume_pos[2];
        line_to_current_position(fr_z);
        current_position.e += (float)PAUSE_PARK_RETRACT_LENGTH / planner.e_factor[active_extruder];
        line_to_current_position(PAUSE_PARK_RETRACT_FEEDRATE);
        current_position.e = marlin_server.resume_pos[3];
    }
}

int marlin_all_axes_homed(void) {
    return all_axes_homed() ? 1 : 0;
}

int marlin_all_axes_known(void) {
    return all_axes_known() ? 1 : 0;
}

//-----------------------------------------------------------------------------
// private functions

// send notify message (variant8_t) to client queue (called from server thread)
static int _send_notify_to_client(osMessageQId queue, variant8_t msg) {
    //synchronization not necessary because only server thread can write to this queue
    if (queue == 0)
        return 0;
    if (osMessageAvailableSpace(queue) < 2)
        return 0;
    osMessagePut(queue, *(((uint32_t *)(&msg)) + 0), osWaitForever);
    osMessagePut(queue, *(((uint32_t *)(&msg)) + 1), osWaitForever);
    return 1;
}

// send event notification to client (called from server thread)
static int _send_notify_event_to_client(int client_id, osMessageQId queue, MARLIN_EVT_t evt_id, uint32_t usr32, uint16_t usr16) {
    variant8_t msg;
    msg = variant8_user(usr32, usr16, evt_id);
    return _send_notify_to_client(queue, msg);
}

// send event notification to client - multiple events (called from server thread)
// returns mask of succesfull sent events
static uint64_t _send_notify_events_to_client(int client_id, osMessageQId queue, uint64_t evt_msk) {
    uint64_t sent = 0;
    uint64_t msk = 1;
    for (uint8_t evt_int = 0; evt_int <= MARLIN_EVT_MAX; evt_int++) {
        MARLIN_EVT_t evt_id = (MARLIN_EVT_t)evt_int;
        if (msk & evt_msk)
            switch ((MARLIN_EVT_t)evt_id) {
            // Events without arguments
            case MARLIN_EVT_Startup:
            case MARLIN_EVT_MediaInserted:
            case MARLIN_EVT_MediaError:
            case MARLIN_EVT_MediaRemoved:
            case MARLIN_EVT_PrintTimerStarted:
            case MARLIN_EVT_PrintTimerPaused:
            case MARLIN_EVT_PrintTimerStopped:
            case MARLIN_EVT_FilamentRunout:
            case MARLIN_EVT_FactoryReset:
            case MARLIN_EVT_LoadSettings:
            case MARLIN_EVT_StoreSettings:
            case MARLIN_EVT_StartProcessing:
            case MARLIN_EVT_StopProcessing:
            // StatusChanged event - one string argument
            case MARLIN_EVT_StatusChanged:
                if (_send_notify_event_to_client(client_id, queue, evt_id, 0, 0))
                    sent |= msk; // event sent, set bit
                break;
            // CommandBegin/End - one ui32 argument (CMD)
            case MARLIN_EVT_CommandBegin:
                if (_send_notify_event_to_client(client_id, queue, evt_id, marlin_server.command_begin, 0))
                    sent |= msk; // event sent, set bit
                break;
            case MARLIN_EVT_CommandEnd:
                if (_send_notify_event_to_client(client_id, queue, evt_id, marlin_server.command_end, 0))
                    sent |= msk; // event sent, set bit
                break;
            case MARLIN_EVT_MeshUpdate:
                if (marlin_server.mesh_point_notsent[client_id]) {
                    uint8_t x;
                    uint8_t y;
                    uint64_t mask = 1;
                    for (y = 0; y < marlin_server.mesh.yc; y++)
                        for (x = 0; x < marlin_server.mesh.xc; x++) {
                            if (mask & marlin_server.mesh_point_notsent[client_id]) {
                                uint8_t index = x + marlin_server.mesh.xc * y;
                                float z = marlin_server.mesh.z[index];
                                uint32_t usr32 = variant8_flt(z).ui32;
                                uint16_t usr16 = x | ((uint16_t)y << 8);
                                if (_send_notify_event_to_client(client_id, queue, evt_id, usr32, usr16))
                                    marlin_server.mesh_point_notsent[client_id] &= ~mask;
                            }
                            mask <<= 1;
                        }
                    if (marlin_server.mesh_point_notsent[client_id] == 0)
                        sent |= msk; // event sent, set bit
                }
                break;
            case MARLIN_EVT_Acknowledge:
                if (_send_notify_event_to_client(client_id, queue, evt_id, 0, 0))
                    sent |= msk; // event sent, set bit
                break;
            //unused events
            case MARLIN_EVT_PrinterKilled:
            case MARLIN_EVT_Error:
            case MARLIN_EVT_PlayTone:
            case MARLIN_EVT_UserConfirmRequired:
            case MARLIN_EVT_SafetyTimerExpired:
            case MARLIN_EVT_Message:
            case MARLIN_EVT_Reheat:

            //do not resend open close dialog, send is forced
            case MARLIN_EVT_FSM_Create:
            case MARLIN_EVT_FSM_Destroy:
            case MARLIN_EVT_FSM_Change:

                sent |= msk; // fake event sent for unused and forced events
                break;
            }
        if (sent & msk)
            msk <<= 1;
        else
            break; //skip sending if queue is full
    }
    return sent;
}

// send event notification to all clients (called from server thread)
// returns bitmask - bit0 = notify for client0 successfully send, bit1 for client1...
static uint8_t _send_notify_event(MARLIN_EVT_t evt_id, uint32_t usr32, uint16_t usr16) {
    uint8_t client_msk = 0;
    for (int client_id = 0; client_id < MARLIN_MAX_CLIENTS; client_id++)
        if (marlin_server.notify_events[client_id] & ((uint64_t)1 << evt_id)) {
            if (_send_notify_event_to_client(client_id, marlin_client_queue[client_id], evt_id, usr32, usr16) == 0) {
                marlin_server.client_events[client_id] |= ((uint64_t)1 << evt_id); // event not sent, set bit
                if (evt_id == MARLIN_EVT_MeshUpdate) {
                    uint8_t x = usr16 & 0xff;                      // x index
                    uint8_t y = usr16 >> 8;                        // y index
                    uint8_t index = x + marlin_server.mesh.xc * y; // index
                    uint64_t mask = ((uint64_t)1 << index);        // mask
                    marlin_server.mesh_point_notsent[client_id] |= mask;
                }
            } else
                client_msk |= (1 << client_id);
        }
    return client_msk;
}

// send variable change notification to client (called from server thread)
static int _send_notify_change_to_client(osMessageQId queue, uint8_t var_id, variant8_t var) {
    var.usr8 = var_id | MARLIN_USR8_VAR_FLG;
    return _send_notify_to_client(queue, var);
}

// send variable change notification to client - multiple vars (called from server thread)
static uint64_t _send_notify_changes_to_client(int client_id, osMessageQId queue, uint64_t var_msk) {
    variant8_t var;
    uint64_t sent = 0;
    uint64_t msk = 1;
    for (uint8_t var_id = 0; var_id < 64; var_id++) {
        if (msk & var_msk) {
            var = marlin_vars_get_var(&(marlin_server.vars), var_id);
            if (var.type != VARIANT8_EMPTY) {
                if (_send_notify_change_to_client(queue, var_id, var))
                    sent |= msk;
                else
                    break; //skip sending if queue is full
            }
        }
        msk <<= 1;
    }
    return sent;
}

static void _server_update_gqueue(void) {
    if (marlin_server.gqueue != queue.length) {
        marlin_server.gqueue = queue.length;
        //		_dbg("gqueue: %2d", marlin_server.gqueue);
    }
}

static void _server_update_pqueue(void) {
    if ((marlin_server.pqueue_head != planner.block_buffer_head) || (marlin_server.pqueue_tail != planner.block_buffer_tail)) {
        marlin_server.pqueue_head = planner.block_buffer_head;
        marlin_server.pqueue_tail = planner.block_buffer_tail;
        marlin_server.pqueue = (marlin_server.pqueue_head >= marlin_server.pqueue_tail) ? (marlin_server.pqueue_head - marlin_server.pqueue_tail) : (BLOCK_BUFFER_SIZE + marlin_server.pqueue_head - marlin_server.pqueue_tail);
        //		_dbg("pqueue: %2d", marlin_server.pqueue);
    }
}

// update server variables defined by 'update', returns changed variables mask (called from server thread)
static uint64_t _server_update_vars(uint64_t update) {
    int i;
    variant8_t v;
    uint64_t changes = 0;

    if (update == 0)
        return 0;

    if (update & MARLIN_VAR_MSK(MARLIN_VAR_GQUEUE))
        if (marlin_server.vars.gqueue != marlin_server.gqueue) {
            marlin_server.vars.gqueue = marlin_server.gqueue;
            changes |= MARLIN_VAR_MSK(MARLIN_VAR_GQUEUE);
        }

    if (update & MARLIN_VAR_MSK(MARLIN_VAR_PQUEUE))
        if (marlin_server.vars.pqueue != marlin_server.pqueue) {
            marlin_server.vars.pqueue = marlin_server.pqueue;
            changes |= MARLIN_VAR_MSK(MARLIN_VAR_PQUEUE);
        }

    if (update & MARLIN_VAR_MSK(MARLIN_VAR_MOTION)) {
        v.ui8 = 0;
        if (stepper.axis_is_moving(X_AXIS))
            v.ui8 |= 0x01;
        if (stepper.axis_is_moving(Y_AXIS))
            v.ui8 |= 0x02;
        if (stepper.axis_is_moving(Z_AXIS))
            v.ui8 |= 0x04;
        if (stepper.axis_is_moving(E_AXIS))
            v.ui8 |= 0x08;
        if (marlin_server.vars.motion != v.ui8) {
            marlin_server.vars.motion = v.ui8;
            changes |= MARLIN_VAR_MSK(MARLIN_VAR_MOTION);
        }
    }

    if (update & MARLIN_VAR_MSK_IPOS_XYZE) {
        for (i = 0; i < 4; i++)
            if (update & MARLIN_VAR_MSK(MARLIN_VAR_IPOS_X + i)) {
                v.i32 = stepper.position((AxisEnum)i);
                if (marlin_server.vars.ipos[i] != v.i32) {
                    marlin_server.vars.ipos[i] = v.i32;
                    changes |= MARLIN_VAR_MSK(MARLIN_VAR_IPOS_X + i);
                }
            }
    }

    if (update & MARLIN_VAR_MSK_POS_XYZE) {
        for (i = 0; i < 4; i++)
            if (update & MARLIN_VAR_MSK(MARLIN_VAR_POS_X + i)) {
                v.flt = planner.get_axis_position_mm((AxisEnum)i);
                if (marlin_server.vars.pos[i] != v.flt) {
                    marlin_server.vars.pos[i] = v.flt;
                    changes |= MARLIN_VAR_MSK(MARLIN_VAR_POS_X + i);
                }
            }
    }

    if (update & MARLIN_VAR_MSK(MARLIN_VAR_TEMP_NOZ)) {
        v.flt = thermalManager.temp_hotend[0].celsius;
        if (marlin_server.vars.temp_nozzle != v.flt) {
            marlin_server.vars.temp_nozzle = v.flt;
            changes |= MARLIN_VAR_MSK(MARLIN_VAR_TEMP_NOZ);
        }
    }

    if (update & MARLIN_VAR_MSK(MARLIN_VAR_TTEM_NOZ)) {
        v.flt = thermalManager.temp_hotend[0].target;
        if (marlin_server.vars.target_nozzle != v.flt) {
            marlin_server.vars.target_nozzle = v.flt;
            changes |= MARLIN_VAR_MSK(MARLIN_VAR_TTEM_NOZ);
        }
    }

    if (update & MARLIN_VAR_MSK(MARLIN_VAR_TEMP_BED)) {
        v.flt = thermalManager.temp_bed.celsius;
        if (marlin_server.vars.temp_bed != v.flt) {
            marlin_server.vars.temp_bed = v.flt;
            changes |= MARLIN_VAR_MSK(MARLIN_VAR_TEMP_BED);
        }
    }

    if (update & MARLIN_VAR_MSK(MARLIN_VAR_TTEM_BED)) {
        v.flt = thermalManager.temp_bed.target;
        if (marlin_server.vars.target_bed != v.flt) {
            marlin_server.vars.target_bed = v.flt;
            changes |= MARLIN_VAR_MSK(MARLIN_VAR_TTEM_BED);
        }
    }

    if (update & MARLIN_VAR_MSK(MARLIN_VAR_Z_OFFSET)) {
        v.flt = probe_offset.z;
        if (marlin_server.vars.z_offset != v.flt) {
            marlin_server.vars.z_offset = v.flt;
            changes |= MARLIN_VAR_MSK(MARLIN_VAR_Z_OFFSET);
        }
    }

    if (update & MARLIN_VAR_MSK(MARLIN_VAR_FANSPEED)) {
        v.ui8 = thermalManager.fan_speed[0];
        if (marlin_server.vars.fan_speed != v.ui8) {
            marlin_server.vars.fan_speed = v.ui8;
            changes |= MARLIN_VAR_MSK(MARLIN_VAR_FANSPEED);
        }
    }

    if (update & MARLIN_VAR_MSK(MARLIN_VAR_PRNSPEED)) {
        v.ui16 = (unsigned)feedrate_percentage;
        if (marlin_server.vars.print_speed != v.ui16) {
            marlin_server.vars.print_speed = v.ui16;
            changes |= MARLIN_VAR_MSK(MARLIN_VAR_PRNSPEED);
        }
    }

    if (update & MARLIN_VAR_MSK(MARLIN_VAR_FLOWFACT)) {
        v.ui16 = (unsigned)planner.flow_percentage[0];
        if (marlin_server.vars.flow_factor != v.ui16) {
            marlin_server.vars.flow_factor = v.ui16;
            changes |= MARLIN_VAR_MSK(MARLIN_VAR_FLOWFACT);
        }
    }

    if (update & MARLIN_VAR_MSK(MARLIN_VAR_WAITHEAT)) {
        v.ui8 = wait_for_heatup ? 1 : 0;
        if (marlin_server.vars.wait_heat != v.ui8) {
            marlin_server.vars.wait_heat = v.ui8;
            changes |= MARLIN_VAR_MSK(MARLIN_VAR_WAITHEAT);
        }
    }

    if (update & MARLIN_VAR_MSK(MARLIN_VAR_WAITUSER)) {
        v.ui8 = wait_for_user ? 1 : 0;
        if (marlin_server.vars.wait_user != v.ui8) {
            marlin_server.vars.wait_user = v.ui8;
            changes |= MARLIN_VAR_MSK(MARLIN_VAR_WAITUSER);
        }
    }

    if (update & MARLIN_VAR_MSK(MARLIN_VAR_SD_PRINT)) {
        v.ui8 = (media_print_get_state() != media_print_state_NONE);
        if (marlin_server.vars.sd_printing != v.ui8) {
            marlin_server.vars.sd_printing = v.ui8;
            changes |= MARLIN_VAR_MSK(MARLIN_VAR_SD_PRINT);
        }
    }

    if (update & MARLIN_VAR_MSK(MARLIN_VAR_SD_PDONE)) {
        v.ui8 = (uint8_t)media_print_get_percent_done();
        if (marlin_server.vars.sd_percent_done != v.ui8) {
            marlin_server.vars.sd_percent_done = v.ui8;
            changes |= MARLIN_VAR_MSK(MARLIN_VAR_SD_PDONE);
        }
    }

    if (update & MARLIN_VAR_MSK(MARLIN_VAR_DURATION)) {
        v.ui32 = print_job_timer.duration();
        if (marlin_server.vars.print_duration != v.ui32) {
            marlin_server.vars.print_duration = v.ui32;
            changes |= MARLIN_VAR_MSK(MARLIN_VAR_DURATION);
        }
    }

    if (update & MARLIN_VAR_MSK(MARLIN_VAR_MEDIAINS)) {
        v.ui8 = (media_get_state() == media_state_INSERTED) ? 1 : 0;
        if (marlin_server.vars.media_inserted != v.ui8) {
            marlin_server.vars.media_inserted = v.ui8;
            changes |= MARLIN_VAR_MSK(MARLIN_VAR_MEDIAINS);
            _send_notify_event(marlin_server.vars.media_inserted ? MARLIN_EVT_MediaInserted : MARLIN_EVT_MediaRemoved, 0, 0);
        }
    }

    if (update & MARLIN_VAR_MSK(MARLIN_VAR_PRNSTATE)) {
        v.ui8 = marlin_server.print_state;
        if (marlin_server.vars.print_state != v.ui8) {
            marlin_server.vars.print_state = (marlin_print_state_t)(v.ui8);
            changes |= MARLIN_VAR_MSK(MARLIN_VAR_PRNSTATE);
        }
    }

    return changes;
}

// process request on server side
static int _process_server_request(char *request) {
    int processed = 0;
    uint32_t msk32[2];
    float offs;
    int ival;
    int client_id = *(request++) - '0';
    if ((client_id < 0) || (client_id >= MARLIN_MAX_CLIENTS))
        return 1;
    DBG_REQ("SRV: REQ %c%s", '0' + client_id, request);
    if (strncmp("!g ", request, 3) == 0) {
        processed = marlin_server_enqueue_gcode(request + 3);
    } else if (strncmp("!ig ", request, sizeof("!ig ") / sizeof(char) - 1) == 0) {
        unsigned long int iptr = strtoul(request + sizeof("!ig ") / sizeof(char) - 1, NULL, 0);
        processed = marlin_server_inject_gcode((const char *)iptr);
    } else if (strcmp("!start", request) == 0) {
        marlin_server_start_processing();
        processed = 1;
    } else if (strcmp("!stop", request) == 0) {
        marlin_server_stop_processing();
        processed = 1;
    } else if (strncmp("!var ", request, 5) == 0) {
        _server_set_var(request + 5);
        processed = 1;
    } else if (sscanf(request, "!update %08lx %08lx", msk32 + 0, msk32 + 1)) {
        _server_update_and_notify(client_id, msk32[0] + (((uint64_t)msk32[1]) << 32));
        processed = 1;
    } else if (sscanf(request, "!babystep_Z %f", &offs) == 1) {
        marlin_server_do_babystep_Z(offs);
        processed = 1;
    } else if (strcmp("!cfg_save", request) == 0) {
        marlin_server_settings_save();
        processed = 1;
    } else if (strcmp("!cfg_load", request) == 0) {
        marlin_server_settings_load();
        processed = 1;
    } else if (strcmp("!cfg_reset", request) == 0) {
        marlin_server_settings_reset();
        processed = 1;
    } else if (strcmp("!updt", request) == 0) {
        marlin_server_manage_heater();
        processed = 1;
    } else if (strcmp("!qstop", request) == 0) {
        marlin_server_quick_stop();
        processed = 1;
    } else if (strncmp("!pstart ", request, 8) == 0) {
        marlin_server_print_start(request + 8);
        processed = 1;
    } else if (strcmp("!pabort", request) == 0) {
        marlin_server_print_abort();
        processed = 1;
    } else if (strcmp("!ppause", request) == 0) {
        marlin_server_print_pause();
        processed = 1;
    } else if (strcmp("!presume", request) == 0) {
        marlin_server_print_resume();
        processed = 1;
    } else if (strcmp("!park", request) == 0) {
        marlin_server_park_head();
        processed = 1;
    } else if (sscanf(request, "!fsm_r %d", &ival) == 1) { //finit state machine response
        ClientResponseHandler::SetResponse(ival);
        processed = 1;
    } else if (sscanf(request, "!event_msk %08lx %08lx", msk32 + 0, msk32 + 1)) {
        marlin_server.notify_events[client_id] = msk32[0] + (((uint64_t)msk32[1]) << 32);
        processed = 1;
    } else if (sscanf(request, "!change_msk %08lx %08lx", msk32 + 0, msk32 + 1)) {
        marlin_server.notify_changes[client_id] = msk32[0] + (((uint64_t)msk32[1]) << 32);
        marlin_server.client_changes[client_id] = msk32[0] + (((uint64_t)msk32[1]) << 32);
        processed = 1;
    } else {
        bsod("Unknown request %s", request);
    }
    if (processed)
        if (!_send_notify_event_to_client(client_id, marlin_client_queue[client_id], MARLIN_EVT_Acknowledge, 0, 0))
            marlin_server.notify_events[client_id] |= MARLIN_EVT_MSK(MARLIN_EVT_Acknowledge); // set bit if notification not sent
    return processed;
}

// set variable from string request
static int _server_set_var(char *name_val_str) {
    int var_id;
    bool changed = false;
    char *val_str = strchr(name_val_str, ' ');
    *(val_str++) = 0;
    if ((var_id = marlin_vars_get_id_by_name(name_val_str)) >= 0) {
        if (marlin_vars_str_to_value(&(marlin_server.vars), var_id, val_str) == 1) {
            switch (var_id) {
            case MARLIN_VAR_TTEM_NOZ:
                changed = (thermalManager.temp_hotend[0].target != marlin_server.vars.target_nozzle);
                thermalManager.setTargetHotend(marlin_server.vars.target_nozzle, 0);
                break;
            case MARLIN_VAR_TTEM_BED:
                changed = (thermalManager.temp_bed.target != marlin_server.vars.target_bed);
                thermalManager.setTargetBed(marlin_server.vars.target_bed);
                break;
            case MARLIN_VAR_Z_OFFSET:
#if HAS_BED_PROBE
                changed = (probe_offset.z != marlin_server.vars.z_offset);
                probe_offset.z = marlin_server.vars.z_offset;
#endif //HAS_BED_PROBE
                break;
            case MARLIN_VAR_FANSPEED:
                changed = (thermalManager.fan_speed[0] != marlin_server.vars.fan_speed);
                thermalManager.set_fan_speed(0, marlin_server.vars.fan_speed);
                break;
            case MARLIN_VAR_PRNSPEED:
                changed = (feedrate_percentage != (int16_t)marlin_server.vars.print_speed);
                feedrate_percentage = (int16_t)marlin_server.vars.print_speed;
                break;
            case MARLIN_VAR_FLOWFACT:
                changed = (planner.flow_percentage[0] != (int16_t)marlin_server.vars.flow_factor);
                planner.flow_percentage[0] = (int16_t)marlin_server.vars.flow_factor;
                planner.refresh_e_factor(0);
                break;
            case MARLIN_VAR_WAITHEAT:
                changed = true;
                wait_for_heatup = marlin_server.vars.wait_heat ? true : false;
                break;
            case MARLIN_VAR_WAITUSER:
                changed = true;
                wait_for_user = marlin_server.vars.wait_user ? true : false;
                break;
            }
            if (changed) {
                int client_id;
                uint64_t var_msk = MARLIN_VAR_MSK(var_id);
                for (client_id = 0; client_id < MARLIN_MAX_CLIENTS; client_id++)
                    marlin_server.client_changes[client_id] |= (var_msk & marlin_server.notify_changes[client_id]);
            }
        }
    }
    //	_dbg("_server_set_var %d %s %s", var_id, name_val_str, val_str);
    return 1;
}

// update variables defined by 'update' mask and send notification to client that requested updating
// other clients will receive notification in next cycle
static void _server_update_and_notify(int client_id, uint64_t update) {
    int id;
    osMessageQId queue;
    uint64_t changes = _server_update_vars(update);
    for (id = 0; id < MARLIN_MAX_CLIENTS; id++)
        if (id == client_id) {
            marlin_server.client_changes[id] |= changes;
            if ((queue = marlin_client_queue[id]) != 0)
                marlin_server.client_changes[id] &= ~_send_notify_changes_to_client(id, queue, update);
        } else
            marlin_server.client_changes[id] |= (changes & marlin_server.notify_changes[id]);
}

} // extern "C"

#ifdef DEBUG_FSENSOR_IN_HEADER
int _is_in_M600_flg = 0;
#endif

// force send M600 begin/end notify
void _ensure_event_sent(MARLIN_EVT_t evt_id, uint8_t client_mask) {
    int client_id;
    // loop until event successfully sent to all clients
    // clients that have not enabled the event will be skipped because sending is filtered in _send_notify_event
    // and bit in marlin_server.client_events will be always zero for these clients
    //while (client_mask != ((1 << MARLIN_MAX_CLIENTS) - 1)) {
    do {
        // check that event sent inside idle and update mask
        for (client_id = 0; client_id < MARLIN_MAX_CLIENTS; client_id++)
            if ((marlin_server.client_events[client_id] & ((uint64_t)1 << evt_id)) == 0)
                client_mask |= (1 << client_id);
        if (client_mask == ((1 << MARLIN_MAX_CLIENTS) - 1))
            break;
        idle(); // call marlin idle
    } while (1);
}

//-----------------------------------------------------------------------------
// ExtUI event handlers

namespace ExtUI {

void onStartup() {
    DBG_XUI("XUI: onStartup");
    _send_notify_event(MARLIN_EVT_Startup, 0, 0);
}

void onIdle() {
    marlin_server_idle();
    if (marlin_server_idle_cb)
        marlin_server_idle_cb();
}

//todo remove me after new thermal manager
int _is_thermal_error(PGM_P const msg) {
    if (!strcmp(msg, GET_TEXT(MSG_HEATING_FAILED_LCD)))
        return 1;
    if (!strcmp(msg, GET_TEXT(MSG_HEATING_FAILED_LCD_BED)))
        return 1;
    if (!strcmp(msg, GET_TEXT(MSG_HEATING_FAILED_LCD_CHAMBER)))
        return 1;
    if (!strcmp(msg, GET_TEXT(MSG_ERR_REDUNDANT_TEMP)))
        return 1;
    if (!strcmp(msg, GET_TEXT(MSG_THERMAL_RUNAWAY)))
        return 1;
    if (!strcmp(msg, GET_TEXT(MSG_THERMAL_RUNAWAY_BED)))
        return 1;
    if (!strcmp(msg, GET_TEXT(MSG_THERMAL_RUNAWAY_CHAMBER)))
        return 1;
    if (!strcmp(msg, GET_TEXT(MSG_ERR_MAXTEMP)))
        return 1;
    if (!strcmp(msg, GET_TEXT(MSG_ERR_MINTEMP)))
        return 1;
    if (!strcmp(msg, GET_TEXT(MSG_ERR_MAXTEMP_BED)))
        return 1;
    if (!strcmp(msg, GET_TEXT(MSG_ERR_MINTEMP_BED)))
        return 1;
    return 0;
}

void onPrinterKilled(PGM_P const msg, PGM_P const component) {
    //_dbg("onPrinterKilled %s", msg);
    if (!(SCB->ICSR & SCB_ICSR_VECTACTIVE_Msk))
        taskENTER_CRITICAL(); //never exit CRITICAL, wanted to use __disable_irq, but it does not work. i do not know why
#ifndef _DEBUG
    HAL_IWDG_Refresh(&hiwdg);     //watchdog reset
#endif                            //_DEBUG
    if (_is_thermal_error(msg)) { //todo remove me after new thermal manager
        const marlin_vars_t &vars = marlin_server.vars;
        temp_error(msg, component, vars.temp_nozzle, vars.target_nozzle, vars.temp_bed, vars.target_bed);
    } else {
        general_error(msg, component);
    }
}

void onMediaInserted() {
    DBG_XUI("XUI: onMediaInserted");
    _send_notify_event(MARLIN_EVT_MediaInserted, 0, 0);
}

void onMediaError() {
    DBG_XUI("XUI: onMediaError");
    _send_notify_event(MARLIN_EVT_MediaError, 0, 0);
}

void onMediaRemoved() {
    DBG_XUI("XUI: onMediaRemoved");
    _send_notify_event(MARLIN_EVT_MediaRemoved, 0, 0);
}

void onPlayTone(const uint16_t frequency, const uint16_t duration) {
    DBG_XUI("XUI: onPlayTone");
    _send_notify_event(MARLIN_EVT_PlayTone, frequency, duration);
}

void onPrintTimerStarted() {
    DBG_XUI("XUI: onPrintTimerStarted");
    _send_notify_event(MARLIN_EVT_PrintTimerStarted, 0, 0);
}

void onPrintTimerPaused() {
    DBG_XUI("XUI: onPrintTimerPaused");
    _send_notify_event(MARLIN_EVT_PrintTimerPaused, 0, 0);
}

void onPrintTimerStopped() {
    DBG_XUI("XUI: onPrintTimerStopped");
    _send_notify_event(MARLIN_EVT_PrintTimerStopped, 0, 0);
}

void onFilamentRunout(const extruder_t extruder) {
    DBG_XUI("XUI: onFilamentRunout");
    _send_notify_event(MARLIN_EVT_FilamentRunout, 0, 0);
}

void onUserConfirmRequired(const char *const msg) {
    DBG_XUI("XUI: onUserConfirmRequired: %s", msg);
    _send_notify_event(MARLIN_EVT_UserConfirmRequired, 0, 0);
}

void onStatusChanged(const char *const msg) {
    DBG_XUI("XUI: onStatusChanged: %s", msg);
    _send_notify_event(MARLIN_EVT_StatusChanged, 0, 0);
    if (strcmp(msg, "Prusa-mini Ready.") == 0) {
    } //TODO
    else if (strcmp(msg, "TMC CONNECTION ERROR") == 0)
        _send_notify_event(MARLIN_EVT_Error, MARLIN_ERR_TMCDriverError, 0);
    else if (strcmp(msg, MSG_ERR_PROBING_FAILED) == 0)
        _send_notify_event(MARLIN_EVT_Error, MARLIN_ERR_ProbingFailed, 0);
    else {
        if (msg && msg[0] != 0) { //empty message filter

            _add_status_msg(msg);
            _send_notify_event(MARLIN_EVT_Message, 0, 0);
        }
    }
}

void onFactoryReset() {
    DBG_XUI("XUI: onFactoryReset");
    _send_notify_event(MARLIN_EVT_FactoryReset, 0, 0);
}

void onLoadSettings(char const *) {
    DBG_XUI("XUI: onLoadSettings");
    _send_notify_event(MARLIN_EVT_LoadSettings, 0, 0);
}

void onStoreSettings(char *) {
    DBG_XUI("XUI: onStoreSettings");
    _send_notify_event(MARLIN_EVT_StoreSettings, 0, 0);
}

void onConfigurationStoreWritten(bool success) {
    DBG_XUI("XUI: onConfigurationStoreWritten");
}

void onConfigurationStoreRead(bool success) {
    DBG_XUI("XUI: onConfigurationStoreRead");
}

void onMeshUpdate(const uint8_t xpos, const uint8_t ypos, const float zval) {
    DBG_XUI("XUI: onMeshUpdate x: %u, y: %u, z: %.2f", xpos, ypos, (double)zval);
    uint8_t index = xpos + marlin_server.mesh.xc * ypos;
    uint32_t usr32 = variant8_flt(zval).ui32;
    uint16_t usr16 = xpos | ((uint16_t)ypos << 8);
    marlin_server.mesh.z[index] = zval;
    _send_notify_event(MARLIN_EVT_MeshUpdate, usr32, usr16);
}

}

<<<<<<< HEAD
//-----------------------------------------------------------------------------
// host_actions callbacks

void host_action(const char *const pstr, const bool eol) {
}

//Marlin kill handler
// message reported to serial: MSG_ERR_KILLED "Printer halted. kill() called!"
// known kill calls:
//  kill()
//   Marlin/src/gcode/control/M108_M112_M410.cpp, line 44
//   Marlin/src/gcode/queue.cpp, line 666
//   Marlin/src/module/temperature.cpp, line 921
//   Marlin/src/module/temperature.cpp, line 1141
//   Marlin/src/Marlin.cpp, line 446
//   Marlin/src/Marlin.cpp, line 514
//  kill("Driver error")
//   Marlin/src/feature/tmc_util.cpp, line 215
//  kill(PSTR(MSG_ERR_PROBING_FAILED)) "Probing failed"
//   Marlin/src/Marlin.cpp, line 401
//  kill(PSTR(MSG_ERR_HOMING_FAILED)) "Homing failed"
//   Marlin/src/module/endstops.cpp, line 290
//  _temp_error(heater, PSTR(MSG_T_HEATING_FAILED), TEMP_ERR_PSTR(MSG_HEATING_FAILED_LCD, heater)) "Heating failed"
//   Marlin/src/module/temperature.cpp, line 514
//  _temp_error(e, PSTR(MSG_T_HEATING_FAILED), TEMP_ERR_PSTR(MSG_HEATING_FAILED_LCD, e)) "Heating failed"
//   Marlin/src/module/temperature.cpp, line 959
//  _temp_error(-1, PSTR(MSG_T_HEATING_FAILED), TEMP_ERR_PSTR(MSG_HEATING_FAILED_LCD, -1)) "Heating failed"
//   Marlin/src/module/temperature.cpp, line 999
//  _temp_error(-2, PSTR(MSG_T_HEATING_FAILED), TEMP_ERR_PSTR(MSG_HEATING_FAILED_LCD, -2)) "Heating failed"
//   Marlin/src/module/temperature.cpp, line 1069
//  _temp_error(heater, PSTR(MSG_T_THERMAL_RUNAWAY), TEMP_ERR_PSTR(MSG_THERMAL_RUNAWAY, heater)) "Thermal Runaway"
//   Marlin/src/module/temperature.cpp, line 517
//  _temp_error(heater_id, PSTR(MSG_T_THERMAL_RUNAWAY), TEMP_ERR_PSTR(MSG_THERMAL_RUNAWAY, heater_id)) "Thermal Runaway"
//   Marlin/src/module/temperature.cpp, line 1914
//  _temp_error(heater, PSTR(MSG_T_MAXTEMP), TEMP_ERR_PSTR(MSG_ERR_MAXTEMP, heater)) "MAXTEMP triggered"
//   Marlin/src/module/temperature.cpp, line 732
//  _temp_error(heater, PSTR(MSG_T_MINTEMP), TEMP_ERR_PSTR(MSG_ERR_MINTEMP, heater)) "MINTEMP triggered"
//   Marlin/src/module/temperature.cpp, line 736
//  _temp_error(0, PSTR(MSG_REDUNDANCY), PSTR(MSG_ERR_REDUNDANT_TEMP)) "Heater switched off. Temperature difference between temp sensors is too high !"
//   Marlin/src/module/temperature.cpp, line 968
void host_action_kill() {
}

void host_action_safety_timer_expired() {
    DBG_HOST("host_action_safety_timer_expired");
    _send_notify_event(MARLIN_EVT_SafetyTimerExpired, 0, 0);
}

void host_action_pause(const bool eol /*=true*/) {
    DBG_HOST("host_action_pause");
}

void host_action_resume() {
    DBG_HOST("host_action_resume");
}

void host_action_cancel() {
    DBG_HOST("host_action_cancel");
}

void host_action_paused(const bool eol /*=true*/) {
    DBG_HOST("host_action_paused");
}

void host_action_resumed() {
    DBG_HOST("host_action_resumed");
}

//remember last event
static uint32_t fsm_change_last_usr32 = -1;

=======
>>>>>>> 8820b37a
//must match fsm_create_t signature
void fsm_create(ClinetFSM type, uint8_t data) {
    //erase info about last event
    fsm_change_last_usr32 = -1;

    uint32_t usr32 = uint32_t(type) + (uint32_t(data) << 8);
    DBG_FSM("fsm_create %d", usr32);

    const MARLIN_EVT_t evt_id = MARLIN_EVT_FSM_Create;
    uint8_t client_mask = _send_notify_event(evt_id, usr32, 0);
    // notification will wait until successfully sent to gui client
    _ensure_event_sent(evt_id, client_mask);
}

//must match fsm_destroy_t signature
void fsm_destroy(ClinetFSM type) {
    DBG_FSM("fsm_destroy %d", (int)type);

    const MARLIN_EVT_t evt_id = MARLIN_EVT_FSM_Destroy;
    uint8_t client_mask = _send_notify_event(evt_id, uint32_t(type), 0);
    // notification will wait until successfully sent to gui client
    _ensure_event_sent(evt_id, client_mask);
}

//must match fsm_change_t signature
void _fsm_change(ClinetFSM type, uint8_t phase, uint8_t progress_tot, uint8_t progress) {
    uint32_t usr32 = uint32_t(type) + (uint32_t(phase) << 8) + (uint32_t(progress_tot) << 16) + (uint32_t(progress) << 24);
<<<<<<< HEAD
    if (usr32 == uint32_t(-1))
        bsod("FATAL Invalid Event");
    if (usr32 == fsm_change_last_usr32)
        return;
    fsm_change_last_usr32 = usr32;
    DBG_HOST("fsm_change %d", usr32);
=======
    DBG_FSM("fsm_change %d", usr32);
>>>>>>> 8820b37a

    const MARLIN_EVT_t evt_id = MARLIN_EVT_FSM_Change;
    uint8_t client_mask = _send_notify_event(evt_id, usr32, 0);
    // notification will wait until successfully sent to gui client
    _ensure_event_sent(evt_id, client_mask);
}
<<<<<<< HEAD

void host_response_handler(const uint8_t response) {
    DBG_HOST("host_response_handler %d", (int)response);
}

void host_action_prompt_begin(const char *const pstr, const bool eol) {
    DBG_HOST("host_action_prompt_begin '%s' %d", pstr, (int)eol);
    strcpy(host_prompt, pstr);
    host_prompt_buttons = 0;
}

void host_action_prompt_button(const char *const pstr) {
    DBG_HOST("host_action_prompt_button '%s'", pstr);
    if (host_prompt_buttons < HOST_BUTTON_CNT_MAX) {
        strcpy(host_prompt_button[host_prompt_buttons], pstr);
        host_prompt_buttons++;
    }
}

void host_action_prompt_end() {
    DBG_HOST("host_action_prompt_end");
    *host_prompt = 0;
    host_prompt_buttons = 0;
}

void host_action_prompt_show() {
    DBG_HOST("host_action_prompt_show");
    marlin_host_prompt_t prompt = {
        marlin_host_prompt_by_text(host_prompt),
        host_prompt_buttons,
        {
            (host_prompt_buttons > 0) ? marlin_host_prompt_button_by_text(host_prompt_button[0]) : HOST_PROMPT_BTN_None,
            (host_prompt_buttons > 1) ? marlin_host_prompt_button_by_text(host_prompt_button[1]) : HOST_PROMPT_BTN_None,
            (host_prompt_buttons > 2) ? marlin_host_prompt_button_by_text(host_prompt_button[2]) : HOST_PROMPT_BTN_None,
            (host_prompt_buttons > 3) ? marlin_host_prompt_button_by_text(host_prompt_button[3]) : HOST_PROMPT_BTN_None,
        }
    };
    int paused = 0;
    uint32_t ui32 = marlin_host_prompt_encode(&prompt);
    _send_notify_event(MARLIN_EVT_HostPrompt, ui32, 0);
    switch (prompt.type) {
    case HOST_PROMPT_Paused:
        paused = 0;
        if ((marlin_server.command == MARLIN_CMD_M600) || (marlin_server.command == MARLIN_CMD_M701))
            paused = 1; // pause only for M600 or M701
        while (paused) {
            host_prompt_button_clicked = HOST_PROMPT_BTN_None;
            while (host_prompt_button_clicked == HOST_PROMPT_BTN_None) {
                idle(); // call Marlin idle()
            }
            switch (host_prompt_button_clicked) {
            case HOST_PROMPT_BTN_Continue:
                paused = 0;
                break;
            case HOST_PROMPT_BTN_PurgeMore:
#if ENABLED(ADVANCED_PAUSE_FEATURE)
                do_pause_e_move(ADVANCED_PAUSE_PURGE_LENGTH, ADVANCED_PAUSE_PURGE_FEEDRATE);
#endif
                _send_notify_event(MARLIN_EVT_HostPrompt, ui32, 0);
                paused = 1; //TODO: temporarily skip the loop because of unload UI
                break;
            default:
                paused = 0;
                break;
            }
        }
    case HOST_PROMPT_LoadFilament:
        wait_for_user = false; //hack - skip waiting
        break;
    case HOST_PROMPT_FilamentRunout:
        break;
    default:
        break;
    }
    *host_prompt = 0;
    host_prompt_buttons = 0;
}

void host_prompt_do(const PromptReason type, const char *const pstr, const char *const pbtn) {
    DBG_HOST("host_prompt_do %d '%s' '%s'", (int)type, pstr, pbtn);

    switch (type) {
    case PROMPT_INFO:
        if (strcmp(pstr, "Reheating") == 0) {
            _send_notify_event(MARLIN_EVT_Reheat, 1, 0);
        }
        break;
    case PROMPT_USER_CONTINUE:
        //gui must call marlin_print_resume();
        if (strcmp(pstr, "Reheat Done") == 0) {
            _send_notify_event(MARLIN_EVT_Reheat, 0, 0);
        }
        break;
    default:
        break;
    }
}
=======
>>>>>>> 8820b37a

/*****************************************************************************/
//FSM_notifier
FSM_notifier::data FSM_notifier::s_data;

FSM_notifier::FSM_notifier(ClinetFSM type, uint8_t phase, cvariant8 min, cvariant8 max,
    uint8_t progress_min, uint8_t progress_max, uint8_t var_id)
    : temp_data(s_data) {
    s_data.type = type;
    s_data.phase = phase;
    s_data.scale = static_cast<float>(progress_max - progress_min) / static_cast<float>(max - min);
    s_data.offset = -static_cast<float>(min) * s_data.scale + static_cast<float>(progress_min);
    s_data.progress_min = progress_min;
    s_data.progress_max = progress_max;
    s_data.var_id = var_id;
    s_data.last_progress_sent = -1;
}

//static method
//notifies clients about progress rise
//scales "binded" variable via following formula to calculate progress
//x = (actual - s_data.min) * s_data.scale + s_data.progress_min;
//x = actual * s_data.scale - s_data.min * s_data.scale + s_data.progress_min;
//s_data.offset == -s_data.min * s_data.scale + s_data.progress_min
//simplified formula
//x = actual * s_data.scale + s_data.offset;
void FSM_notifier::SendNotification() {
    if (s_data.type == ClinetFSM::_none)
        return;

    cvariant8 temp;
    temp.attach(marlin_vars_get_var(&(marlin_server.vars), s_data.var_id));

    float actual = static_cast<float>(temp);
    actual = actual * s_data.scale + s_data.offset;

    int progress = static_cast<int>(actual); //int - must be signed
    if (progress < s_data.progress_min)
        progress = s_data.progress_min;
    if (progress > s_data.progress_max)
        progress = s_data.progress_max;

    // after first sent, progress can only rise
    if ((s_data.last_progress_sent == uint8_t(-1)) || (progress > s_data.last_progress_sent)) {
        s_data.last_progress_sent = progress;
        _fsm_change(s_data.type, s_data.phase, progress, 0);
    }
}

FSM_notifier::~FSM_notifier() {
    s_data = temp_data;
}

/*****************************************************************************/
//ClientResponseHandler
//define static member
//-1 (maxval) is used as no response from client
uint32_t ClientResponseHandler::server_side_encoded_response = -1;<|MERGE_RESOLUTION|>--- conflicted
+++ resolved
@@ -1288,80 +1288,6 @@
 
 }
 
-<<<<<<< HEAD
-//-----------------------------------------------------------------------------
-// host_actions callbacks
-
-void host_action(const char *const pstr, const bool eol) {
-}
-
-//Marlin kill handler
-// message reported to serial: MSG_ERR_KILLED "Printer halted. kill() called!"
-// known kill calls:
-//  kill()
-//   Marlin/src/gcode/control/M108_M112_M410.cpp, line 44
-//   Marlin/src/gcode/queue.cpp, line 666
-//   Marlin/src/module/temperature.cpp, line 921
-//   Marlin/src/module/temperature.cpp, line 1141
-//   Marlin/src/Marlin.cpp, line 446
-//   Marlin/src/Marlin.cpp, line 514
-//  kill("Driver error")
-//   Marlin/src/feature/tmc_util.cpp, line 215
-//  kill(PSTR(MSG_ERR_PROBING_FAILED)) "Probing failed"
-//   Marlin/src/Marlin.cpp, line 401
-//  kill(PSTR(MSG_ERR_HOMING_FAILED)) "Homing failed"
-//   Marlin/src/module/endstops.cpp, line 290
-//  _temp_error(heater, PSTR(MSG_T_HEATING_FAILED), TEMP_ERR_PSTR(MSG_HEATING_FAILED_LCD, heater)) "Heating failed"
-//   Marlin/src/module/temperature.cpp, line 514
-//  _temp_error(e, PSTR(MSG_T_HEATING_FAILED), TEMP_ERR_PSTR(MSG_HEATING_FAILED_LCD, e)) "Heating failed"
-//   Marlin/src/module/temperature.cpp, line 959
-//  _temp_error(-1, PSTR(MSG_T_HEATING_FAILED), TEMP_ERR_PSTR(MSG_HEATING_FAILED_LCD, -1)) "Heating failed"
-//   Marlin/src/module/temperature.cpp, line 999
-//  _temp_error(-2, PSTR(MSG_T_HEATING_FAILED), TEMP_ERR_PSTR(MSG_HEATING_FAILED_LCD, -2)) "Heating failed"
-//   Marlin/src/module/temperature.cpp, line 1069
-//  _temp_error(heater, PSTR(MSG_T_THERMAL_RUNAWAY), TEMP_ERR_PSTR(MSG_THERMAL_RUNAWAY, heater)) "Thermal Runaway"
-//   Marlin/src/module/temperature.cpp, line 517
-//  _temp_error(heater_id, PSTR(MSG_T_THERMAL_RUNAWAY), TEMP_ERR_PSTR(MSG_THERMAL_RUNAWAY, heater_id)) "Thermal Runaway"
-//   Marlin/src/module/temperature.cpp, line 1914
-//  _temp_error(heater, PSTR(MSG_T_MAXTEMP), TEMP_ERR_PSTR(MSG_ERR_MAXTEMP, heater)) "MAXTEMP triggered"
-//   Marlin/src/module/temperature.cpp, line 732
-//  _temp_error(heater, PSTR(MSG_T_MINTEMP), TEMP_ERR_PSTR(MSG_ERR_MINTEMP, heater)) "MINTEMP triggered"
-//   Marlin/src/module/temperature.cpp, line 736
-//  _temp_error(0, PSTR(MSG_REDUNDANCY), PSTR(MSG_ERR_REDUNDANT_TEMP)) "Heater switched off. Temperature difference between temp sensors is too high !"
-//   Marlin/src/module/temperature.cpp, line 968
-void host_action_kill() {
-}
-
-void host_action_safety_timer_expired() {
-    DBG_HOST("host_action_safety_timer_expired");
-    _send_notify_event(MARLIN_EVT_SafetyTimerExpired, 0, 0);
-}
-
-void host_action_pause(const bool eol /*=true*/) {
-    DBG_HOST("host_action_pause");
-}
-
-void host_action_resume() {
-    DBG_HOST("host_action_resume");
-}
-
-void host_action_cancel() {
-    DBG_HOST("host_action_cancel");
-}
-
-void host_action_paused(const bool eol /*=true*/) {
-    DBG_HOST("host_action_paused");
-}
-
-void host_action_resumed() {
-    DBG_HOST("host_action_resumed");
-}
-
-//remember last event
-static uint32_t fsm_change_last_usr32 = -1;
-
-=======
->>>>>>> 8820b37a
 //must match fsm_create_t signature
 void fsm_create(ClinetFSM type, uint8_t data) {
     //erase info about last event
@@ -1389,122 +1315,17 @@
 //must match fsm_change_t signature
 void _fsm_change(ClinetFSM type, uint8_t phase, uint8_t progress_tot, uint8_t progress) {
     uint32_t usr32 = uint32_t(type) + (uint32_t(phase) << 8) + (uint32_t(progress_tot) << 16) + (uint32_t(progress) << 24);
-<<<<<<< HEAD
     if (usr32 == uint32_t(-1))
         bsod("FATAL Invalid Event");
     if (usr32 == fsm_change_last_usr32)
         return;
     fsm_change_last_usr32 = usr32;
-    DBG_HOST("fsm_change %d", usr32);
-=======
     DBG_FSM("fsm_change %d", usr32);
->>>>>>> 8820b37a
-
     const MARLIN_EVT_t evt_id = MARLIN_EVT_FSM_Change;
     uint8_t client_mask = _send_notify_event(evt_id, usr32, 0);
     // notification will wait until successfully sent to gui client
     _ensure_event_sent(evt_id, client_mask);
 }
-<<<<<<< HEAD
-
-void host_response_handler(const uint8_t response) {
-    DBG_HOST("host_response_handler %d", (int)response);
-}
-
-void host_action_prompt_begin(const char *const pstr, const bool eol) {
-    DBG_HOST("host_action_prompt_begin '%s' %d", pstr, (int)eol);
-    strcpy(host_prompt, pstr);
-    host_prompt_buttons = 0;
-}
-
-void host_action_prompt_button(const char *const pstr) {
-    DBG_HOST("host_action_prompt_button '%s'", pstr);
-    if (host_prompt_buttons < HOST_BUTTON_CNT_MAX) {
-        strcpy(host_prompt_button[host_prompt_buttons], pstr);
-        host_prompt_buttons++;
-    }
-}
-
-void host_action_prompt_end() {
-    DBG_HOST("host_action_prompt_end");
-    *host_prompt = 0;
-    host_prompt_buttons = 0;
-}
-
-void host_action_prompt_show() {
-    DBG_HOST("host_action_prompt_show");
-    marlin_host_prompt_t prompt = {
-        marlin_host_prompt_by_text(host_prompt),
-        host_prompt_buttons,
-        {
-            (host_prompt_buttons > 0) ? marlin_host_prompt_button_by_text(host_prompt_button[0]) : HOST_PROMPT_BTN_None,
-            (host_prompt_buttons > 1) ? marlin_host_prompt_button_by_text(host_prompt_button[1]) : HOST_PROMPT_BTN_None,
-            (host_prompt_buttons > 2) ? marlin_host_prompt_button_by_text(host_prompt_button[2]) : HOST_PROMPT_BTN_None,
-            (host_prompt_buttons > 3) ? marlin_host_prompt_button_by_text(host_prompt_button[3]) : HOST_PROMPT_BTN_None,
-        }
-    };
-    int paused = 0;
-    uint32_t ui32 = marlin_host_prompt_encode(&prompt);
-    _send_notify_event(MARLIN_EVT_HostPrompt, ui32, 0);
-    switch (prompt.type) {
-    case HOST_PROMPT_Paused:
-        paused = 0;
-        if ((marlin_server.command == MARLIN_CMD_M600) || (marlin_server.command == MARLIN_CMD_M701))
-            paused = 1; // pause only for M600 or M701
-        while (paused) {
-            host_prompt_button_clicked = HOST_PROMPT_BTN_None;
-            while (host_prompt_button_clicked == HOST_PROMPT_BTN_None) {
-                idle(); // call Marlin idle()
-            }
-            switch (host_prompt_button_clicked) {
-            case HOST_PROMPT_BTN_Continue:
-                paused = 0;
-                break;
-            case HOST_PROMPT_BTN_PurgeMore:
-#if ENABLED(ADVANCED_PAUSE_FEATURE)
-                do_pause_e_move(ADVANCED_PAUSE_PURGE_LENGTH, ADVANCED_PAUSE_PURGE_FEEDRATE);
-#endif
-                _send_notify_event(MARLIN_EVT_HostPrompt, ui32, 0);
-                paused = 1; //TODO: temporarily skip the loop because of unload UI
-                break;
-            default:
-                paused = 0;
-                break;
-            }
-        }
-    case HOST_PROMPT_LoadFilament:
-        wait_for_user = false; //hack - skip waiting
-        break;
-    case HOST_PROMPT_FilamentRunout:
-        break;
-    default:
-        break;
-    }
-    *host_prompt = 0;
-    host_prompt_buttons = 0;
-}
-
-void host_prompt_do(const PromptReason type, const char *const pstr, const char *const pbtn) {
-    DBG_HOST("host_prompt_do %d '%s' '%s'", (int)type, pstr, pbtn);
-
-    switch (type) {
-    case PROMPT_INFO:
-        if (strcmp(pstr, "Reheating") == 0) {
-            _send_notify_event(MARLIN_EVT_Reheat, 1, 0);
-        }
-        break;
-    case PROMPT_USER_CONTINUE:
-        //gui must call marlin_print_resume();
-        if (strcmp(pstr, "Reheat Done") == 0) {
-            _send_notify_event(MARLIN_EVT_Reheat, 0, 0);
-        }
-        break;
-    default:
-        break;
-    }
-}
-=======
->>>>>>> 8820b37a
 
 /*****************************************************************************/
 //FSM_notifier
