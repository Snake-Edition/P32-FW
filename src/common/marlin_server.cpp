// marlin_server.cpp

#include "marlin_server.hpp"
#include <inttypes.h>
#include <stdarg.h>
#include <stdio.h>
#include <string.h> //strncmp
#include <assert.h>
#include <charconv>

#include "marlin_print_preview.hpp"
#include "app.h"
#include "bsod.h"
#include "timing.h"
#include "cmsis_os.h"
#include "log.h"

#include "../Marlin/src/lcd/extensible_ui/ui_api.h"
#include "../Marlin/src/gcode/queue.h"
#include "../Marlin/src/gcode/parser.h"
#include "../Marlin/src/module/planner.h"
#include "../Marlin/src/module/stepper.h"
#include "../Marlin/src/module/endstops.h"
#include "../Marlin/src/module/temperature.h"
#include "../Marlin/src/module/probe.h"
#include "../Marlin/src/module/configuration_store.h"
#include "../Marlin/src/module/printcounter.h"
#include "../Marlin/src/feature/babystep.h"
#include "../Marlin/src/feature/bedlevel/bedlevel.h"
#include "../Marlin/src/feature/pause.h"
#include "../Marlin/src/feature/prusa/measure_axis.h"
#include "../Marlin/src/feature/prusa/homing.h"
#include "../Marlin/src/libs/nozzle.h"
#include "../Marlin/src/core/language.h" //GET_TEXT(MSG)
#include "../Marlin/src/gcode/gcode.h"
#include "../Marlin/src/gcode/lcd/M73_PE.h"
#include "../Marlin/src/feature/print_area.h"
#include "../Marlin/src/feature/prusa/MMU2/mmu2mk404.h"

#if ENABLED(CANCEL_OBJECTS)
    #include "../Marlin/src/feature/cancel_object.h"
#endif

#include "hwio.h"
#include "eeprom.h"
#include "media.h"
#include "wdt.h"
#include "../marlin_stubs/G26.hpp"
#include "fsm_types.hpp"
#include "odometer.hpp"
<<<<<<< HEAD
#include "extruder_enum.h"
#include "snake.h"
=======
#include "metric.h"
#if HAS_LEDS
    #include "led_animations/printer_animation_state.hpp"
#endif
#include "fanctl.hpp"

#include <option/has_gui.h>
#include <option/has_toolchanger.h>

#if HAS_SELFTEST
    #include "printer_selftest.hpp"
#endif

>>>>>>> a255fa43
#include "SteelSheets.hpp"

#ifdef MINDA_BROKEN_CABLE_DETECTION
    #include "Z_probe.hpp" //get_Z_probe_endstop_hits
#endif

#if ENABLED(CRASH_RECOVERY)
    #include "../Marlin/src/feature/prusa/crash_recovery.h"
    #include "crash_recovery_type.hpp"
    #include "selftest_axis.h"
#endif
#if ENABLED(POWER_PANIC)
    #include "power_panic.hpp"
#endif

#if ENABLED(PRUSA_TOOLCHANGER)
    #include "module/prusa/toolchanger.h"
#endif

namespace {

struct marlin_server_t {
    uint64_t notify_events[MARLIN_MAX_CLIENTS];    // event notification mask - message filter
    uint64_t notify_changes[MARLIN_MAX_CLIENTS];   // variable change notification mask - message filter
    uint64_t client_events[MARLIN_MAX_CLIENTS];    // client event mask - unsent messages
    variant8_t event_messages[MARLIN_MAX_CLIENTS]; // last MARLIN_EVT_Message for clients, cannot use cvariant, destructor would free memory
    marlin_print_state_t print_state;              // printing state (printing, paused, ...)
#if ENABLED(CRASH_RECOVERY)                        //
    bool aborting_did_crash_trigger = false;       // To remember crash_s state when aborting
#endif                                             /*ENABLED(CRASH_RECOVERY)*/
    uint32_t paused_ticks;                         // tick count in moment when printing paused
    resume_state_t resume;                         // resume data (state before pausing)
    bool enable_nozzle_temp_timeout;               // enables nozzle temperature timeout in print pause
    struct {
        uint32_t usr32;
        uint16_t usr16;
    } last_mesh_evt;
    uint32_t warning_type;
    int request_len;
    uint32_t last_update;   // last update tick count
    uint32_t command;       // actually running command
    uint32_t command_begin; // variable for notification
    uint32_t command_end;   // variable for notification
    uint32_t knob_click_counter;
    uint32_t knob_move_counter;
    uint16_t flags; // server flags (MARLIN_SFLG)
    char request[MARLIN_MAX_REQUEST];
    uint8_t idle_cnt;    // idle call counter
    uint8_t pqueue_head; // copy of planner.block_buffer_head
    uint8_t pqueue_tail; // copy of planner.block_buffer_tail
    uint8_t pqueue;      // calculated number of records in planner queue
    uint8_t gqueue;      // copy of queue.length - number of commands in gcode queue
    //Motion_Parameters motion_param;

#if ENABLED(AXIS_MEASURE)
    /// length of axes measured after crash
    /// negative numbers represent undefined length
    xy_float_t axis_length = { -1, -1 };
    Measure_axis *measure_axis = nullptr;
#endif // ENABLED(AXIS_MEASURE)

#if HAS_BED_PROBE || ENABLED(NOZZLE_LOAD_CELL) && ENABLED(PROBE_CLEANUP_SUPPORT)
    bool mbl_failed;
#endif
};

marlin_server_t marlin_server; // server structure - initialize task to zero

enum class Pause_Type {
    Pause,
    Repeat_Last_Code,
    Crash
};

fsm::QueueWrapper<MARLIN_MAX_CLIENTS> fsm_event_queues;

template <WarningType p_warning, bool p_disableHotend>
class ErrorChecker {
public:
    ErrorChecker()
        : m_failed(false) {};

    void checkTrue(bool condition) {
        if (!condition && !m_failed) {
            set_warning(p_warning);
            if (marlin_server.print_state == mpsPrinting) {
                marlin_server.print_state = mpsPausing_Begin;
            }
            if (p_disableHotend) {
                HOTEND_LOOP() {
                    thermalManager.setTargetHotend(0, e);
                }
            }
            m_failed = true;
        }
    };
    void reset() { m_failed = false; }

protected:
    bool m_failed;
};

class HotendErrorChecker : ErrorChecker<WarningType::HotendTempDiscrepancy, true> {
public:
    HotendErrorChecker()
        : m_postponeFullPrintFan(false) {};

    void checkTrue(bool condition) {
        if (!condition && !m_failed) {
            if (marlin_server.print_state == mpsPrinting) {
                m_postponeFullPrintFan = true;
            } else {
#if FAN_COUNT > 0
                thermalManager.set_fan_speed(0, 255);
#endif
            }
        }
        ErrorChecker::checkTrue(condition);
        if (condition)
            reset();
    }
    bool runFullFan() {
        const bool retVal = m_postponeFullPrintFan;
        m_postponeFullPrintFan = false;
        return retVal;
    }
    bool isFailed() { return m_failed; }

private:
    bool m_postponeFullPrintFan;
};

#ifdef NEW_FANCTL
ErrorChecker<WarningType::HotendFanError, true> hotendFanErrorChecker[HOTENDS];
ErrorChecker<WarningType::PrintFanError, false> printFanErrorChecker;
#endif
#ifdef HAS_TEMP_HEATBREAK
ErrorChecker<WarningType::HeatBreakThermistorFail, true> heatBreakThermistorErrorChecker[HOTENDS];
#endif
HotendErrorChecker hotendErrorChecker;
} // end anonymous namespace

LOG_COMPONENT_DEF(MarlinServer, LOG_SEVERITY_INFO);

//-----------------------------------------------------------------------------
// variables

osThreadId marlin_server_task = 0;    // task handle
osMessageQId marlin_server_queue = 0; // input queue (uint8_t)
osSemaphoreId marlin_server_sema = 0; // semaphore handle

#ifdef DEBUG_FSENSOR_IN_HEADER
uint32_t *pCommand = &marlin_server.command;
#endif
marlin_server_idle_t *marlin_server_idle_cb = 0; // idle callback

void _add_status_msg(const char *const popup_msg) {
    // I could check client mask here
    for (size_t i = 0; i < MARLIN_MAX_CLIENTS; ++i) {
        variant8_t *pvar = &(marlin_server.event_messages[i]);
        variant8_set_type(pvar, VARIANT8_PCHAR);
        variant8_done(&pvar);                                                      // destroy unsent message - free dynamic memory
        marlin_server.event_messages[i] = variant8_pchar((char *)popup_msg, 0, 1); // variant malloc - detached on send
        variant8_set_type(&(marlin_server.event_messages[i]), VARIANT8_USER);      // set user type so client can recognize it as event
        variant8_set_usr8(&(marlin_server.event_messages[i]), MARLIN_EVT_Message);
    }
}

//-----------------------------------------------------------------------------
// external variables from marlin_client

extern osThreadId marlin_client_task[MARLIN_MAX_CLIENTS];    // task handles
extern osMessageQId marlin_client_queue[MARLIN_MAX_CLIENTS]; // input queue handles (uint32_t)

//-----------------------------------------------------------------------------
// forward declarations of private functions

static void _server_print_loop(void);
static int _send_notify_to_client(osMessageQId queue, variant8_t msg);
static bool _send_notify_event_to_client(int client_id, osMessageQId queue, MARLIN_EVT_t evt_id, uint32_t usr32, uint16_t usr16);
static uint64_t _send_notify_events_to_client(int client_id, osMessageQId queue, uint64_t evt_msk);
static uint8_t _send_notify_event(MARLIN_EVT_t evt_id, uint32_t usr32, uint16_t usr16);
static void _server_update_gqueue(void);
static void _server_update_pqueue(void);
static void _server_update_vars();
static bool _process_server_request(const char *request);
static void _server_set_var(const char *const name_val_str);

//-----------------------------------------------------------------------------
// server side functions

void marlin_server_init(void) {
    int i;
    marlin_server = marlin_server_t();
    osMessageQDef(serverQueue, MARLIN_SERVER_QUEUE, uint8_t);
    marlin_server_queue = osMessageCreate(osMessageQ(serverQueue), NULL);
    osSemaphoreDef(serverSema);
    marlin_server_sema = osSemaphoreCreate(osSemaphore(serverSema), 1);
    marlin_server.flags = MARLIN_SFLG_STARTED;
    for (i = 0; i < MARLIN_MAX_CLIENTS; i++) {
        marlin_server.notify_events[i] = MARLIN_EVT_MSK(MARLIN_EVT_Acknowledge) | MARLIN_EVT_MSK(MARLIN_EVT_Startup) | MARLIN_EVT_MSK(MARLIN_EVT_StartProcessing); // by default only ack, startup and processing
        marlin_server.notify_changes[i] = 0;                                                                                                                       // by default nothing
    }
    marlin_server_task = osThreadGetId();
    marlin_server.enable_nozzle_temp_timeout = true;
#if HAS_BED_PROBE || ENABLED(NOZZLE_LOAD_CELL) && ENABLED(PROBE_CLEANUP_SUPPORT)
    marlin_server.mbl_failed = false;
#endif
    marlin_vars()->init();
}

void print_fan_spd() {
#ifdef NEW_FANCTL
    if (DEBUGGING(INFO)) {
        static int time = 0;
        static int last_prt = 0;
        time = ticks_ms();
        int timediff = time - last_prt;
        if (timediff >= 1000) {
            serial_echopair_PGM("Tacho_FANPR ", fanCtlPrint[active_extruder].getActualRPM());
            serialprintPGM("rpm ");
            SERIAL_EOL();
            serial_echopair_PGM("Tacho_FANHB ", fanCtlHeatBreak[active_extruder].getActualRPM());
            serialprintPGM("rpm ");
            SERIAL_EOL();
            last_prt = time;
        }
    }
#endif // NEW_FANCTL
}

#ifdef MINDA_BROKEN_CABLE_DETECTION
static void print_Z_probe_cnt() {
    if (DEBUGGING(INFO)) {
        static uint32_t last = 0;
        static uint32_t actual = 0;
        actual = get_Z_probe_endstop_hits();
        if (last != actual) {
            last = actual;
            serial_echopair_PGM("Z Endstop hit ", actual);
            serialprintPGM(" times.");
            SERIAL_EOL();
        }
    }
}
#endif

void server_update_vars() {
    uint32_t tick = ticks_ms();
    if ((tick - marlin_server.last_update) > MARLIN_UPDATE_PERIOD) {
        marlin_server.last_update = tick;
        _server_update_vars();
    }
}

void send_notifications_to_clients() {
    osMessageQId queue;
    uint64_t msk = 0;
    for (int client_id = 0; client_id < MARLIN_MAX_CLIENTS; client_id++)
        if ((queue = marlin_client_queue[client_id]) != 0) {
            if ((msk = marlin_server.client_events[client_id]) != 0)
                marlin_server.client_events[client_id] &= ~_send_notify_events_to_client(client_id, queue, msk);
        }
}

int marlin_server_cycle(void) {

    static int processing = 0;
    if (processing)
        return 0;
    processing = 1;
    bool call_print_loop = true;
#if HAS_SELFTEST
    if (SelftestInstance().IsInProgress()) {
        SelftestInstance().Loop();
        call_print_loop = false;
    }
#endif

    if (call_print_loop)
        _server_print_loop(); // we need call print loop here because it must be processed while blocking commands (M109)

    FSM_notifier::SendNotification();

    print_fan_spd();

#ifdef MINDA_BROKEN_CABLE_DETECTION
    print_Z_probe_cnt();
#endif

#if HAS_TOOLCHANGER()
    bool printing = (marlin_server.print_state != mpsIdle)
        && (marlin_server.print_state != mpsFinished)
        && (marlin_server.print_state != mpsAborted)
        && (marlin_server.print_state != mpsPaused);
    // Check if tool didn't fall off
    prusa_toolchanger.loop(printing);
#endif /*HAS_TOOLCHANGER()*/

    int count = 0;
    if (marlin_server.flags & MARLIN_SFLG_PENDREQ) {
        if (_process_server_request(marlin_server.request)) {
            marlin_server.request_len = 0;
            count++;
            marlin_server.flags &= ~MARLIN_SFLG_PENDREQ;
        }
    }

    osEvent ose;
    if ((marlin_server.flags & MARLIN_SFLG_PENDREQ) == 0)
        while ((ose = osMessageGet(marlin_server_queue, 0)).status == osEventMessage) {
            char ch = (char)((uint8_t)(ose.value.v));
            switch (ch) {
            case '\r':
            case '\n':
                ch = 0;
                break;
            }
            if (marlin_server.request_len < MARLIN_MAX_REQUEST)
                marlin_server.request[marlin_server.request_len++] = ch;
            else {
                // TODO: request too long
                marlin_server.request_len = 0;
            }
            if ((ch == 0) && (marlin_server.request_len > 1)) {
                if (_process_server_request(marlin_server.request)) {
                    marlin_server.request_len = 0;
                    count++;
                } else {
                    marlin_server.flags |= MARLIN_SFLG_PENDREQ;
                    break;
                }
            }
        }
    // update gqueue (gcode queue)
    _server_update_gqueue();
    // update pqueue (planner queue)
    _server_update_pqueue();
    // update variables
    send_notifications_to_clients();
    server_update_vars();

<<<<<<< HEAD
    // send notifications to clients
    for (client_id = 0; client_id < MARLIN_MAX_CLIENTS; client_id++)
        if ((queue = marlin_client_queue[client_id]) != 0) {
            marlin_server.client_changes[client_id] |= (changes & marlin_server.notify_changes[client_id]);
            // send change notifications, clear bits for successful sent notification
            if ((msk = marlin_server.client_changes[client_id]) != 0)
                marlin_server.client_changes[client_id] &= ~_send_notify_changes_to_client(client_id, queue, msk);
            // send events to client only if all variables were sent already, otherwise, the message buffer is full
            // clear bits for successful sent notification
            if ((marlin_server.client_changes[client_id]) == 0)
                if ((msk = marlin_server.client_events[client_id]) != 0)
                    marlin_server.client_events[client_id] &= ~_send_notify_events_to_client(client_id, queue, msk);
        }

    // write skew and esteps to EEPROM if changed
    if (changes & MARLIN_VAR_MSK(MARLIN_VAR_ESTEPS)) {
        eeprom_set_var(EEVAR_LLAMA_EXTRUDER_ESTEPS, variant8_flt(marlin_server.vars.esteps));
        eeprom_set_var(EEVAR_LLAMA_EXTRUDER_TYPE, variant8_ui8(eEXTRUDER_TYPE::EXTRUDER_TYPE_USER_USE_M92));
    }
    if (changes & MARLIN_VAR_MSK(MARLIN_VAR_SKEW_XY)) {
        if (marlin_server.vars.skew_xy != 0.f && !eeprom_get_bool(EEVAR_LLAMA_SKEW_ENABLED))
            eeprom_set_var(EEVAR_LLAMA_SKEW_ENABLED, variant8_bool(true));
        eeprom_set_var(EEVAR_LLAMA_SKEW_XY, variant8_flt(marlin_server.vars.skew_xy));
    }
    if (changes & MARLIN_VAR_MSK(MARLIN_VAR_SKEW_XZ)) {
        if (marlin_server.vars.skew_xz != 0.f && !eeprom_get_bool(EEVAR_LLAMA_SKEW_ENABLED))
            eeprom_set_var(EEVAR_LLAMA_SKEW_ENABLED, variant8_bool(true));
        eeprom_set_var(EEVAR_LLAMA_SKEW_XZ, variant8_flt(marlin_server.vars.skew_xz));
    }
    if (changes & MARLIN_VAR_MSK(MARLIN_VAR_SKEW_YZ)) {
        if (marlin_server.vars.skew_yz != 0.f && !eeprom_get_bool(EEVAR_LLAMA_SKEW_ENABLED))
            eeprom_set_var(EEVAR_LLAMA_SKEW_ENABLED, variant8_bool(true));
        eeprom_set_var(EEVAR_LLAMA_SKEW_YZ, variant8_flt(marlin_server.vars.skew_yz));
    }

=======
>>>>>>> a255fa43
    if ((marlin_server.flags & MARLIN_SFLG_PROCESS) == 0)
        wdt_iwdg_refresh(); // this prevents iwdg reset while processing disabled
    processing = 0;
    return count;
}

void static marlin_server_finalize_print() {
#if ENABLED(POWER_PANIC)
    power_panic::reset();
#endif
    Odometer_s::instance().add_time(marlin_vars()->print_duration);
    print_area.reset_bounding_rect();
}

static const uint8_t MARLIN_IDLE_CNT_BUSY = 1;

#if ANY(CRASH_RECOVERY, POWER_PANIC)
static void marlin_server_check_crash() {
    // reset the nested loop check once per main server iteration
    crash_s.loop = false;

    #if ENABLED(POWER_PANIC)
    // handle server state-change overrides happening in the ISRs here (and nowhere else)
    if (power_panic::ac_fault_state == power_panic::AcFaultState::Triggered) {
        marlin_server.print_state = mpsPowerPanic_acFault;
        return;
    }
    #endif

    // Start crash recovery if TRIGGERED, but not if print is already being aborted
    if ((marlin_server.print_state != mpsAborting_Begin)
        && ((crash_s.get_state() == Crash_s::TRIGGERED_ISR)
            || (crash_s.get_state() == Crash_s::TRIGGERED_TOOLFALL)
            || (crash_s.get_state() == Crash_s::TRIGGERED_TOOLCRASH))) {
        marlin_server.print_state = mpsCrashRecovery_Begin;
        return;
    }
}
#endif // ENABLED(CRASH_RECOVERY)

int marlin_server_loop(void) {
#if ANY(CRASH_RECOVERY, POWER_PANIC)
    marlin_server_check_crash();
#endif
    if (marlin_server.idle_cnt >= MARLIN_IDLE_CNT_BUSY)
        if (marlin_server.flags & MARLIN_SFLG_BUSY) {
            log_debug(MarlinServer, "State: Ready");
            marlin_server.flags &= ~MARLIN_SFLG_BUSY;
            if ((marlin_server.command != MARLIN_CMD_NONE) && (marlin_server.command != MARLIN_CMD_M600)) {
                _send_notify_event(MARLIN_EVT_CommandEnd, marlin_server.command, 0);
                marlin_server.command = MARLIN_CMD_NONE;
            }
        }
    marlin_server.idle_cnt = 0;
    media_loop();
    return marlin_server_cycle();
}

int marlin_server_idle(void) {
    // TODO: avoid a re-entrant cycle caused by:
    // marlin_server_cycle -> loop -> idle -> MarlinUI::update() -> ExtUI::onIdle -> marlin_server_idle -> marlin_server_cycle
    // This is only a work-around: this should be avoided at a higher level
    if (planner.draining())
        return 1;

    if (marlin_server.idle_cnt < MARLIN_IDLE_CNT_BUSY)
        marlin_server.idle_cnt++;
    else if ((marlin_server.flags & MARLIN_SFLG_BUSY) == 0) {

        log_debug(MarlinServer, "State: Busy");
        marlin_server.flags |= MARLIN_SFLG_BUSY;
        if (parser.command_letter == 'G')
            switch (parser.codenum) {
            case 28:
            case 29:
                marlin_server.command = MARLIN_CMD_G + parser.codenum;
                break;
            }
        else if (parser.command_letter == 'M')
            switch (parser.codenum) {
            case 109:
            case 190:
            case 303:
            // case 600: // hacked in gcode (_force_M600_notify)
            case 701:
            case 702:
                marlin_server.command = MARLIN_CMD_M + parser.codenum;
                break;
            }
        if (marlin_server.command != MARLIN_CMD_NONE) {
            marlin_server.command_begin = marlin_server.command;
            marlin_server.command_end = marlin_server.command;
            _send_notify_event(MARLIN_EVT_CommandBegin, marlin_server.command, 0);
        }
    }
    return marlin_server_cycle();
}

int marlin_server_processing(void) {
    return (marlin_server.flags & MARLIN_SFLG_PROCESS) ? 1 : 0;
}

void marlin_server_start_processing(void) {
    marlin_server.flags |= MARLIN_SFLG_PROCESS;
    _send_notify_event(MARLIN_EVT_StartProcessing, 0, 0);
}

void marlin_server_stop_processing(void) {
    marlin_server.flags &= ~MARLIN_SFLG_PROCESS;
    // TODO: disable heaters and safe state
    _send_notify_event(MARLIN_EVT_StopProcessing, 0, 0);
}

void marlin_server_do_babystep_Z(float offs) {
    babystep.add_steps(Z_AXIS, offs * planner.settings.axis_steps_per_mm[Z_AXIS]);
    babystep.task();
}

extern void marlin_server_move_axis(float pos, float feedrate, size_t axis) {
    xyze_float_t position = current_position;
    position[axis] = pos;
    current_position[axis] = pos;
    line_to_current_position(feedrate);
}

bool marlin_server_enqueue_gcode(const char *gcode) {
    return queue.enqueue_one(gcode);
}

bool marlin_server_enqueue_gcode_printf(const char *gcode, ...) {
    char request[MARLIN_MAX_REQUEST];
    va_list ap;
    va_start(ap, gcode);
    const int ret = vsnprintf(request, MARLIN_MAX_REQUEST, gcode, ap);
    va_end(ap);
    marlin_server_enqueue_gcode(request);
    return ret;
}

bool marlin_server_inject_gcode(const char *gcode) {
    queue.inject_P(gcode);
    return true;
}

void marlin_server_settings_save(void) {
#if HAS_BED_PROBE
    if (!SteelSheets::SetZOffset(probe_offset.z)) {
        assert(0 /* Z offset write failed */);
    }
#endif
#if ENABLED(PIDTEMPBED)
    eeprom_set_flt(EEVAR_PID_BED_P, Temperature::temp_bed.pid.Kp);
    eeprom_set_flt(EEVAR_PID_BED_I, Temperature::temp_bed.pid.Ki);
    eeprom_set_flt(EEVAR_PID_BED_D, Temperature::temp_bed.pid.Kd);
#endif
#if ENABLED(PIDTEMP)
    eeprom_set_flt(EEVAR_PID_NOZ_P, Temperature::temp_hotend[0].pid.Kp);
    eeprom_set_flt(EEVAR_PID_NOZ_I, Temperature::temp_hotend[0].pid.Ki);
    eeprom_set_flt(EEVAR_PID_NOZ_D, Temperature::temp_hotend[0].pid.Kd);
#endif
}

void marlin_server_settings_save_bed_pid(void) {
    eeprom_set_var(EEVAR_PID_BED_P, variant8_flt(Temperature::temp_bed.pid.Kp));
    eeprom_set_var(EEVAR_PID_BED_I, variant8_flt(Temperature::temp_bed.pid.Ki));
    eeprom_set_var(EEVAR_PID_BED_D, variant8_flt(Temperature::temp_bed.pid.Kd));
}

void marlin_server_settings_save_noz_pid(void) {
#if ENABLED(PIDTEMP)
    eeprom_set_var(EEVAR_PID_NOZ_P, variant8_flt(Temperature::temp_hotend[0].pid.Kp));
    eeprom_set_var(EEVAR_PID_NOZ_I, variant8_flt(Temperature::temp_hotend[0].pid.Ki));
    eeprom_set_var(EEVAR_PID_NOZ_D, variant8_flt(Temperature::temp_hotend[0].pid.Kd));
#endif
}

void marlin_server_settings_load(void) {
    (void)settings.reset();
#if HAS_BED_PROBE
    probe_offset.z = SteelSheets::GetZOffset();
#endif
#if ENABLED(PIDTEMPBED)
    Temperature::temp_bed.pid.Kp = eeprom_get_flt(EEVAR_PID_BED_P);
    Temperature::temp_bed.pid.Ki = eeprom_get_flt(EEVAR_PID_BED_I);
    Temperature::temp_bed.pid.Kd = eeprom_get_flt(EEVAR_PID_BED_D);
#endif
#if ENABLED(PIDTEMP)
    Temperature::temp_hotend[0].pid.Kp = eeprom_get_flt(EEVAR_PID_NOZ_P);
    Temperature::temp_hotend[0].pid.Ki = eeprom_get_flt(EEVAR_PID_NOZ_I);
    Temperature::temp_hotend[0].pid.Kd = eeprom_get_flt(EEVAR_PID_NOZ_D);
    thermalManager.updatePID();
#endif
<<<<<<< HEAD
    llama_apply_fan_settings();
    llama_apply_skew_settings();
    marlin_server.vars.fan_check_enabled = eeprom_get_bool(EEVAR_FAN_CHECK_ENABLED);
    marlin_server.vars.fs_autoload_enabled = eeprom_get_bool(EEVAR_FS_AUTOLOAD_ENABLED);
}
=======
    marlin_vars()->fan_check_enabled = eeprom_get_bool(EEVAR_FAN_CHECK_ENABLED);
    marlin_vars()->fs_autoload_enabled = eeprom_get_bool(EEVAR_FS_AUTOLOAD_ENABLED);
>>>>>>> a255fa43

    job_id = variant8_get_ui16(eeprom_get_var(EEVAR_JOB_ID));

#if ENABLED(PRUSA_TOOLCHANGER)
    // TODO: This is temporary until better offset store method is implemented
    prusa_toolchanger.load_tool_offsets();
#endif
}

void marlin_server_settings_reset(void) {
    (void)settings.reset();
}

uint32_t marlin_server_get_command(void) {
    return marlin_server.command;
}

void marlin_server_set_command(uint32_t command) {
    marlin_server.command = command;
}

void marlin_server_test_start(const uint64_t test_mask, const uint8_t tool_mask) {
#if HAS_SELFTEST
    if (((marlin_server.print_state == mpsIdle) || (marlin_server.print_state == mpsFinished) || (marlin_server.print_state == mpsAborted)) && (!SelftestInstance().IsInProgress())) {
        SelftestInstance().Start(test_mask, tool_mask);
    }
#endif
}

void marlin_server_test_abort(void) {
#if HAS_SELFTEST
    if (SelftestInstance().IsInProgress()) {
        SelftestInstance().Abort();
    }
#endif
}

bool marlin_server_printer_idle() {
    return marlin_server.print_state == mpsIdle
        || marlin_server.print_state == mpsPaused
        || marlin_server.print_state == mpsAborted
        || marlin_server.print_state == mpsFinished;
}

bool marlin_server_printer_paused() {
    return marlin_server.print_state == mpsPaused;
}

void marlin_server_print_start(const char *filename, bool skip_preview) {
#if HAS_SELFTEST
    if (SelftestInstance().IsInProgress())
        return;
#endif
    if (filename == nullptr)
        return;

    // handle preview / reprint
    switch (marlin_server.print_state) {
    case mpsFinished:
    case mpsAborted:
        // correctly end previous print
        marlin_server_finalize_print();
        FSM_DESTROY__LOGGING(Printing);
        break;
    case mpsPrintPreviewInit:
    case mpsPrintPreviewImage:
    case mpsPrintPreviewQuestions:
        PrintPreview::Instance().ChangeState(IPrintPreview::State::inactive); // close preview
        break;
    default:
        break;
    }

    switch (marlin_server.print_state) {
    case mpsIdle:
    case mpsFinished:
    case mpsAborted:
    case mpsPrintPreviewInit:
    case mpsPrintPreviewImage:
    case mpsPrintPreviewQuestions:
        media_print_start__prepare(filename);
        marlin_server.print_state = mpsWaitGui;

        skip_preview ? PrintPreview::Instance().SkipIfAble() : PrintPreview::Instance().DontSkip();
        break;
    default:
        break;
    }
}

void marlin_server_gui_ready_to_print() {
    switch (marlin_server.print_state) {
    case mpsWaitGui:
        marlin_server.print_state = mpsPrintPreviewInit;
        break;
    default:
        log_error(MarlinServer, "Wrong print state, expected: %d, is: %d", mpsWaitGui, marlin_server.print_state);
        break;
    }
}

void marlin_server_gui_cant_print() {
    switch (marlin_server.print_state) {
    case mpsWaitGui:
        marlin_server.print_state = mpsIdle;
        break;
    default:
        log_error(MarlinServer, "Wrong print state, expected: %d, is: %d", mpsWaitGui, marlin_server.print_state);
        break;
    }
}

void marlin_server_print_abort(void) {
    switch (marlin_server.print_state) {
#if ENABLED(POWER_PANIC)
    case mpsPowerPanic_Resume:
    case mpsPowerPanic_AwaitingResume:
#endif
    case mpsPrinting:
    case mpsPaused:
    case mpsResuming_Reheating:
    case mpsFinishing_WaitIdle:
    case mpsCrashRecovery_Tool_Pickup:
        marlin_server.print_state = mpsAborting_Begin;
        break;
    case mpsPrintPreviewInit:
    case mpsPrintPreviewImage:
    case mpsPrintPreviewQuestions:
        // Can go directly to Aborted because we didn't really start printing.
        marlin_server.print_state = mpsAborted;
        PrintPreview::Instance().ChangeState(IPrintPreview::State::inactive);
        break;
    default:
        break;
    }
}

void marlin_server_print_exit(void) {
    switch (marlin_server.print_state) {
#if ENABLED(POWER_PANIC)
    case mpsPowerPanic_Resume:
    case mpsPowerPanic_AwaitingResume:
#endif
    case mpsPrinting:
    case mpsPaused:
    case mpsResuming_Reheating:
    case mpsFinishing_WaitIdle:
        // do nothing
        break;
    default:
        marlin_server.print_state = mpsExit;
        break;
    }
}

void marlin_server_print_pause(void) {
    if (marlin_server.print_state == mpsPrinting) {
        marlin_server.print_state = mpsPausing_Begin;
    }
}

/// Pauses reading from a file, stops watch, saves temperatures, disables fan
static void pause_print(Pause_Type type = Pause_Type::Pause, uint32_t resume_pos = UINT32_MAX) {
    switch (type) {
    case Pause_Type::Crash:
        media_print_quick_stop(resume_pos);
        break;
    case Pause_Type::Repeat_Last_Code:
        media_print_pause(true);
        break;
    default:
        media_print_pause(false);
    }

    print_job_timer.pause();
    HOTEND_LOOP() {
        marlin_server.resume.nozzle_temp[e] = marlin_vars()->hotend(e).target_nozzle; //save nozzle target temp
    }
    marlin_server.resume.fan_speed = marlin_vars()->print_fan_speed; //save fan speed
#if FAN_COUNT > 0
    if (hotendErrorChecker.runFullFan())
        thermalManager.set_fan_speed(0, 255);
    else
        thermalManager.set_fan_speed(0, 0); //disable print fan
#endif
}

#if HAS_TOOLCHANGER()
/**
 * @brief Deselect tool, disable XY steppers and switch to Tool_Pickup marlin_server print_state.
 */
static void prepare_tool_pickup() {
    // Deselect any dwarf without move, cannot be done with T5 code, it might crash into the fallen dwarf
    prusa_toolchanger.request_active_switch(nullptr);
    disable_XY();                                             // Let user move the carriage
    marlin_server.print_state = mpsCrashRecovery_Tool_Pickup; // Continue with screen to wait for user to pick tools
}
#endif /*HAS_TOOLCHANGER()*/

void marlin_server_print_resume(void) {
    if (marlin_server.print_state == mpsPaused) {
        marlin_server.print_state = mpsResuming_Begin;
#if ENABLED(POWER_PANIC)
    } else if (marlin_server.print_state == mpsPowerPanic_AwaitingResume) {
        power_panic::resume_continue();
        marlin_server.print_state = mpsPowerPanic_Resume;
#endif
    } else
        marlin_server_print_start(nullptr, true);
}

void marlin_server_print_reheat_start(void) {
    if ((marlin_server.print_state == mpsPaused) && marlin_server_print_reheat_ready()) {
        HOTEND_LOOP() {
            thermalManager.setTargetHotend(marlin_server.resume.nozzle_temp[e], e);
        }
        // No need to set bed temperature because we keep it on all the time.
    }
}

// Fast temperature recheck.
// Does not check stability of the temperature.
bool marlin_server_print_reheat_ready() {

    // check nozzles
    HOTEND_LOOP() {
        auto &extruder = marlin_vars()->hotend(e);
        if (extruder.target_nozzle != marlin_server.resume.nozzle_temp[e] || extruder.temp_nozzle < (extruder.target_nozzle - TEMP_HYSTERESIS)) {
            return false;
        }
    }
    // check bed
    if (marlin_vars()->temp_bed < (marlin_vars()->target_bed - TEMP_BED_HYSTERESIS))
        return false;

    return true;
}

#if ENABLED(POWER_PANIC)
void marlin_server_powerpanic_resume_loop(const char *media_SFN_path, uint32_t pos, bool start_paused) {
    // Open the file
    marlin_server_print_start(media_SFN_path, true);

    // Start media server as followup actions from start will not be taken as we block state transitions
    media_print_start(false);
    crash_s.set_state(Crash_s::PRINTING);

    // Immediately stop to set the print position
    media_print_quick_stop(pos);

    //open printing screen
    FSM_CREATE__LOGGING(Printing);

    // enter the main powerpanic resume loop
    marlin_server.print_state = start_paused ? mpsPowerPanic_AwaitingResume : mpsPowerPanic_Resume;
    static metric_t power = METRIC("power_panic", METRIC_VALUE_EVENT, 0, METRIC_HANDLER_ENABLE_ALL);
    metric_record_event(&power);
}

void marlin_server_powerpanic_finish(bool paused) {
    // WARNING: this sequence needs to _just_ set the marlin_server state and exit
    // perform any higher-level operation inside power_panic::atomic_finish

    if (paused) {
        // restore leveling state and planner position (mind the order!)
        planner.leveling_active = crash_s.leveling_active;
        current_position = crash_s.start_current_position;
        planner.set_position_mm(current_position);
        marlin_server.print_state = mpsPaused;
    } else {
        // setup for replay and start recovery
        crash_s.set_state(Crash_s::RECOVERY);
        marlin_server.print_state = mpsResuming_UnparkHead_ZE;
    }
}
#endif

#if ENABLED(AXIS_MEASURE)
enum class Axis_length_t {
    shorter,
    longer,
    ok,
};

static Axis_length_t axis_length_ok(AxisEnum axis) {
    #if HAS_SELFTEST
    const float len = marlin_server.axis_length.pos[axis];

    switch (axis) {
    case X_AXIS:
        return len < selftest::Config_XAxis.length_min ? Axis_length_t::shorter : (len > selftest::Config_XAxis.length_max ? Axis_length_t::longer : Axis_length_t::ok);
    case Y_AXIS:
        return len < selftest::Config_YAxis.length_min ? Axis_length_t::shorter : (len > selftest::Config_YAxis.length_max ? Axis_length_t::longer : Axis_length_t::ok);
    default:;
    }
    return Axis_length_t::shorter;
    #else
    return Axis_length_t::ok;
    #endif // HAS_SELFTEST
}

/// \returns true if X and Y axes have correct lengths.
/// You have to measure the length of the axes before this.
static Axis_length_t xy_axes_length_ok() {
    Axis_length_t alx = axis_length_ok(X_AXIS);
    Axis_length_t aly = axis_length_ok(Y_AXIS);
    if (alx == aly && aly == Axis_length_t::ok)
        return Axis_length_t::ok;
    // shorter is worse than longer
    if (alx == Axis_length_t::shorter || aly == Axis_length_t::shorter)
        return Axis_length_t::shorter;
    return Axis_length_t::longer;
}

static SelftestSubtestState_t axis_length_check(AxisEnum axis) {
    return axis_length_ok(axis) == Axis_length_t::ok ? SelftestSubtestState_t::ok : SelftestSubtestState_t::not_good;
}

/// Sets lengths of axes to "by-pass" xy_axes_length_ok()
static void axes_length_set_ok() {
    const int axis_len[2] = { X_MAX_POS - X_MIN_POS, Y_MAX_POS - Y_MIN_POS };
    LOOP_XY(axis) {
        const int gap = axis == X_AXIS ? X_END_GAP : Y_END_GAP;
        marlin_server.axis_length.pos[axis] = axis_len[axis] + gap;
    }
}

void set_axes_length(xy_float_t xy) {
    marlin_server.axis_length = xy;
}
#endif // ENABLED(AXIS_MEASURE)

void marlin_server_nozzle_timeout_on() {
    marlin_server.enable_nozzle_temp_timeout = true;
};
void marlin_server_nozzle_timeout_off() {
    marlin_server.enable_nozzle_temp_timeout = false;
}
void marlin_server_nozzle_timeout_loop() {
    if ((ticks_ms() - marlin_server.paused_ticks > (1000 * PAUSE_NOZZLE_TIMEOUT)) && marlin_server.enable_nozzle_temp_timeout) {
        HOTEND_LOOP() {
            if ((marlin_vars()->hotend(e).target_nozzle > 0)) {
                thermalManager.setTargetHotend(0, e);
                marlin_server_set_temp_to_display(0, e);
            }
        }
    }
}

static void marlin_server_resuming_reheating() {
    if (hotendErrorChecker.isFailed()) {
        set_warning(WarningType::HotendTempDiscrepancy);
        thermalManager.setTargetHotend(0, 0);
#if FAN_COUNT > 0
        thermalManager.set_fan_speed(0, 255);
#endif
        marlin_server.print_state = mpsPaused;
    }

    if (!marlin_server_print_reheat_ready())
        return;

#ifdef NEW_FANCTL
    if (marlin_vars()->fan_check_enabled) {
        if (!fanCtlHeatBreak[active_extruder].getRPMIsOk()) {
            set_warning(WarningType::HotendFanError);
            thermalManager.setTargetHotend(0, 0);
            marlin_server.print_state = mpsPaused;
            return;
        }
    }
#endif

#if HAS_BED_PROBE || ENABLED(NOZZLE_LOAD_CELL) && ENABLED(PROBE_CLEANUP_SUPPORT)
    // There's homing after MBL fail so no need to unpark at all
    if (marlin_server.mbl_failed) {
        marlin_server.print_state = mpsResuming_UnparkHead_ZE;
        return;
    }
#endif
    marlin_server_unpark_head_XY();
    marlin_server.print_state = mpsResuming_UnparkHead_XY;
}

static void _server_print_loop(void) {
    static bool did_not_start_print = true;
    switch (marlin_server.print_state) {
    case mpsIdle:
        break;
    case mpsWaitGui:
        // without gui just act as if state == mpsPrintPreviewInit
#if HAS_GUI()
        break;
#endif
    case mpsPrintPreviewInit:
        did_not_start_print = true;
        PrintPreview::Instance().Init(marlin_vars()->media_SFN_path.get_ptr());
        marlin_server.print_state = mpsPrintPreviewImage;
        break;
        /*
        TODO thia used to be in original implamentation, but we dont do that anymore
        bool ScreenPrintPreview::gcode_file_exists() {
            return access(gcode.GetGcodeFilepath(), F_OK) == 0;
        }

        ...

        if (!gcode_file_exists()) {
            Screens::Access()->Close(); //if an dialog is opened, it will be closed first
        */
    case mpsPrintPreviewImage:
    case mpsPrintPreviewQuestions: {
        // button evaluation
        // We don't particularly care about the
        // difference, but downstream users do.

        auto old_state = marlin_server.print_state;
        auto new_state = old_state;
        switch (PrintPreview::Instance().Loop()) {
        case PrintPreview::Result::Image:
            new_state = mpsPrintPreviewImage;
            break;
        case PrintPreview::Result::Questions:
            new_state = mpsPrintPreviewQuestions;
            break;
        case PrintPreview::Result::Abort:
            new_state = did_not_start_print ? mpsIdle : mpsFinishing_WaitIdle;
            break;
        case PrintPreview::Result::Print:
        case PrintPreview::Result::Inactive:
            did_not_start_print = false;
            new_state = mpsPrintInit;
            break;
        }

        // The job_id is used to identify a job for Connect & Link. We want to
        // have a unique one for each job, but have the same one through the
        // whole job. From UI perspective, the questions about filament /
        // printer type / etc are already part of the job (there's a preview in
        // Connect for whatever is being printed).
        //
        // Therefore, we need to change it if we enter the questions state or
        // if we skip the questions state directly to printing (in case there's
        // nothing to ask about).
        if ((new_state == mpsPrintPreviewQuestions && old_state != mpsPrintPreviewQuestions) || (new_state == mpsPrintInit && old_state != mpsPrintPreviewQuestions)) {
            // First, reserve the job_id in eeprom. In case we get reset, we need
            // that to not get reused by accident.
            eeprom_set_var(EEVAR_JOB_ID, variant8_ui16(job_id + 1));
            // And increment the job ID before we actually stop printing.
            job_id++;
        }
        marlin_server.print_state = new_state;

        break;
    }
    case mpsPrintInit:
        feedrate_percentage = 100;
#if ENABLED(CRASH_RECOVERY)
        crash_s.reset();
        crash_s.reset_crash_counter();
        endstops.enable_globally(true);
        crash_s.set_state(Crash_s::PRINTING);
#endif // ENABLED(CRASH_RECOVERY)
#if ENABLED(CANCEL_OBJECTS)
        cancelable.reset();
#endif
        media_print_start(true);

        print_job_timer.start();
        marlin_server.print_state = mpsPrinting;
        FSM_CREATE__LOGGING(Printing);
#if HAS_BED_PROBE || ENABLED(NOZZLE_LOAD_CELL) && ENABLED(PROBE_CLEANUP_SUPPORT)
        marlin_server.mbl_failed = false;
#endif
        break;
    case mpsPrinting:
        switch (media_print_get_state()) {
        case media_print_state_PRINTING:
            break;
        case media_print_state_PAUSED:
            /// TODO don't pause in pause/abort/crash etx.
            marlin_server.print_state = mpsPausing_Begin;
            break;
        case media_print_state_NONE:
            marlin_server.print_state = mpsFinishing_WaitIdle;
            break;
        case media_print_state_DRAINING:
            break;
        }
        break;
    case mpsPausing_Begin:
<<<<<<< HEAD
        media_print_pause();
        print_job_timer.pause();
        marlin_server.resume_nozzle_temp = marlin_server.vars.target_nozzle; // save nozzle target temp
        marlin_server.resume_fan_speed = marlin_server.vars.print_fan_speed; // save fan speed
#if FAN_COUNT > 0
        if (hotendErrorChecker.runFullFan())
            thermalManager.set_fan_speed(0, 255);
        else
            thermalManager.set_fan_speed(0, 0); // disable print fan
#endif
=======
        pause_print();
        [[fallthrough]];
    case mpsPausing_Failed_Code:
>>>>>>> a255fa43
        marlin_server.print_state = mpsPausing_WaitIdle;
        break;
    case mpsPausing_WaitIdle:
        if ((planner.movesplanned() == 0) && (queue.length == 0) && gcode.busy_state == GcodeSuite::NOT_BUSY) {
            marlin_server_park_head();
            marlin_server.print_state = mpsPausing_ParkHead;
        }
        break;
    case mpsPausing_ParkHead:
        if (planner.movesplanned() == 0) {
            marlin_server.paused_ticks = ticks_ms(); // time when printing paused
            marlin_server.print_state = mpsPaused;
        }
        break;
    case mpsPaused:
        marlin_server_nozzle_timeout_loop();
        gcode.reset_stepper_timeout(); // prevent disable axis
        break;
    case mpsResuming_Begin:
#if ENABLED(CRASH_RECOVERY)
    #if ENABLED(AXIS_MEASURE)
        if (crash_s.is_repeated_crash() && xy_axes_length_ok() != Axis_length_t::ok) {
            /// resuming after a crash but axes are not ok => check again
            FSM_CREATE__LOGGING(CrashRecovery);
            marlin_server.print_state = mpsCrashRecovery_Lifting;
            break;
        }
    #endif

        // forget the XYZ resume position if requested
        if (crash_s.inhibit_flags & Crash_s::INHIBIT_XYZ_REPOSITIONING) {
            LOOP_XYZ(i) {
                marlin_server.resume.pos[i] = current_position[i];
            }
        }
#endif
        marlin_server_resuming_begin();
        break;
    case mpsResuming_Reheating:
        marlin_server_resuming_reheating();
        break;
    case mpsResuming_UnparkHead_XY:
        if (planner.movesplanned() != 0)
            break;
        marlin_server_unpark_head_ZE();
        marlin_server.print_state = mpsResuming_UnparkHead_ZE;
        break;
    case mpsResuming_UnparkHead_ZE:
        if ((planner.movesplanned() != 0) || (queue.length != 0) || (media_print_get_state() != media_print_state_PAUSED))
            break;
#if ENABLED(CRASH_RECOVERY)
        if (crash_s.get_state() == Crash_s::RECOVERY) {
            endstops.enable_globally(true);
            crash_s.set_state(Crash_s::REPLAY);
        } else {
            // UnparkHead can be called after a pause, in which case crash handling should already
            // be active and we don't need to change any other setting
            assert(crash_s.get_state() == Crash_s::PRINTING);
        }
#endif
#if HAS_BED_PROBE || ENABLED(NOZZLE_LOAD_CELL) && ENABLED(PROBE_CLEANUP_SUPPORT)
        if (marlin_server.mbl_failed) {
            gcode.process_subcommands_now_P("G28");
            marlin_server.mbl_failed = false;
        }
#endif
        //marlin_server.motion_param.load();  // TODO: currently disabled (see Crash_s::save_parameters())
        media_print_resume();
        if (print_job_timer.isPaused())
            print_job_timer.start();
#if FAN_COUNT > 0
        thermalManager.set_fan_speed(0, marlin_server.resume.fan_speed); // restore fan speed
#endif
        marlin_server.print_state = mpsPrinting;
        break;
    case mpsAborting_Begin:
#if ENABLED(CRASH_RECOVERY)
        if (crash_s.is_toolchange_in_progress()) {
            break; // Wait for toolchange to end
        }
#endif /*ENABLED(CRASH_RECOVERY)*/
        media_print_stop();
        queue.clear();
        thermalManager.disable_all_heaters();
#if FAN_COUNT > 0
        thermalManager.set_fan_speed(0, 0);
#endif
        HOTEND_LOOP() {
            marlin_server_set_temp_to_display(0, e);
        }
        print_job_timer.stop();
        planner.quick_stop();
        wait_for_heatup = false; // This is necessary because M109/wait_for_hotend can be in progress, we need to abort it

#if ENABLED(CRASH_RECOVERY)
        // TODO: the following should be moved to mpsAborting_ParkHead once the "stopping"
        // state is handled properly
        endstops.enable_globally(false);
        crash_s.write_stat_to_eeprom();
        marlin_server.aborting_did_crash_trigger = crash_s.did_trigger(); // Remember as it is cleared by crash_s.reset()
        crash_s.reset();
#endif // ENABLED(CRASH_RECOVERY)

        marlin_server.print_state = mpsAborting_WaitIdle;
        break;
    case mpsAborting_WaitIdle:
        if ((planner.movesplanned() != 0) || (queue.length != 0))
            break;

        // allow movements again
        planner.resume_queuing();
        set_current_from_steppers();
        sync_plan_position();
        report_current_position();

#if ENABLED(CRASH_RECOVERY)
        if (marlin_server.aborting_did_crash_trigger)
            marlin_server_lift_head();
        else
#endif
        { // not a crash or no CRASH_RECOVERY support
            marlin_server_park_head();
        }

        marlin_server.print_state = mpsAborting_ParkHead;
        break;
    case mpsAborting_ParkHead:
        if ((planner.movesplanned() == 0) && (queue.length == 0)) {
            disable_XY();
#ifndef Z_ALWAYS_ON
            disable_Z();
#endif // Z_ALWAYS_ON
            disable_e_steppers();
            marlin_server.print_state = mpsAborted;
            marlin_server_finalize_print();
        }
        break;
    case mpsFinishing_WaitIdle:
        if ((planner.movesplanned() == 0) && (queue.length == 0)) {
#if ENABLED(CRASH_RECOVERY)
            // TODO: the following should be moved to mpsFinishing_ParkHead once the "stopping"
            // state is handled properly
            endstops.enable_globally(false);
            crash_s.write_stat_to_eeprom();
            crash_s.reset();
#endif // ENABLED(CRASH_RECOVERY)

#ifdef PARK_HEAD_ON_PRINT_FINISH
            marlin_server_park_head();
#endif // PARK_HEAD_ON_PRINT_FINISH
            if (print_job_timer.isRunning())
                print_job_timer.stop();
            marlin_server.print_state = mpsFinishing_ParkHead;
        }
        break;
    case mpsFinishing_ParkHead:
        if ((planner.movesplanned() == 0) && (queue.length == 0)) {
            marlin_server.print_state = mpsFinished;
            marlin_server_finalize_print();
        }
        break;
    case mpsExit:
        marlin_server_finalize_print();
        FSM_DESTROY__LOGGING(Printing);
        marlin_server.print_state = mpsIdle;
        break;

#if ENABLED(CRASH_RECOVERY)
    case mpsCrashRecovery_Begin: {
        // pause and set correct resume position: this will stop media reading and clear the queue
        // TODO: this is completely broken for crashes coming from serial printing
        pause_print(Pause_Type::Crash, crash_s.sdpos);

        endstops.enable_globally(false);
        crash_s.send_reports();
        crash_s.count_crash();
        if (crash_s.get_state() == Crash_s::TRIGGERED_TOOLCRASH) {
            crash_s.set_state(Crash_s::TOOLCRASH);
        } else {
            crash_s.set_state(Crash_s::RECOVERY);
        }

        /// TODO: create FSM with different state
        FSM_CREATE__LOGGING(CrashRecovery);
    #if HAS_TOOLCHANGER()
        if (crash_s.is_toolchange_event()) {
            Crash_recovery_tool_fsm cr_fsm(prusa_toolchanger.get_enabled_mask(), 0);
            FSM_CHANGE_WITH_DATA__LOGGING(CrashRecovery, PhasesCrashRecovery::tool_recovery, cr_fsm.Serialize()); // Ask user to park all dwarves

            // If crash happens during toolchange, skip crash recovery and go directly to tool pickup
            if (crash_s.get_state() == Crash_s::TOOLCRASH) {
                prepare_tool_pickup();
                break;
            }
        } else
    #endif /*HAS_TOOLCHANGER()*/
    #if ENABLED(AXIS_MEASURE)
            if (crash_s.is_repeated_crash()) {
            Crash_recovery_fsm cr_fsm(SelftestSubtestState_t::running, SelftestSubtestState_t::undef);
            FSM_CHANGE_WITH_DATA__LOGGING(CrashRecovery, PhasesCrashRecovery::check_X, cr_fsm.Serialize()); // check axes first
        } else
    #endif /*ENABLED(AXIS_MEASURE)*/
        {
            Crash_recovery_fsm cr_fsm(SelftestSubtestState_t::running, SelftestSubtestState_t::undef);
            FSM_CHANGE_WITH_DATA__LOGGING(CrashRecovery, PhasesCrashRecovery::home, cr_fsm.Serialize());
        }

        // save the current resume position
        marlin_server.resume.pos = current_position;

    #if ENABLED(ADVANCED_PAUSE_FEATURE)
        /// retract and save E stepper position
        marlin_server_retract();
    #endif // ENABLED(ADVANCED_PAUSE_FEATURE)

        marlin_server.print_state = mpsCrashRecovery_Retracting;
        break;
    }
    case mpsCrashRecovery_Retracting: {
        if (planner.movesplanned() != 0)
            break;

        marlin_server_lift_head();
        marlin_server.print_state = mpsCrashRecovery_Lifting;
        break;
    }
    case mpsCrashRecovery_Lifting: {
        if (planner.movesplanned() != 0)
            break;

    #if HAS_TOOLCHANGER()
        if (crash_s.is_toolchange_event()) {
            prepare_tool_pickup(); // Go to tool pickup instead of homing
            break;
        }
    #endif /*HAS_TOOLCHANGER()*/
    #if ENABLED(AXIS_MEASURE)
        if (crash_s.is_repeated_crash())
            marlin_server_enqueue_gcode("G163 X Y S" STRINGIFY(AXIS_MEASURE_STALL_GUARD) " P" STRINGIFY(AXIS_MEASURE_CRASH_PERIOD));
        marlin_server.print_state = mpsCrashRecovery_XY_Measure;
    #else
        // bypass the axis check prompt completely
        marlin_server_enqueue_gcode("G28 X Y R0 D");
        marlin_server.print_state = mpsCrashRecovery_XY_HOME;
    #endif
        break;
    }
    case mpsCrashRecovery_XY_Measure: {
        if (queue.length != 0 || planner.movesplanned() != 0)
            break;

    #if ENABLED(AXIS_MEASURE)
        static metric_t crash_len = METRIC("crash_length", METRIC_VALUE_CUSTOM, 0, METRIC_HANDLER_ENABLE_ALL);
        metric_record_custom(&crash_len, " x=%.3f,y=%.3f", (double)marlin_server.axis_length[X_AXIS], (double)marlin_server.axis_length[Y_AXIS]);
    #endif

        marlin_server_enqueue_gcode("G28 X Y R0 D");
        marlin_server.print_state = mpsCrashRecovery_XY_HOME;
        break;
    }
    case mpsCrashRecovery_Tool_Pickup: {
    #if HAS_TOOLCHANGER()
        if (queue.length != 0 || planner.movesplanned() != 0)
            break;

        if ((ClientResponseHandler::GetResponseFromPhase(PhasesCrashRecovery::tool_recovery) == Response::Continue)
            && (prusa_toolchanger.get_enabled_mask() == prusa_toolchanger.get_parked_mask())) {

            // Show homing screen, TODO: perhaps a new screen would be better
            Crash_recovery_fsm cr_fsm(SelftestSubtestState_t::running, SelftestSubtestState_t::undef);
            FSM_CHANGE_WITH_DATA__LOGGING(CrashRecovery, PhasesCrashRecovery::home, cr_fsm.Serialize());

            {
                TemporaryBedLevelingState tbls(false);                                // Temporarily disable leveling (important is to restore it after homing)
                GcodeSuite::G28_no_parser(false, false, 0, false, true, true, false); // Home
                remember_feedrate_and_scaling();
                feedrate_mm_s = PrusaToolChanger::TRAVEL_MOVE_MM_S;                                   // Set feedrate, tool_change() would use value left by lift_head()
                if (prusa_toolchanger.tool_change(prusa_toolchanger.get_active_tool_nr()) == false) { // Pickup lost tool
                    restore_feedrate_and_scaling();

                    // Toolchange failed again, ask user again to park all dwarves
                    Crash_recovery_tool_fsm cr_fsm(prusa_toolchanger.get_enabled_mask(), 0);
                    FSM_CHANGE_WITH_DATA__LOGGING(CrashRecovery, PhasesCrashRecovery::tool_recovery, cr_fsm.Serialize());

                    prepare_tool_pickup();
                    break;
                }
                restore_feedrate_and_scaling();
            }

            if (crash_s.get_state() == Crash_s::TOOLCRASH) {
                // If crash happened during toolchange, just resume printing
                FSM_DESTROY__LOGGING(CrashRecovery);
                endstops.enable_globally(true);
                crash_s.set_state(Crash_s::PRINTING);

                media_print_resume();
                if (print_job_timer.isPaused())
                    print_job_timer.start();
        #if FAN_COUNT > 0
                thermalManager.set_fan_speed(0, marlin_server.resume.fan_speed); // restore fan speed
        #endif
                marlin_server.print_state = mpsPrinting;
            } else {
                marlin_server.print_state = mpsCrashRecovery_XY_HOME; // If crash happened during printing, do crash recovery
            }
        } else {
            Crash_recovery_tool_fsm cr_fsm(prusa_toolchanger.get_enabled_mask(), prusa_toolchanger.get_parked_mask());
            FSM_CHANGE_WITH_DATA__LOGGING(CrashRecovery, PhasesCrashRecovery::tool_recovery, cr_fsm.Serialize());
        }
        break;
    #else  /*HAS_TOOLCHANGER()*/
        bsod("Tool pickup without toolchanger");
    #endif /*HAS_TOOLCHANGER()*/
    }
    case mpsCrashRecovery_XY_HOME: {
        if (queue.length != 0 || planner.movesplanned() != 0)
            break;

        if (!crash_s.is_repeated_crash()) {
            marlin_server.print_state = mpsResuming_Begin;
            FSM_DESTROY__LOGGING(CrashRecovery);
            break;
        }
        marlin_server.paused_ticks = ticks_ms(); //time when printing paused
    #if ENABLED(AXIS_MEASURE)
        Axis_length_t alok = xy_axes_length_ok();
        if (alok != Axis_length_t::ok) {
            marlin_server.print_state = mpsCrashRecovery_Axis_NOK;
            Crash_recovery_fsm cr_fsm(axis_length_check(X_AXIS), axis_length_check(Y_AXIS));
            PhasesCrashRecovery pcr = (alok == Axis_length_t::shorter) ? PhasesCrashRecovery::axis_short : PhasesCrashRecovery::axis_long;
            FSM_CHANGE_WITH_DATA__LOGGING(CrashRecovery, pcr, cr_fsm.Serialize());
            break;
        }
    #endif
        Crash_recovery_fsm cr_fsm(SelftestSubtestState_t::undef, SelftestSubtestState_t::undef);
        FSM_CHANGE_WITH_DATA__LOGGING(CrashRecovery, PhasesCrashRecovery::repeated_crash, cr_fsm.Serialize());
        marlin_server.print_state = mpsCrashRecovery_Repeated_Crash;
        break;
    }
    case mpsCrashRecovery_Axis_NOK: {
        marlin_server_nozzle_timeout_loop();
        switch (ClientResponseHandler::GetResponseFromPhase(PhasesCrashRecovery::axis_NOK)) {
        case Response::Retry:
            marlin_server.print_state = mpsCrashRecovery_Lifting;
            break;
        case Response::Resume: /// ignore wrong length of axes
            marlin_server.print_state = mpsResuming_Begin;
            FSM_DESTROY__LOGGING(CrashRecovery);
    #if ENABLED(AXIS_MEASURE)
            axes_length_set_ok(); /// ignore re-test of lengths
    #endif
            break;
        case Response::_none:
            break;
        default:
            marlin_server.print_state = mpsPaused;
            FSM_DESTROY__LOGGING(CrashRecovery);
        }
        gcode.reset_stepper_timeout(); //prevent disable axis
        break;
    }
    case mpsCrashRecovery_Repeated_Crash: {
        marlin_server_nozzle_timeout_loop();
        switch (ClientResponseHandler::GetResponseFromPhase(PhasesCrashRecovery::repeated_crash)) {
        case Response::Resume:
            marlin_server.print_state = mpsResuming_Begin;
            FSM_DESTROY__LOGGING(CrashRecovery);
            break;
        case Response::_none:
            break;
        default:
            marlin_server.print_state = mpsPaused;
            FSM_DESTROY__LOGGING(CrashRecovery);
        }
        gcode.reset_stepper_timeout(); //prevent disable axis
        break;
    }
#endif // ENABLED(CRASH_RECOVERY)
#if ENABLED(POWER_PANIC)
    case mpsPowerPanic_acFault:
        power_panic::ac_fault_loop();
        break;
    case mpsPowerPanic_AwaitingResume:
    case mpsPowerPanic_Resume:
        power_panic::resume_loop();
        break;
#endif // ENABLED(POWER_PANIC)
    default:
        break;
    }

#ifdef NEW_FANCTL
    if (marlin_vars()->fan_check_enabled) {
        HOTEND_LOOP() {
            hotendFanErrorChecker[e].checkTrue(fanCtlHeatBreak[e].getState() != CFanCtl::error_running);
        }
        printFanErrorChecker.checkTrue(fanCtlPrint[active_extruder].getState() != CFanCtl::error_running);
    }

    HOTEND_LOOP() {
        if (fanCtlHeatBreak[e].getRPMIsOk())
            hotendFanErrorChecker[e].reset();
    }
    if (fanCtlPrint[active_extruder].getRPMIsOk())
        printFanErrorChecker.reset();
#endif //NEW_FANCTL

#if HAS_TEMP_HEATBREAK
    if (ticks_s() >= 2) { // Start checking 2 seconds after system start
        // This gives 0 deg celsius MINTEMP for heat break temperature reading
        HOTEND_LOOP() {
    #if ENABLED(PRUSA_TOOLCHANGER)
            if (!prusa_toolchanger.is_tool_enabled(e))
                continue;
    #endif

            heatBreakThermistorErrorChecker[e].checkTrue(!NEAR_ZERO(thermalManager.degHeatbreak(e)));
            if (thermalManager.degHeatbreak(e) > 10)
                heatBreakThermistorErrorChecker[e].reset();
        }
    }
#endif

    hotendErrorChecker.checkTrue(Temperature::saneTempReadingHotend(0));
}

void marlin_server_resuming_begin(void) {
    marlin_server_nozzle_timeout_on(); // could be turned off after pause by changing temperature.
    if (marlin_server_print_reheat_ready()) {
        marlin_server_unpark_head_XY();
        marlin_server.print_state = mpsResuming_UnparkHead_XY;
    } else {
        HOTEND_LOOP() {
            thermalManager.setTargetHotend(marlin_server.resume.nozzle_temp[e], e);
            marlin_server_set_temp_to_display(marlin_server.resume.nozzle_temp[e], e);
        }
#if FAN_COUNT > 0
        thermalManager.set_fan_speed(0, 0); // disable print fan
#endif
        marlin_server.print_state = mpsResuming_Reheating;
    }
    media_reset_usbh_error();
}

<<<<<<< HEAD
void marlin_server_park_head(void) {
    constexpr feedRate_t fr_xy = NOZZLE_PARK_XY_FEEDRATE, fr_z = NOZZLE_PARK_Z_FEEDRATE;
    constexpr xyz_pos_t park = NOZZLE_PARK_POINT;
    // homed check
    if (all_axes_homed() && all_axes_known()) {
        planner.synchronize();
        marlin_server.resume_pos[0] = current_position.x;
        marlin_server.resume_pos[1] = current_position.y;
        marlin_server.resume_pos[2] = current_position.z;
        marlin_server.resume_pos[3] = current_position.e;
        current_position.e -= (float)PAUSE_PARK_RETRACT_LENGTH / planner.e_factor[active_extruder];
        line_to_current_position(PAUSE_PARK_RETRACT_FEEDRATE);
        current_position.z = _MIN(current_position.z + park.z, Z_MAX_POS);
        line_to_current_position(fr_z);
        current_position.set(park.x, park.y);
        line_to_current_position(fr_xy);
    }
=======
void marlin_server_retract() {
    //marlin_server.motion_param.save_reset();  // TODO: currently disabled (see Crash_s::save_parameters())
#if ENABLED(ADVANCED_PAUSE_FEATURE)
    float mm = PAUSE_PARK_RETRACT_LENGTH / planner.e_factor[active_extruder];
    #if BOTH(CRASH_RECOVERY, LIN_ADVANCE)
    if (crash_s.did_trigger())
        mm += crash_s.advance_mm;
    #endif
    plan_move_by(PAUSE_PARK_RETRACT_FEEDRATE, 0, 0, 0, -mm);
#endif // ENABLED(ADVANCED_PAUSE_FEATURE)
>>>>>>> a255fa43
}

void marlin_server_lift_head() {
#if ENABLED(NOZZLE_PARK_FEATURE)
    const constexpr xyz_pos_t park = NOZZLE_PARK_POINT;
    plan_move_by(NOZZLE_PARK_Z_FEEDRATE, 0, 0, _MIN(park.z, Z_MAX_POS - current_position.z));
#endif // ENABLED(NOZZLE_PARK_FEATURE)
}

void marlin_server_park_head() {
#if ENABLED(NOZZLE_PARK_FEATURE)
    if (!all_axes_homed())
        return;

    marlin_server.resume.pos = current_position;
    marlin_server_retract();
    marlin_server_lift_head();
    xyz_pos_t park = NOZZLE_PARK_POINT;
    #ifdef NOZZLE_PARK_POINT_M600
    const xyz_pos_t park_clean = NOZZLE_PARK_POINT_M600;
    if (marlin_server.mbl_failed)
        park = park_clean;
    #endif // NOZZLE_PARK_POINT_M600
    park.z = current_position.z;
    plan_park_move_to_xyz(park, NOZZLE_PARK_XY_FEEDRATE, NOZZLE_PARK_Z_FEEDRATE);
#endif //NOZZLE_PARK_FEATURE
}

void marlin_server_unpark_head_XY(void) {
#if ENABLED(NOZZLE_PARK_FEATURE)
    // TODO: double check this condition: when recovering from a crash, Z is not known, but we *can*
    // unpark, so we bypass this check as we need to move back
    if (TERN1(CRASH_RECOVERY, !crash_s.did_trigger()) && !all_axes_homed())
        return;

    current_position.x = marlin_server.resume.pos.x;
    current_position.y = marlin_server.resume.pos.y;
    NOMORE(current_position.y, Y_BED_SIZE); // Prevent crashing into parked tools
    line_to_current_position(NOZZLE_PARK_XY_FEEDRATE);
#endif //NOZZLE_PARK_FEATURE
}

void marlin_server_unpark_head_ZE(void) {
#if ENABLED(NOZZLE_PARK_FEATURE)
    // TODO: see comment above on unparking: if axes are not known, lift is skipped, but not this
    if (!all_axes_homed())
        return;

    // Move Z
    current_position.z = marlin_server.resume.pos.z;
    destination = current_position;
    prepare_internal_move_to_destination(NOZZLE_PARK_Z_FEEDRATE);

    #if ENABLED(ADVANCED_PAUSE_FEATURE)
    // Undo E retract
    plan_move_by(PAUSE_PARK_RETRACT_FEEDRATE, 0, 0, 0, marlin_server.resume.pos.e - current_position.e);
    #endif // ENABLED(ADVANCED_PAUSE_FEATURE)
#endif     //NOZZLE_PARK_FEATURE
}

int marlin_all_axes_homed(void) {
    return all_axes_homed() ? 1 : 0;
}

int marlin_all_axes_known(void) {
    return all_axes_known() ? 1 : 0;
}

int marlin_server_get_exclusive_mode(void) {
    return (marlin_server.flags & MARLIN_SFLG_EXCMODE) ? 1 : 0;
}

void marlin_server_set_exclusive_mode(int exclusive) {
    if (exclusive) {
        SerialUSB.setIsWriteOnly(true);
        marlin_server.flags |= MARLIN_SFLG_EXCMODE; // enter exclusive mode
    } else {
        marlin_server.flags &= ~MARLIN_SFLG_EXCMODE; // exit exclusive mode
        SerialUSB.setIsWriteOnly(false);
    }
}

<<<<<<< HEAD
void marlin_server_set_temp_to_display(float value) {
    marlin_server.vars.display_nozzle = value;
    _set_notify_change(MARLIN_VAR_DTEM_NOZ); // set change flag
=======
void marlin_server_set_temp_to_display(float value, uint8_t extruder) {
    marlin_vars()->hotend(extruder).display_nozzle = value;
}

bool marlin_server_get_media_inserted(void) {
    return marlin_vars()->media_inserted;
>>>>>>> a255fa43
}

resume_state_t *marlin_server_get_resume_data() {
    return &marlin_server.resume;
}

void marlin_server_set_resume_data(const resume_state_t *data) {
    // ensure this is called only from the marlin thread
    assert(osThreadGetId() == marlin_server_task);
    marlin_server.resume = *data;
}

extern uint32_t marlin_server_get_user_click_count(void) {
    return marlin_server.knob_click_counter;
}

extern uint32_t marlin_server_get_user_move_count(void) {
    return marlin_server.knob_move_counter;
}

//-----------------------------------------------------------------------------
// private functions

// send notify message (variant8_t) to client queue (called from server thread)
static int _send_notify_to_client(osMessageQId queue, variant8_t msg) {
    // synchronization not necessary because only server thread can write to this queue
    if (queue == 0)
        return 0;
    if (osMessageAvailableSpace(queue) < 2)
        return 0;
    osMessagePut(queue, (uint32_t)(msg & 0xFFFFFFFFU), osWaitForever);
    osMessagePut(queue, (uint32_t)(msg >> 32), osWaitForever);
    return 1;
}

// send all FSM messages from the FSM queue
static bool _send_FSM_event_to_client(int client_id, osMessageQId queue) {
    while (1) {
        fsm::variant_t variant = fsm_event_queues.Front(client_id);
        if (variant.GetCommand() == ClientFSM_Command::none)
            return true; // no event to send, return 'sent' to erase 'send' flag

        if (!_send_notify_to_client(queue, variant8_user(variant.u32, variant.u16, MARLIN_EVT_FSM)))
            // unable to send all messages
            return false;

<<<<<<< HEAD
        // erase sent item from queue
        fsm_event_queues[client_id].Pop();
=======
        //erase sent item from queue
        fsm_event_queues.Pop(client_id);
>>>>>>> a255fa43
    }
}

// send event notification to client (called from server thread)
static bool _send_notify_event_to_client(int client_id, osMessageQId queue, MARLIN_EVT_t evt_id, uint32_t usr32, uint16_t usr16) {
    variant8_t msg;
    switch (evt_id) {
    case MARLIN_EVT_Message:
        msg = marlin_server.event_messages[client_id];
        break;
    case MARLIN_EVT_FSM:
        return _send_FSM_event_to_client(client_id, queue);
    default:
        msg = variant8_user(usr32, usr16, evt_id);
    }

    bool ret = _send_notify_to_client(queue, msg);

    if (ret) {
        switch (evt_id) {
        case MARLIN_EVT_Message:
            // clear sent client message
            marlin_server.event_messages[client_id] = variant8_empty();
            break;
        default:
            break;
        }
    }

    return ret;
}

// send event notification to client - multiple events (called from server thread)
// returns mask of successfully sent events
static uint64_t _send_notify_events_to_client(int client_id, osMessageQId queue, uint64_t evt_msk) {
    if (evt_msk == 0)
        return 0;
    uint64_t sent = 0;
    uint64_t msk = 1;
    for (uint8_t evt_int = 0; evt_int <= MARLIN_EVT_MAX; evt_int++) {
        MARLIN_EVT_t evt_id = (MARLIN_EVT_t)evt_int;
        if (msk & evt_msk) {
            switch ((MARLIN_EVT_t)evt_id) {
                // Events without arguments
                // TODO: send all these in a single message as a bitfield
            case MARLIN_EVT_Startup:
            case MARLIN_EVT_MediaInserted:
            case MARLIN_EVT_MediaError:
            case MARLIN_EVT_MediaRemoved:
            case MARLIN_EVT_PrintTimerStarted:
            case MARLIN_EVT_PrintTimerPaused:
            case MARLIN_EVT_PrintTimerStopped:
            case MARLIN_EVT_FilamentRunout:
            case MARLIN_EVT_FactoryReset:
            case MARLIN_EVT_LoadSettings:
            case MARLIN_EVT_StoreSettings:
            case MARLIN_EVT_StartProcessing:
            case MARLIN_EVT_StopProcessing:
            case MARLIN_EVT_FSM: // arguments handled elsewhere
            // StatusChanged event - one string argument
            case MARLIN_EVT_StatusChanged:
                if (_send_notify_event_to_client(client_id, queue, evt_id, 0, 0))
                    sent |= msk; // event sent, set bit
                break;
            // CommandBegin/End - one ui32 argument (CMD)
            case MARLIN_EVT_CommandBegin:
                if (_send_notify_event_to_client(client_id, queue, evt_id, marlin_server.command_begin, 0))
                    sent |= msk; // event sent, set bit
                break;
            case MARLIN_EVT_CommandEnd:
                if (_send_notify_event_to_client(client_id, queue, evt_id, marlin_server.command_end, 0))
                    sent |= msk; // event sent, set bit
                break;
            case MARLIN_EVT_MeshUpdate:
                if (_send_notify_event_to_client(client_id, queue, evt_id,
                        marlin_server.last_mesh_evt.usr32, marlin_server.last_mesh_evt.usr16))
                    sent |= msk; // event sent, set bit
                break;
            case MARLIN_EVT_NotAcknowledge:
            case MARLIN_EVT_Acknowledge:
                if (_send_notify_event_to_client(client_id, queue, evt_id, 0, 0))
                    sent |= msk; // event sent, set bit
                break;
            // unused events
            case MARLIN_EVT_PrinterKilled:
            case MARLIN_EVT_Error:
            case MARLIN_EVT_PlayTone:
            case MARLIN_EVT_UserConfirmRequired:
            case MARLIN_EVT_SafetyTimerExpired:
            case MARLIN_EVT_Message:
            case MARLIN_EVT_Reheat:
                sent |= msk; // fake event sent for unused and forced events
                break;
            case MARLIN_EVT_Warning:
                if (_send_notify_event_to_client(client_id, queue, evt_id, marlin_server.warning_type, 0))
                    sent |= msk; // event sent, set bit
                break;
            }
            if ((sent & msk) == 0)
                break; // skip sending if queue is full
        }
        msk <<= 1;
    }
    return sent;
}

// send event notification to all clients (called from server thread)
// returns bitmask - bit0 = notify for client0 successfully send, bit1 for client1...
static uint8_t _send_notify_event(MARLIN_EVT_t evt_id, uint32_t usr32, uint16_t usr16) {
    uint8_t client_msk = 0;
    for (int client_id = 0; client_id < MARLIN_MAX_CLIENTS; client_id++)
        if (marlin_server.notify_events[client_id] & ((uint64_t)1 << evt_id)) {
            if (_send_notify_event_to_client(client_id, marlin_client_queue[client_id], evt_id, usr32, usr16) == 0) {
                marlin_server.client_events[client_id] |= ((uint64_t)1 << evt_id); // event not sent, set bit
                // save unsent data of the event for later retransmission
                if (evt_id == MARLIN_EVT_MeshUpdate) {
                    marlin_server.last_mesh_evt.usr32 = usr32;
                    marlin_server.last_mesh_evt.usr16 = usr16;
                } else if (evt_id == MARLIN_EVT_Warning)
                    marlin_server.warning_type = usr32;
            } else {
                // event sent, clear flag
                client_msk |= (1 << client_id);
<<<<<<< HEAD
        }
    return client_msk;
}

// send variable change notification to client (called from server thread)
static int _send_notify_change_to_client(osMessageQId queue, uint8_t var_id, variant8_t var) {
    variant8_set_usr8(&var, var_id | MARLIN_USR8_VAR_FLG);
    return _send_notify_to_client(queue, var);
}

// send variable change notification to client - multiple vars (called from server thread)
static uint64_t _send_notify_changes_to_client(int client_id, osMessageQId queue, uint64_t var_msk) {
    variant8_t var;
    uint64_t sent = 0;
    uint64_t msk = 1;
    for (int var_id = 0; var_id <= MARLIN_VAR_MAX; var_id++) {
        if (msk & var_msk) {
            var = marlin_vars_get_var(&(marlin_server.vars), (marlin_var_id_t)var_id);
            // if the variable is readable then send else try next time
            if (variant8_get_type(var) != VARIANT8_EMPTY) {
                if (_send_notify_change_to_client(queue, var_id, var))
                    sent |= msk;
                else
                    break; // skip sending if queue is full
=======
>>>>>>> a255fa43
            }
        }
    return client_msk;
}

static void _server_update_gqueue(void) {
    if (marlin_server.gqueue != queue.length) {
        marlin_server.gqueue = queue.length;
        //		_dbg("gqueue: %2d", marlin_server.gqueue);
    }
}

static void _server_update_pqueue(void) {
    if ((marlin_server.pqueue_head != planner.block_buffer_head) || (marlin_server.pqueue_tail != planner.block_buffer_tail)) {
        marlin_server.pqueue_head = planner.block_buffer_head;
        marlin_server.pqueue_tail = planner.block_buffer_tail;
        marlin_server.pqueue = (marlin_server.pqueue_head >= marlin_server.pqueue_tail) ? (marlin_server.pqueue_head - marlin_server.pqueue_tail) : (BLOCK_BUFFER_SIZE + marlin_server.pqueue_head - marlin_server.pqueue_tail);
        //		_dbg("pqueue: %2d", marlin_server.pqueue);
    }
}

// update all server variables
static void _server_update_vars() {
    int i;

    marlin_vars()->gqueue = marlin_server.gqueue;
    marlin_vars()->pqueue = marlin_server.pqueue;

    for (i = 0; i < 4; i++) {
        float pos_mm;
        if (i < 3) {
            pos_mm = planner.get_axis_position_mm((AxisEnum)i) + workspace_offset.pos[i];
        } else {
            pos_mm = planner.get_axis_position_mm((AxisEnum)i);
        }
        marlin_vars()->pos[i] = pos_mm;
    }

    for (i = 0; i < 4; i++) {
        float pos_mm = current_position[i];
        marlin_vars()->curr_pos[i] = pos_mm;
    }

    HOTEND_LOOP() {
        auto &extruder = marlin_vars()->hotend(e);

        extruder.temp_nozzle = thermalManager.degHotend(e);
        extruder.target_nozzle = thermalManager.degTargetHotend(e);
#if (TEMP_SENSOR_HEATBREAK > 0)
        // TODO: this should track multiple extruders
        extruder.temp_heatbreak = thermalManager.temp_heatbreak[e].celsius;
        extruder.target_heatbreak = thermalManager.temp_heatbreak[e].target;
#endif
        extruder.flow_factor = static_cast<uint16_t>(planner.flow_percentage[e]);
#ifdef NEW_FANCTL
        extruder.print_fan_rpm = fanCtlPrint[e].getActualRPM();
        extruder.heatbreak_fan_rpm = fanCtlHeatBreak[e].getActualRPM();
#endif
    }

    marlin_vars()->temp_bed = thermalManager.degBed();
    marlin_vars()->target_bed = thermalManager.degTargetBed();
#if ENABLED(MODULAR_HEATBED)
    marlin_vars()->enabled_bedlet_mask = thermalManager.getEnabledBedletMask();
#endif

    marlin_vars()->z_offset = probe_offset.z;
#if FAN_COUNT > 0
    marlin_vars()->print_fan_speed = thermalManager.fan_speed[0];
#endif
    marlin_vars()->print_speed = static_cast<uint16_t>(feedrate_percentage);

    if (!FirstLayer::isPrinting()) { /// push notifications used for first layer calibration
        uint8_t progress = 0;
        if (oProgressData.oPercentDone.mIsActual(marlin_vars()->print_duration))
            progress = static_cast<uint8_t>(oProgressData.oPercentDone.mGetValue());
        else
            progress = static_cast<uint8_t>(media_print_get_percent_done());

        marlin_vars()->sd_percent_done = progress;
    }

    marlin_vars()->print_duration = print_job_timer.duration();

    uint8_t media = media_get_state() == media_state_INSERTED ? 1 : 0;
    if (marlin_vars()->media_inserted != media) {
        marlin_vars()->media_inserted = media;
        _send_notify_event(marlin_vars()->media_inserted ? MARLIN_EVT_MediaInserted : MARLIN_EVT_MediaRemoved, 0, 0);
    }

<<<<<<< HEAD
    if (update & MARLIN_VAR_MSK(MARLIN_VAR_SD_PDONE)) {
        if (!FirstLayer::isPrinting()) { /// push notifications used for first layer calibration

            uint8_t progress = 0;
            if (oProgressData.oPercentDone.mIsActual(marlin_server.vars.print_duration))
                progress = static_cast<uint8_t>(oProgressData.oPercentDone.mGetValue());
            else if (oProgressData.oPercentDirectControl.mIsActual(marlin_server.vars.print_duration))
                progress = static_cast<uint8_t>(oProgressData.oPercentDirectControl.mGetValue());
            else
                progress = static_cast<uint8_t>(media_print_get_percent_done());
            if (marlin_server.vars.sd_percent_done != progress) {
                marlin_server.vars.sd_percent_done = progress;
                changes |= MARLIN_VAR_MSK(MARLIN_VAR_SD_PDONE);
            }
        }
=======
    uint32_t progress = TIME_TO_END_INVALID;
    if (oProgressData.oPercentDone.mIsActual(marlin_vars()->print_duration)) {
        progress = oProgressData.oTime2End.mGetValue();
>>>>>>> a255fa43
    }

    if (marlin_vars()->print_speed == 100 || progress == TIME_TO_END_INVALID) {
        marlin_vars()->time_to_end = progress;
    } else {
        // multiply by 100 is safe, it limits time_to_end to ~21mil. seconds (248 days)
        marlin_vars()->time_to_end = (progress * 100) / marlin_vars()->print_speed;
    }

    marlin_vars()->job_id = job_id;
    marlin_vars()->travel_acceleration = planner.settings.travel_acceleration;

    uint8_t mmu2State =
#if HAS_MMU2
        uint8_t(MMU2::mmu2.State());
#else
        2;
#endif
    marlin_vars()->mmu2_state = mmu2State;

    bool mmu2FindaPressed =
#if HAS_MMU2
        MMU2::mmu2.FindaDetectsFilament();
#else
        false;
#endif

    marlin_vars()->mmu2_finda = mmu2FindaPressed;

    marlin_vars()->active_extruder = active_extruder;

<<<<<<< HEAD
    if (update & MARLIN_VAR_MSK(MARLIN_VAR_ESTEPS)) {
        if (marlin_server.vars.esteps != planner.settings.axis_steps_per_mm[3]) {
            marlin_server.vars.esteps = planner.settings.axis_steps_per_mm[3];
            changes |= MARLIN_VAR_MSK(MARLIN_VAR_ESTEPS);
        }
    }

    if (update & MARLIN_VAR_MSK(MARLIN_VAR_SKEW_XY)) {
        float skew_xy = planner.skew_factor.xy;
        if (marlin_server.vars.skew_xy != skew_xy) {
            marlin_server.vars.skew_xy = skew_xy;
            changes |= MARLIN_VAR_MSK(MARLIN_VAR_SKEW_XY);
        }
    }

    if (update & MARLIN_VAR_MSK(MARLIN_VAR_SKEW_XZ)) {
        float skew_xz = planner.skew_factor.xz;
        if (marlin_server.vars.skew_xz != skew_xz) {
            marlin_server.vars.skew_xz = skew_xz;
            changes |= MARLIN_VAR_MSK(MARLIN_VAR_SKEW_XZ);
        }
    }

    if (update & MARLIN_VAR_MSK(MARLIN_VAR_SKEW_YZ)) {
        float skew_yz = planner.skew_factor.yz;
        if (marlin_server.vars.skew_yz != skew_yz) {
            marlin_server.vars.skew_yz = skew_yz;
            changes |= MARLIN_VAR_MSK(MARLIN_VAR_SKEW_YZ);
        }
    }

    return changes;
=======
    // print state is updated last, to make sure other related variables (like job_id, filenames) are already set when we start print
    marlin_vars()->print_state = static_cast<marlin_print_state_t>(marlin_server.print_state);
>>>>>>> a255fa43
}

void bsod_unknown_request(const char *request) {
    bsod("Unknown request %s", request);
}

// request must have 2 chars at least
bool _process_server_valid_request(const char *request, int client_id) {
    const char *data = request + 2;
    uint32_t msk32[2];
    uint32_t tool_mask;
    int ival;

    log_info(MarlinServer, "Processing %s (from %u)", request, client_id);

    switch (request[1]) {

    case MARLIN_MSG_GCODE:
        //@TODO return value depending on success of enqueueing gcode
        return marlin_server_enqueue_gcode(data);
    case MARLIN_MSG_INJECT_GCODE: {
        unsigned long int iptr = strtoul(data, NULL, 0);
        return marlin_server_inject_gcode((const char *)iptr);
    }
    case MARLIN_MSG_START:
        marlin_server_start_processing();
        return true;
    case MARLIN_MSG_STOP:
        marlin_server_stop_processing();
        return true;
    case MARLIN_MSG_SET_VARIABLE:
        _server_set_var(data);
        return true;
    case MARLIN_MSG_BABYSTEP: {
        float offs;
        if (sscanf(data, "%f", &offs) != 1)
            return false;
        marlin_server_do_babystep_Z(offs);
        return true;
    }
    case MARLIN_MSG_CONFIG_SAVE:
        marlin_server_settings_save();
        return true;
    case MARLIN_MSG_CONFIG_LOAD:
        marlin_server_settings_load();
        return true;
    case MARLIN_MSG_CONFIG_RESET:
        marlin_server_settings_reset();
        return true;
    case MARLIN_MSG_PRINT_START:
        marlin_server_print_start(data + 1, data[0] == '1');
        return true;
    case MARLIN_MSG_GUI_PRINT_READY:
        marlin_server_gui_ready_to_print();
        return true;
    case MARLIN_MSG_GUI_CANT_PRINT:
        marlin_server_gui_cant_print();
        return true;
    case MARLIN_MSG_PRINT_ABORT:
        marlin_server_print_abort();
        return true;
    case MARLIN_MSG_PRINT_PAUSE:
        marlin_server_print_pause();
        return true;
    case MARLIN_MSG_PRINT_RESUME:
        marlin_server_print_resume();
        return true;
    case MARLIN_MSG_PRINT_EXIT:
        marlin_server_print_exit();
        return true;
    case MARLIN_MSG_PARK:
        marlin_server_park_head();
        return true;
    case MARLIN_MSG_KNOB_MOVE:
        ++marlin_server.knob_move_counter;
        return true;
    case MARLIN_MSG_KNOB_CLICK:
        ++marlin_server.knob_click_counter;
        return true;
    case MARLIN_MSG_FSM:
        if (sscanf(data, "%d", &ival) != 1)
            return false;
        ClientResponseHandler::SetResponse(ival);
        return true;
    case MARLIN_MSG_EVENT_MASK:
        if (sscanf(data, "%08" SCNx32 " %08" SCNx32, msk32 + 0, msk32 + 1) != 2)
            return false;
        marlin_server.notify_events[client_id] = msk32[0] + (((uint64_t)msk32[1]) << 32);
        // Send MARLIN_EVT_MediaInserted event if media currently inserted
        // This is temporary solution, MARLIN_EVT_MediaInserted and MARLIN_EVT_MediaRemoved events are replaced
        // with variable media_inserted, but some parts of application still using the events.
        // We need this workaround for app startup.
        if ((marlin_server.notify_events[client_id] & MARLIN_EVT_MSK(MARLIN_EVT_MediaInserted)) && marlin_vars()->media_inserted)
            marlin_server.client_events[client_id] |= MARLIN_EVT_MSK(MARLIN_EVT_MediaInserted);
        return true;
<<<<<<< HEAD
    case MARLIN_MSG_CHANGE_MASK:
        if (sscanf(data, "%08" SCNx32 " %08" SCNx32, msk32 + 0, msk32 + 1) != 2)
            return false;
        marlin_server.notify_changes[client_id] = msk32[0] + (((uint64_t)msk32[1]) << 32);
        marlin_server.client_changes[client_id] = msk32[0] + (((uint64_t)msk32[1]) << 32);
        return true;
    case MARLIN_MSG_EXCLUSIVE:
        if (sscanf(data, "%d", &ival) != 1)
            return false;
        // set exclusive mode
        if (ival) {
            marlin_server.flags |= MARLIN_SFLG_EXCMODE;
            queue.clear();
        } else
            marlin_server.flags &= ~MARLIN_SFLG_EXCMODE;
        return true;
=======
>>>>>>> a255fa43
    case MARLIN_MSG_TEST_START:
        if (sscanf(data, "%08" SCNx32 " %08" SCNx32 " %08" SCNx32, msk32 + 0, msk32 + 1, &tool_mask) != 3)
            return false;
<<<<<<< HEAD
        // start selftest
        marlin_server_test_start(msk32[0] + (((uint64_t)msk32[1]) << 32));
=======
        //start selftest
        marlin_server_test_start(msk32[0] + (((uint64_t)msk32[1]) << 32), tool_mask);
>>>>>>> a255fa43
        return true;
    case MARLIN_MSG_TEST_ABORT:
        marlin_server_test_abort();
        return true;
    case MARLIN_MSG_MOVE: {
        float offs;
        float fval;
        unsigned int uival;
        if (sscanf(data, "%f %f %u", &offs, &fval, &uival) != 3)
            return false;
        marlin_server_move_axis(offs, MMM_TO_MMS(fval), uival);
        return true;
    }
    default:
        bsod_unknown_request(request);
    }
    return false;
}

// process request on server side
// Message consists of
//   1) client ID : char
//   2) '!'
//   3) message ID : char
//   4) data (rest of the message, optional)
// Example of messages: "2!R" or "0!PA546F18B 5D391C83"
static bool _process_server_request(const char *request) {
    if (request == nullptr)
        return false;
    int client_id = *(request++) - '0';
    if ((client_id < 0) || (client_id >= MARLIN_MAX_CLIENTS))
        return true;

    if (strlen(request) < 2 || request[0] != '!') {
        bsod_unknown_request(request);
    }

    const bool processed = _process_server_valid_request(request, client_id);

    // force update of marlin variables after proecssing request -> to ensure client can read latest variables after request completion
    _server_update_vars();

    MARLIN_EVT_t evt_result = processed ? MARLIN_EVT_Acknowledge : MARLIN_EVT_NotAcknowledge;
    if (!_send_notify_event_to_client(client_id, marlin_client_queue[client_id], evt_result, 0, 0)) {
        // FIXME: Take care of resending process elsewhere.
        marlin_server.client_events[client_id] |= MARLIN_EVT_MSK(evt_result); // set bit if notification not sent
    }
    return processed;
}

// set variable from string request
<<<<<<< HEAD
static int _server_set_var(const char *const name_val_str) {
    if (name_val_str == nullptr)
        return 0;
    marlin_var_id_t var_id;
    char *val_str = strchr(name_val_str, ' ');
    *(val_str++) = 0;
    if ((var_id = marlin_vars_get_id_by_name(name_val_str)) <= MARLIN_VAR_MAX) {
        if (marlin_vars_str_to_value(&(marlin_server.vars), var_id, val_str) == 1) {
            marlin_server_handle_var_change(var_id);
        } else {
            log_error(MarlinServer, "Unable to parse var-value pair %s", val_str);
        }
    }
    return 1;
}

void marlin_server_handle_var_change(int var_id) {
    bool changed = false;
    switch (var_id) {
    case MARLIN_VAR_TTEM_NOZ:
        changed = (thermalManager.temp_hotend[0].target != marlin_server.vars.target_nozzle);
        thermalManager.setTargetHotend(marlin_server.vars.target_nozzle, 0);
        break;
    case MARLIN_VAR_TTEM_BED:
        changed = (thermalManager.temp_bed.target != marlin_server.vars.target_bed);
        thermalManager.setTargetBed(marlin_server.vars.target_bed);
        break;
    case MARLIN_VAR_Z_OFFSET:
#if HAS_BED_PROBE
        changed = (probe_offset.z != marlin_server.vars.z_offset);
        probe_offset.z = marlin_server.vars.z_offset;
#endif // HAS_BED_PROBE
        break;
    case MARLIN_VAR_FANSPEED:
#if FAN_COUNT > 0
        changed = (thermalManager.fan_speed[0] != marlin_server.vars.print_fan_speed);
        thermalManager.set_fan_speed(0, marlin_server.vars.print_fan_speed);
#endif
        break;
    case MARLIN_VAR_PRNSPEED:
        changed = (feedrate_percentage != (int16_t)marlin_server.vars.print_speed);
        feedrate_percentage = (int16_t)marlin_server.vars.print_speed;
        break;
    case MARLIN_VAR_FLOWFACT:
        changed = (planner.flow_percentage[0] != (int16_t)marlin_server.vars.flow_factor);
        planner.flow_percentage[0] = (int16_t)marlin_server.vars.flow_factor;
        planner.refresh_e_factor(0);
        break;
    case MARLIN_VAR_WAITHEAT:
        changed = true;
        wait_for_heatup = marlin_server.vars.wait_heat ? true : false;
        break;
    case MARLIN_VAR_WAITUSER:
        changed = true;
        wait_for_user = marlin_server.vars.wait_user ? true : false;
        break;
    case MARLIN_VAR_ESTEPS:
        changed = true;
        planner.settings.axis_steps_per_mm[3] = marlin_server.vars.esteps;
        planner.refresh_positioning();
        break;
    case MARLIN_VAR_EXTRUDER_REVERSE:
        changed = true;
        marlin_config_extruder_reverse = (marlin_server.vars.extruder_reverse != 0);
        break;
    case MARLIN_VAR_SKEW_XY:
    case MARLIN_VAR_SKEW_XZ:
    case MARLIN_VAR_SKEW_YZ:
        switch (var_id) {
        case MARLIN_VAR_SKEW_XY:
            planner.skew_factor.xy = marlin_server.vars.skew_xy;
            break;
        case MARLIN_VAR_SKEW_XZ:
            planner.skew_factor.xz = marlin_server.vars.skew_xz;
            break;
        case MARLIN_VAR_SKEW_YZ:
            planner.skew_factor.yz = marlin_server.vars.skew_yz;
            break;
        }
        // When skew is changed the current position changes
        set_current_from_steppers_for_axis(ALL_AXES);
        sync_plan_position();
        break;
    default:
        log_error(MarlinServer, "unimplemented _server_set_var for var_id %i", (int)var_id);
        break;
    }

    if (changed) {
        int client_id;
        uint64_t var_msk = MARLIN_VAR_MSK(var_id);
        for (client_id = 0; client_id < MARLIN_MAX_CLIENTS; client_id++)
            marlin_server.client_changes[client_id] |= (var_msk & marlin_server.notify_changes[client_id]);
    }
}

// update variables defined by 'update' mask and send notification to client that requested updating
// other clients will receive notification in next cycle
static void _server_update_and_notify(int client_id, uint64_t update) {
    int id;
    osMessageQId queue;
    uint64_t changes = _server_update_vars(update);
    for (id = 0; id < MARLIN_MAX_CLIENTS; id++)
        if (id == client_id) {
            marlin_server.client_changes[id] |= changes;
            if ((queue = marlin_client_queue[id]) != 0)
                marlin_server.client_changes[id] &= ~_send_notify_changes_to_client(id, queue, update);
        } else
            marlin_server.client_changes[id] |= (changes & marlin_server.notify_changes[id]);
=======
static void _server_set_var(const char *const request) {
    const char *request_end = request + MARLIN_MAX_REQUEST; // todo: this is not exactly correct, but we don't know the correct length anymore

    uintptr_t variable_identifier;
    auto [request_value, error] = std::from_chars(request, request_end, variable_identifier);
    if (error != std::errc {}) {
        bsod("_server_set_var: identifier");
    }
    // skip space after variable_identifier
    request_value += 1;

    // Set normal (non-extruder) variables
    switch (variable_identifier) {
    case marlin_vars()->target_bed.get_identifier(): {
        marlin_vars()->target_bed.from_string(request_value, request_end);
        thermalManager.setTargetBed(marlin_vars()->target_bed);
        return;
    }
    case marlin_vars()->z_offset.get_identifier(): {
        marlin_vars()->z_offset.from_string(request_value, request_end);
#if HAS_BED_PROBE
        probe_offset.z = marlin_vars()->z_offset;
#endif // HAS_BED_PROBE
        return;
    }
    case marlin_vars()->print_fan_speed.get_identifier(): {
        marlin_vars()->print_fan_speed.from_string(request_value, request_end);
#if FAN_COUNT > 0
        thermalManager.set_fan_speed(0, marlin_vars()->print_fan_speed);
#endif
        return;
    }
    case marlin_vars()->print_speed.get_identifier(): {
        marlin_vars()->print_speed.from_string(request_value, request_end);
        feedrate_percentage = (int16_t)marlin_vars()->print_speed;
        return;
    }
    case marlin_vars()->fan_check_enabled.get_identifier(): {
        marlin_vars()->fan_check_enabled.from_string(request_value, request_end);
        return;
    }
    case marlin_vars()->fs_autoload_enabled.get_identifier(): {
        marlin_vars()->fs_autoload_enabled.from_string(request_value, request_end);
        return;
    }
    }

    // Now see if extruder variable is set
    HOTEND_LOOP() {
        auto &extruder = marlin_vars()->hotend(e);
        if (extruder.target_nozzle.get_identifier() == variable_identifier) {
            extruder.target_nozzle.from_string(request_value, request_end);

            // if print is paused we want to change the resume temp and turn off timeout
            // this prevents going back to temperature before pause and enables to heat nozzle during pause
            if (marlin_server.print_state == mpsPaused) {
                marlin_server_nozzle_timeout_off();
                marlin_server.resume.nozzle_temp[e] = extruder.target_nozzle;
            }
            thermalManager.setTargetHotend(extruder.target_nozzle, e);
            return;
        } else if (extruder.flow_factor.get_identifier() == variable_identifier) {
            extruder.flow_factor.from_string(request_value, request_end);
            planner.flow_percentage[e] = (int16_t)extruder.flow_factor;
            planner.refresh_e_factor(e);
            return;
        } else if (extruder.display_nozzle.get_identifier() == variable_identifier) {
            extruder.display_nozzle.from_string(request_value, request_end);
            return;
        }
    }

    // if we got here, no variable was set, return error
    bsod("unimplemented _server_set_var for var_id %i", (int)variable_identifier);
>>>>>>> a255fa43
}

#ifdef DEBUG_FSENSOR_IN_HEADER
int _is_in_M600_flg = 0;
#endif

//-----------------------------------------------------------------------------
// ExtUI event handlers

namespace ExtUI {

void onStartup() {
    _log_event(LOG_SEVERITY_INFO, &LOG_COMPONENT(MarlinServer), "ExtUI: onStartup");
    _send_notify_event(MARLIN_EVT_Startup, 0, 0);
}

void onIdle() {
    marlin_server_idle();
    if (marlin_server_idle_cb)
        marlin_server_idle_cb();
}

<<<<<<< HEAD
// todo remove me after new thermal manager
int _is_thermal_error(PGM_P const msg) {
    if (!strcmp(msg, GET_TEXT(MSG_HEATING_FAILED_LCD)))
        return 1;
    if (!strcmp(msg, GET_TEXT(MSG_HEATING_FAILED_LCD_BED)))
        return 1;
    if (!strcmp(msg, GET_TEXT(MSG_HEATING_FAILED_LCD_CHAMBER)))
        return 1;
    if (!strcmp(msg, GET_TEXT(MSG_ERR_REDUNDANT_TEMP)))
        return 1;
    if (!strcmp(msg, GET_TEXT(MSG_THERMAL_RUNAWAY)))
        return 1;
    if (!strcmp(msg, GET_TEXT(MSG_THERMAL_RUNAWAY_BED)))
        return 1;
    if (!strcmp(msg, GET_TEXT(MSG_THERMAL_RUNAWAY_CHAMBER)))
        return 1;
    if (!strcmp(msg, GET_TEXT(MSG_ERR_MAXTEMP)))
        return 1;
    if (!strcmp(msg, GET_TEXT(MSG_ERR_MINTEMP)))
        return 1;
    if (!strcmp(msg, GET_TEXT(MSG_ERR_MAXTEMP_BED)))
        return 1;
    if (!strcmp(msg, GET_TEXT(MSG_ERR_MINTEMP_BED)))
        return 1;
    if (!strcmp(msg, GET_TEXT(MSG_ERR_HOMING)))
        return 1;
    return 0;
}

void onPrinterKilled(PGM_P const msg, PGM_P const component) {
    _log_event(LOG_SEVERITY_INFO, &LOG_COMPONENT(MarlinServer), "Printer killed: %s", msg);
    vTaskEndScheduler();
    wdt_iwdg_refresh();           // watchdog reset
    if (_is_thermal_error(msg)) { // todo remove me after new thermal manager
        const marlin_vars_t &vars = marlin_server.vars;
        temp_error(msg, component, vars.temp_nozzle, vars.target_nozzle, vars.temp_bed, vars.target_bed);
    } else {
        general_error(msg, component);
    }
=======
void onPrinterKilled(PGM_P const msg, PGM_P const component) {
    _log_event(LOG_SEVERITY_INFO, &LOG_COMPONENT(MarlinServer), "Printer killed: %s", msg);
    vTaskEndScheduler();
    wdt_iwdg_refresh(); //watchdog reset
    fatal_error(msg, component);
>>>>>>> a255fa43
}

void onMediaInserted() {
    _log_event(LOG_SEVERITY_INFO, &LOG_COMPONENT(MarlinServer), "ExtUI: onMediaInserted");
    _send_notify_event(MARLIN_EVT_MediaInserted, 0, 0);
}

void onMediaError() {
    _log_event(LOG_SEVERITY_INFO, &LOG_COMPONENT(MarlinServer), "ExtUI: onMediaError");
    _send_notify_event(MARLIN_EVT_MediaError, 0, 0);
}

void onMediaRemoved() {
    _log_event(LOG_SEVERITY_INFO, &LOG_COMPONENT(MarlinServer), "ExtUI: onMediaRemoved");
    _send_notify_event(MARLIN_EVT_MediaRemoved, 0, 0);
}

void onPlayTone(const uint16_t frequency, const uint16_t duration) {
    _log_event(LOG_SEVERITY_INFO, &LOG_COMPONENT(MarlinServer), "ExtUI: onPlayTone");
    _send_notify_event(MARLIN_EVT_PlayTone, frequency, duration);
}

void onPrintTimerStarted() {
    _log_event(LOG_SEVERITY_INFO, &LOG_COMPONENT(MarlinServer), "ExtUI: onPrintTimerStarted");
    _send_notify_event(MARLIN_EVT_PrintTimerStarted, 0, 0);
}

void onPrintTimerPaused() {
    _log_event(LOG_SEVERITY_INFO, &LOG_COMPONENT(MarlinServer), "ExtUI: onPrintTimerPaused");
    _send_notify_event(MARLIN_EVT_PrintTimerPaused, 0, 0);
}

void onPrintTimerStopped() {
    _log_event(LOG_SEVERITY_INFO, &LOG_COMPONENT(MarlinServer), "ExtUI: onPrintTimerStopped");
    _send_notify_event(MARLIN_EVT_PrintTimerStopped, 0, 0);
}

void onFilamentRunout(const extruder_t extruder) {
    _log_event(LOG_SEVERITY_INFO, &LOG_COMPONENT(MarlinServer), "ExtUI: onFilamentRunout");
    _send_notify_event(MARLIN_EVT_FilamentRunout, 0, 0);
}

void onUserConfirmRequired(const char *const msg) {
    _log_event(LOG_SEVERITY_INFO, &LOG_COMPONENT(MarlinServer), "ExtUI: onUserConfirmRequired: %s", msg);
    _send_notify_event(MARLIN_EVT_UserConfirmRequired, 0, 0);
}

#if HAS_BED_PROBE || ENABLED(NOZZLE_LOAD_CELL) && ENABLED(PROBE_CLEANUP_SUPPORT)
static void mbl_error(int error_code) {
    if (marlin_server.print_state != mpsPrinting && marlin_server.print_state != mpsPausing_Begin)
        return;

    marlin_server.print_state = mpsPausing_Failed_Code;
    /// pause immediatelly to save current file position
    pause_print(Pause_Type::Repeat_Last_Code);
    marlin_server.mbl_failed = true;
    _send_notify_event(MARLIN_EVT_Error, error_code, 0);
}
#endif

void onStatusChanged(const char *const msg) {
    if (!msg)
        return; // ignore errorneous nullptr messages

    static bool pending_err_msg = false;

    _log_event(LOG_SEVERITY_INFO, &LOG_COMPONENT(MarlinServer), "ExtUI: onStatusChanged: %s", msg);
    _send_notify_event(MARLIN_EVT_StatusChanged, 0, 0); // this includes MMU:P progress messages - just plain textual information
    if (msg != nullptr && strcmp(msg, "Prusa-mini Ready.") == 0) {
<<<<<<< HEAD
    } // TODO
    else if (msg != nullptr && strcmp(msg, "TMC CONNECTION ERROR") == 0)
=======
    } //TODO
    else if (strcmp(msg, "TMC CONNECTION ERROR") == 0) {
>>>>>>> a255fa43
        _send_notify_event(MARLIN_EVT_Error, MARLIN_ERR_TMCDriverError, 0);
    } else {
        if (!is_abort_state(marlin_server.print_state))
            pending_err_msg = false;
        if (!pending_err_msg) {
/// FIXME: Message through Marlin's UI could be delayed and we won't pause print at the MBL command
#if HAS_BED_PROBE
            if (strcmp(msg, MSG_ERR_PROBING_FAILED) == 0) {
                mbl_error(MARLIN_ERR_ProbingFailed);
                pending_err_msg = true;
            }
<<<<<<< HEAD

            if (msg != nullptr && msg[0] != 0) { // empty message filter
=======
#endif
#if ENABLED(NOZZLE_LOAD_CELL) && ENABLED(PROBE_CLEANUP_SUPPORT)
            if (strcmp(msg, MSG_ERR_NOZZLE_CLEANING_FAILED) == 0) {
                mbl_error(MARLIN_ERR_NozzleCleaningFailed);
                pending_err_msg = true;
            }
#endif
            if (msg[0] != 0) { //empty message filter
>>>>>>> a255fa43
                _add_status_msg(msg);
                _send_notify_event(MARLIN_EVT_Message, 0, 0);
            }
        }
    }
}

void onFactoryReset() {
    _log_event(LOG_SEVERITY_INFO, &LOG_COMPONENT(MarlinServer), "ExtUI: onFactoryReset");
    _send_notify_event(MARLIN_EVT_FactoryReset, 0, 0);
}

void onLoadSettings(char const *) {
    _log_event(LOG_SEVERITY_INFO, &LOG_COMPONENT(MarlinServer), "ExtUI: onLoadSettings");
    _send_notify_event(MARLIN_EVT_LoadSettings, 0, 0);
}

void onStoreSettings(char *) {
    _log_event(LOG_SEVERITY_INFO, &LOG_COMPONENT(MarlinServer), "ExtUI: onStoreSettings");
    _send_notify_event(MARLIN_EVT_StoreSettings, 0, 0);
}

void onConfigurationStoreWritten(bool success) {
    _log_event(LOG_SEVERITY_INFO, &LOG_COMPONENT(MarlinServer), "ExtUI: onConfigurationStoreWritten");
}

void onConfigurationStoreRead(bool success) {
    _log_event(LOG_SEVERITY_INFO, &LOG_COMPONENT(MarlinServer), "ExtUI: onConfigurationStoreRead");
}

void onMeshUpdate(const uint8_t xpos, const uint8_t ypos, const float zval) {
    _log_event(LOG_SEVERITY_DEBUG, &LOG_COMPONENT(MarlinServer), "ExtUI: onMeshUpdate x: %u, y: %u, z: %.2f", xpos, ypos, (double)zval);
    uint32_t usr32 = variant8_get_ui32(variant8_flt(zval));
    uint16_t usr16 = xpos | ((uint16_t)ypos << 8);
    _send_notify_event(MARLIN_EVT_MeshUpdate, usr32, usr16);
}

}

void fsm_create(ClientFSM type, uint8_t data, const char *fnc, const char *file, int line) {
    fsm_event_queues.PushCreate(type, data, fnc, file, line);
    _send_notify_event(MARLIN_EVT_FSM, 0, 0); // do not send data, _send_notify_event_to_client does not use them for this event
}

void fsm_destroy(ClientFSM type, const char *fnc, const char *file, int line) {
    fsm_event_queues.PushDestroy(type, fnc, file, line);
    _send_notify_event(MARLIN_EVT_FSM, 0, 0); // do not send data, _send_notify_event_to_client does not use them for this event
}

void _fsm_change(ClientFSM type, fsm::BaseData data, const char *fnc, const char *file, int line) {
    fsm_event_queues.PushChange(type, data, fnc, file, line);
    _send_notify_event(MARLIN_EVT_FSM, 0, 0); // do not send data, _send_notify_event_to_client does not use them for this event
}

void set_warning(WarningType type) {
    _log_event(LOG_SEVERITY_WARNING, &LOG_COMPONENT(MarlinServer), "Warning type %d set", (int)type);

    const MARLIN_EVT_t evt_id = MARLIN_EVT_Warning;
    _send_notify_event(evt_id, uint32_t(type), 0);
}

/*****************************************************************************/
// FSM_notifier
FSM_notifier::data FSM_notifier::s_data;
FSM_notifier *FSM_notifier::activeInstance = nullptr;

FSM_notifier::FSM_notifier(ClientFSM type, uint8_t phase, float min, float max,
    uint8_t progress_min, uint8_t progress_max, const MarlinVariable<float> &var_id)
    : temp_data(s_data) {
    s_data.type = type;
    s_data.phase = phase;
    s_data.scale = static_cast<float>(progress_max - progress_min) / (max - min);
    s_data.offset = -min * s_data.scale + static_cast<float>(progress_min);
    s_data.progress_min = progress_min;
    s_data.progress_max = progress_max;
    s_data.var_id = &var_id;
    s_data.last_progress_sent = std::nullopt;
    activeInstance = this;
}

// static method
// notifies clients about progress rise
// scales "bound" variable via following formula to calculate progress
// x = (actual - s_data.min) * s_data.scale + s_data.progress_min;
// x = actual * s_data.scale - s_data.min * s_data.scale + s_data.progress_min;
// s_data.offset == -s_data.min * s_data.scale + s_data.progress_min
// simplified formula
// x = actual * s_data.scale + s_data.offset;
void FSM_notifier::SendNotification() {
    if (!activeInstance)
        return;
    if (s_data.type == ClientFSM::_none)
        return;

    float actual = *s_data.var_id;
    actual = actual * s_data.scale + s_data.offset;

    int progress = static_cast<int>(actual); // int - must be signed
    if (progress < s_data.progress_min)
        progress = s_data.progress_min;
    if (progress > s_data.progress_max)
        progress = s_data.progress_max;

    // after first sent, progress can only rise
    // no value: comparison returns true
    if (progress > s_data.last_progress_sent) {
        s_data.last_progress_sent = progress;
        ProgressSerializer serializer(progress);
        _fsm_change(s_data.type, fsm::BaseData(s_data.phase, serializer.Serialize()), __PRETTY_FUNCTION__, __FILE__, __LINE__);
    }
}

FSM_notifier::~FSM_notifier() {
    s_data = temp_data;
    activeInstance = nullptr;
}

/*****************************************************************************/
// ClientResponseHandler
// define static member
// UINT32_MAX is used as no response from client
std::atomic<uint32_t> ClientResponseHandler::server_side_encoded_response = UINT32_MAX;

uint8_t get_var_sd_percent_done() {
    return marlin_vars()->sd_percent_done;
}

void set_var_sd_percent_done(uint8_t value) {
    marlin_vars()->sd_percent_done = value;
}

alignas(std::max_align_t) uint8_t FSMExtendedDataManager::extended_data_buffer[FSMExtendedDataManager::buffer_size] = { 0 };
size_t FSMExtendedDataManager::identifier = { 0 };<|MERGE_RESOLUTION|>--- conflicted
+++ resolved
@@ -48,10 +48,7 @@
 #include "../marlin_stubs/G26.hpp"
 #include "fsm_types.hpp"
 #include "odometer.hpp"
-<<<<<<< HEAD
-#include "extruder_enum.h"
 #include "snake.h"
-=======
 #include "metric.h"
 #if HAS_LEDS
     #include "led_animations/printer_animation_state.hpp"
@@ -65,7 +62,6 @@
     #include "printer_selftest.hpp"
 #endif
 
->>>>>>> a255fa43
 #include "SteelSheets.hpp"
 
 #ifdef MINDA_BROKEN_CABLE_DETECTION
@@ -118,7 +114,7 @@
     uint8_t pqueue_tail; // copy of planner.block_buffer_tail
     uint8_t pqueue;      // calculated number of records in planner queue
     uint8_t gqueue;      // copy of queue.length - number of commands in gcode queue
-    //Motion_Parameters motion_param;
+    // Motion_Parameters motion_param;
 
 #if ENABLED(AXIS_MEASURE)
     /// length of axes measured after crash
@@ -408,44 +404,6 @@
     send_notifications_to_clients();
     server_update_vars();
 
-<<<<<<< HEAD
-    // send notifications to clients
-    for (client_id = 0; client_id < MARLIN_MAX_CLIENTS; client_id++)
-        if ((queue = marlin_client_queue[client_id]) != 0) {
-            marlin_server.client_changes[client_id] |= (changes & marlin_server.notify_changes[client_id]);
-            // send change notifications, clear bits for successful sent notification
-            if ((msk = marlin_server.client_changes[client_id]) != 0)
-                marlin_server.client_changes[client_id] &= ~_send_notify_changes_to_client(client_id, queue, msk);
-            // send events to client only if all variables were sent already, otherwise, the message buffer is full
-            // clear bits for successful sent notification
-            if ((marlin_server.client_changes[client_id]) == 0)
-                if ((msk = marlin_server.client_events[client_id]) != 0)
-                    marlin_server.client_events[client_id] &= ~_send_notify_events_to_client(client_id, queue, msk);
-        }
-
-    // write skew and esteps to EEPROM if changed
-    if (changes & MARLIN_VAR_MSK(MARLIN_VAR_ESTEPS)) {
-        eeprom_set_var(EEVAR_LLAMA_EXTRUDER_ESTEPS, variant8_flt(marlin_server.vars.esteps));
-        eeprom_set_var(EEVAR_LLAMA_EXTRUDER_TYPE, variant8_ui8(eEXTRUDER_TYPE::EXTRUDER_TYPE_USER_USE_M92));
-    }
-    if (changes & MARLIN_VAR_MSK(MARLIN_VAR_SKEW_XY)) {
-        if (marlin_server.vars.skew_xy != 0.f && !eeprom_get_bool(EEVAR_LLAMA_SKEW_ENABLED))
-            eeprom_set_var(EEVAR_LLAMA_SKEW_ENABLED, variant8_bool(true));
-        eeprom_set_var(EEVAR_LLAMA_SKEW_XY, variant8_flt(marlin_server.vars.skew_xy));
-    }
-    if (changes & MARLIN_VAR_MSK(MARLIN_VAR_SKEW_XZ)) {
-        if (marlin_server.vars.skew_xz != 0.f && !eeprom_get_bool(EEVAR_LLAMA_SKEW_ENABLED))
-            eeprom_set_var(EEVAR_LLAMA_SKEW_ENABLED, variant8_bool(true));
-        eeprom_set_var(EEVAR_LLAMA_SKEW_XZ, variant8_flt(marlin_server.vars.skew_xz));
-    }
-    if (changes & MARLIN_VAR_MSK(MARLIN_VAR_SKEW_YZ)) {
-        if (marlin_server.vars.skew_yz != 0.f && !eeprom_get_bool(EEVAR_LLAMA_SKEW_ENABLED))
-            eeprom_set_var(EEVAR_LLAMA_SKEW_ENABLED, variant8_bool(true));
-        eeprom_set_var(EEVAR_LLAMA_SKEW_YZ, variant8_flt(marlin_server.vars.skew_yz));
-    }
-
-=======
->>>>>>> a255fa43
     if ((marlin_server.flags & MARLIN_SFLG_PROCESS) == 0)
         wdt_iwdg_refresh(); // this prevents iwdg reset while processing disabled
     processing = 0;
@@ -609,9 +567,11 @@
 }
 
 void marlin_server_settings_save_bed_pid(void) {
+#if ENABLED(PIDTEMPBED)
     eeprom_set_var(EEVAR_PID_BED_P, variant8_flt(Temperature::temp_bed.pid.Kp));
     eeprom_set_var(EEVAR_PID_BED_I, variant8_flt(Temperature::temp_bed.pid.Ki));
     eeprom_set_var(EEVAR_PID_BED_D, variant8_flt(Temperature::temp_bed.pid.Kd));
+#endif
 }
 
 void marlin_server_settings_save_noz_pid(void) {
@@ -638,16 +598,10 @@
     Temperature::temp_hotend[0].pid.Kd = eeprom_get_flt(EEVAR_PID_NOZ_D);
     thermalManager.updatePID();
 #endif
-<<<<<<< HEAD
-    llama_apply_fan_settings();
-    llama_apply_skew_settings();
-    marlin_server.vars.fan_check_enabled = eeprom_get_bool(EEVAR_FAN_CHECK_ENABLED);
-    marlin_server.vars.fs_autoload_enabled = eeprom_get_bool(EEVAR_FS_AUTOLOAD_ENABLED);
-}
-=======
+    snake_apply_fan_settings();
+    snake_apply_skew_settings();
     marlin_vars()->fan_check_enabled = eeprom_get_bool(EEVAR_FAN_CHECK_ENABLED);
     marlin_vars()->fs_autoload_enabled = eeprom_get_bool(EEVAR_FS_AUTOLOAD_ENABLED);
->>>>>>> a255fa43
 
     job_id = variant8_get_ui16(eeprom_get_var(EEVAR_JOB_ID));
 
@@ -824,14 +778,14 @@
 
     print_job_timer.pause();
     HOTEND_LOOP() {
-        marlin_server.resume.nozzle_temp[e] = marlin_vars()->hotend(e).target_nozzle; //save nozzle target temp
-    }
-    marlin_server.resume.fan_speed = marlin_vars()->print_fan_speed; //save fan speed
+        marlin_server.resume.nozzle_temp[e] = marlin_vars()->hotend(e).target_nozzle; // save nozzle target temp
+    }
+    marlin_server.resume.fan_speed = marlin_vars()->print_fan_speed; // save fan speed
 #if FAN_COUNT > 0
     if (hotendErrorChecker.runFullFan())
         thermalManager.set_fan_speed(0, 255);
     else
-        thermalManager.set_fan_speed(0, 0); //disable print fan
+        thermalManager.set_fan_speed(0, 0); // disable print fan
 #endif
 }
 
@@ -898,7 +852,7 @@
     // Immediately stop to set the print position
     media_print_quick_stop(pos);
 
-    //open printing screen
+    // open printing screen
     FSM_CREATE__LOGGING(Printing);
 
     // enter the main powerpanic resume loop
@@ -1139,22 +1093,9 @@
         }
         break;
     case mpsPausing_Begin:
-<<<<<<< HEAD
-        media_print_pause();
-        print_job_timer.pause();
-        marlin_server.resume_nozzle_temp = marlin_server.vars.target_nozzle; // save nozzle target temp
-        marlin_server.resume_fan_speed = marlin_server.vars.print_fan_speed; // save fan speed
-#if FAN_COUNT > 0
-        if (hotendErrorChecker.runFullFan())
-            thermalManager.set_fan_speed(0, 255);
-        else
-            thermalManager.set_fan_speed(0, 0); // disable print fan
-#endif
-=======
         pause_print();
         [[fallthrough]];
     case mpsPausing_Failed_Code:
->>>>>>> a255fa43
         marlin_server.print_state = mpsPausing_WaitIdle;
         break;
     case mpsPausing_WaitIdle:
@@ -1221,7 +1162,7 @@
             marlin_server.mbl_failed = false;
         }
 #endif
-        //marlin_server.motion_param.load();  // TODO: currently disabled (see Crash_s::save_parameters())
+        // marlin_server.motion_param.load();  // TODO: currently disabled (see Crash_s::save_parameters())
         media_print_resume();
         if (print_job_timer.isPaused())
             print_job_timer.start();
@@ -1479,7 +1420,7 @@
             FSM_DESTROY__LOGGING(CrashRecovery);
             break;
         }
-        marlin_server.paused_ticks = ticks_ms(); //time when printing paused
+        marlin_server.paused_ticks = ticks_ms(); // time when printing paused
     #if ENABLED(AXIS_MEASURE)
         Axis_length_t alok = xy_axes_length_ok();
         if (alok != Axis_length_t::ok) {
@@ -1514,7 +1455,7 @@
             marlin_server.print_state = mpsPaused;
             FSM_DESTROY__LOGGING(CrashRecovery);
         }
-        gcode.reset_stepper_timeout(); //prevent disable axis
+        gcode.reset_stepper_timeout(); // prevent disable axis
         break;
     }
     case mpsCrashRecovery_Repeated_Crash: {
@@ -1530,7 +1471,7 @@
             marlin_server.print_state = mpsPaused;
             FSM_DESTROY__LOGGING(CrashRecovery);
         }
-        gcode.reset_stepper_timeout(); //prevent disable axis
+        gcode.reset_stepper_timeout(); // prevent disable axis
         break;
     }
 #endif // ENABLED(CRASH_RECOVERY)
@@ -1561,7 +1502,7 @@
     }
     if (fanCtlPrint[active_extruder].getRPMIsOk())
         printFanErrorChecker.reset();
-#endif //NEW_FANCTL
+#endif // NEW_FANCTL
 
 #if HAS_TEMP_HEATBREAK
     if (ticks_s() >= 2) { // Start checking 2 seconds after system start
@@ -1600,28 +1541,10 @@
     media_reset_usbh_error();
 }
 
-<<<<<<< HEAD
-void marlin_server_park_head(void) {
-    constexpr feedRate_t fr_xy = NOZZLE_PARK_XY_FEEDRATE, fr_z = NOZZLE_PARK_Z_FEEDRATE;
-    constexpr xyz_pos_t park = NOZZLE_PARK_POINT;
+void marlin_server_retract() {
+    // marlin_server.motion_param.save_reset();  // TODO: currently disabled (see Crash_s::save_parameters())
+#if ENABLED(ADVANCED_PAUSE_FEATURE)
     // homed check
-    if (all_axes_homed() && all_axes_known()) {
-        planner.synchronize();
-        marlin_server.resume_pos[0] = current_position.x;
-        marlin_server.resume_pos[1] = current_position.y;
-        marlin_server.resume_pos[2] = current_position.z;
-        marlin_server.resume_pos[3] = current_position.e;
-        current_position.e -= (float)PAUSE_PARK_RETRACT_LENGTH / planner.e_factor[active_extruder];
-        line_to_current_position(PAUSE_PARK_RETRACT_FEEDRATE);
-        current_position.z = _MIN(current_position.z + park.z, Z_MAX_POS);
-        line_to_current_position(fr_z);
-        current_position.set(park.x, park.y);
-        line_to_current_position(fr_xy);
-    }
-=======
-void marlin_server_retract() {
-    //marlin_server.motion_param.save_reset();  // TODO: currently disabled (see Crash_s::save_parameters())
-#if ENABLED(ADVANCED_PAUSE_FEATURE)
     float mm = PAUSE_PARK_RETRACT_LENGTH / planner.e_factor[active_extruder];
     #if BOTH(CRASH_RECOVERY, LIN_ADVANCE)
     if (crash_s.did_trigger())
@@ -1629,7 +1552,6 @@
     #endif
     plan_move_by(PAUSE_PARK_RETRACT_FEEDRATE, 0, 0, 0, -mm);
 #endif // ENABLED(ADVANCED_PAUSE_FEATURE)
->>>>>>> a255fa43
 }
 
 void marlin_server_lift_head() {
@@ -1655,7 +1577,7 @@
     #endif // NOZZLE_PARK_POINT_M600
     park.z = current_position.z;
     plan_park_move_to_xyz(park, NOZZLE_PARK_XY_FEEDRATE, NOZZLE_PARK_Z_FEEDRATE);
-#endif //NOZZLE_PARK_FEATURE
+#endif // NOZZLE_PARK_FEATURE
 }
 
 void marlin_server_unpark_head_XY(void) {
@@ -1669,7 +1591,7 @@
     current_position.y = marlin_server.resume.pos.y;
     NOMORE(current_position.y, Y_BED_SIZE); // Prevent crashing into parked tools
     line_to_current_position(NOZZLE_PARK_XY_FEEDRATE);
-#endif //NOZZLE_PARK_FEATURE
+#endif // NOZZLE_PARK_FEATURE
 }
 
 void marlin_server_unpark_head_ZE(void) {
@@ -1687,7 +1609,7 @@
     // Undo E retract
     plan_move_by(PAUSE_PARK_RETRACT_FEEDRATE, 0, 0, 0, marlin_server.resume.pos.e - current_position.e);
     #endif // ENABLED(ADVANCED_PAUSE_FEATURE)
-#endif     //NOZZLE_PARK_FEATURE
+#endif     // NOZZLE_PARK_FEATURE
 }
 
 int marlin_all_axes_homed(void) {
@@ -1712,18 +1634,12 @@
     }
 }
 
-<<<<<<< HEAD
-void marlin_server_set_temp_to_display(float value) {
-    marlin_server.vars.display_nozzle = value;
-    _set_notify_change(MARLIN_VAR_DTEM_NOZ); // set change flag
-=======
 void marlin_server_set_temp_to_display(float value, uint8_t extruder) {
     marlin_vars()->hotend(extruder).display_nozzle = value;
 }
 
 bool marlin_server_get_media_inserted(void) {
     return marlin_vars()->media_inserted;
->>>>>>> a255fa43
 }
 
 resume_state_t *marlin_server_get_resume_data() {
@@ -1770,13 +1686,8 @@
             // unable to send all messages
             return false;
 
-<<<<<<< HEAD
         // erase sent item from queue
-        fsm_event_queues[client_id].Pop();
-=======
-        //erase sent item from queue
         fsm_event_queues.Pop(client_id);
->>>>>>> a255fa43
     }
 }
 
@@ -1900,33 +1811,6 @@
             } else {
                 // event sent, clear flag
                 client_msk |= (1 << client_id);
-<<<<<<< HEAD
-        }
-    return client_msk;
-}
-
-// send variable change notification to client (called from server thread)
-static int _send_notify_change_to_client(osMessageQId queue, uint8_t var_id, variant8_t var) {
-    variant8_set_usr8(&var, var_id | MARLIN_USR8_VAR_FLG);
-    return _send_notify_to_client(queue, var);
-}
-
-// send variable change notification to client - multiple vars (called from server thread)
-static uint64_t _send_notify_changes_to_client(int client_id, osMessageQId queue, uint64_t var_msk) {
-    variant8_t var;
-    uint64_t sent = 0;
-    uint64_t msk = 1;
-    for (int var_id = 0; var_id <= MARLIN_VAR_MAX; var_id++) {
-        if (msk & var_msk) {
-            var = marlin_vars_get_var(&(marlin_server.vars), (marlin_var_id_t)var_id);
-            // if the variable is readable then send else try next time
-            if (variant8_get_type(var) != VARIANT8_EMPTY) {
-                if (_send_notify_change_to_client(queue, var_id, var))
-                    sent |= msk;
-                else
-                    break; // skip sending if queue is full
-=======
->>>>>>> a255fa43
             }
         }
     return client_msk;
@@ -2003,6 +1887,8 @@
         uint8_t progress = 0;
         if (oProgressData.oPercentDone.mIsActual(marlin_vars()->print_duration))
             progress = static_cast<uint8_t>(oProgressData.oPercentDone.mGetValue());
+        else if (oProgressData.oPercentDirectControl.mIsActual(marlin_vars()->print_duration))
+            progress = static_cast<uint8_t>(oProgressData.oPercentDirectControl.mGetValue());
         else
             progress = static_cast<uint8_t>(media_print_get_percent_done());
 
@@ -2017,27 +1903,9 @@
         _send_notify_event(marlin_vars()->media_inserted ? MARLIN_EVT_MediaInserted : MARLIN_EVT_MediaRemoved, 0, 0);
     }
 
-<<<<<<< HEAD
-    if (update & MARLIN_VAR_MSK(MARLIN_VAR_SD_PDONE)) {
-        if (!FirstLayer::isPrinting()) { /// push notifications used for first layer calibration
-
-            uint8_t progress = 0;
-            if (oProgressData.oPercentDone.mIsActual(marlin_server.vars.print_duration))
-                progress = static_cast<uint8_t>(oProgressData.oPercentDone.mGetValue());
-            else if (oProgressData.oPercentDirectControl.mIsActual(marlin_server.vars.print_duration))
-                progress = static_cast<uint8_t>(oProgressData.oPercentDirectControl.mGetValue());
-            else
-                progress = static_cast<uint8_t>(media_print_get_percent_done());
-            if (marlin_server.vars.sd_percent_done != progress) {
-                marlin_server.vars.sd_percent_done = progress;
-                changes |= MARLIN_VAR_MSK(MARLIN_VAR_SD_PDONE);
-            }
-        }
-=======
     uint32_t progress = TIME_TO_END_INVALID;
     if (oProgressData.oPercentDone.mIsActual(marlin_vars()->print_duration)) {
         progress = oProgressData.oTime2End.mGetValue();
->>>>>>> a255fa43
     }
 
     if (marlin_vars()->print_speed == 100 || progress == TIME_TO_END_INVALID) {
@@ -2069,43 +1937,14 @@
 
     marlin_vars()->active_extruder = active_extruder;
 
-<<<<<<< HEAD
-    if (update & MARLIN_VAR_MSK(MARLIN_VAR_ESTEPS)) {
-        if (marlin_server.vars.esteps != planner.settings.axis_steps_per_mm[3]) {
-            marlin_server.vars.esteps = planner.settings.axis_steps_per_mm[3];
-            changes |= MARLIN_VAR_MSK(MARLIN_VAR_ESTEPS);
-        }
-    }
-
-    if (update & MARLIN_VAR_MSK(MARLIN_VAR_SKEW_XY)) {
-        float skew_xy = planner.skew_factor.xy;
-        if (marlin_server.vars.skew_xy != skew_xy) {
-            marlin_server.vars.skew_xy = skew_xy;
-            changes |= MARLIN_VAR_MSK(MARLIN_VAR_SKEW_XY);
-        }
-    }
-
-    if (update & MARLIN_VAR_MSK(MARLIN_VAR_SKEW_XZ)) {
-        float skew_xz = planner.skew_factor.xz;
-        if (marlin_server.vars.skew_xz != skew_xz) {
-            marlin_server.vars.skew_xz = skew_xz;
-            changes |= MARLIN_VAR_MSK(MARLIN_VAR_SKEW_XZ);
-        }
-    }
-
-    if (update & MARLIN_VAR_MSK(MARLIN_VAR_SKEW_YZ)) {
-        float skew_yz = planner.skew_factor.yz;
-        if (marlin_server.vars.skew_yz != skew_yz) {
-            marlin_server.vars.skew_yz = skew_yz;
-            changes |= MARLIN_VAR_MSK(MARLIN_VAR_SKEW_YZ);
-        }
-    }
-
-    return changes;
-=======
+    marlin_vars()->esteps = planner.settings.axis_steps_per_mm[3];
+
+    marlin_vars()->skew_xy = planner.skew_factor.xy;
+    marlin_vars()->skew_xz = planner.skew_factor.xz;
+    marlin_vars()->skew_yz = planner.skew_factor.yz;
+
     // print state is updated last, to make sure other related variables (like job_id, filenames) are already set when we start print
     marlin_vars()->print_state = static_cast<marlin_print_state_t>(marlin_server.print_state);
->>>>>>> a255fa43
 }
 
 void bsod_unknown_request(const char *request) {
@@ -2201,35 +2040,12 @@
         if ((marlin_server.notify_events[client_id] & MARLIN_EVT_MSK(MARLIN_EVT_MediaInserted)) && marlin_vars()->media_inserted)
             marlin_server.client_events[client_id] |= MARLIN_EVT_MSK(MARLIN_EVT_MediaInserted);
         return true;
-<<<<<<< HEAD
-    case MARLIN_MSG_CHANGE_MASK:
-        if (sscanf(data, "%08" SCNx32 " %08" SCNx32, msk32 + 0, msk32 + 1) != 2)
-            return false;
-        marlin_server.notify_changes[client_id] = msk32[0] + (((uint64_t)msk32[1]) << 32);
-        marlin_server.client_changes[client_id] = msk32[0] + (((uint64_t)msk32[1]) << 32);
-        return true;
-    case MARLIN_MSG_EXCLUSIVE:
-        if (sscanf(data, "%d", &ival) != 1)
-            return false;
         // set exclusive mode
-        if (ival) {
-            marlin_server.flags |= MARLIN_SFLG_EXCMODE;
-            queue.clear();
-        } else
-            marlin_server.flags &= ~MARLIN_SFLG_EXCMODE;
-        return true;
-=======
->>>>>>> a255fa43
     case MARLIN_MSG_TEST_START:
         if (sscanf(data, "%08" SCNx32 " %08" SCNx32 " %08" SCNx32, msk32 + 0, msk32 + 1, &tool_mask) != 3)
             return false;
-<<<<<<< HEAD
         // start selftest
-        marlin_server_test_start(msk32[0] + (((uint64_t)msk32[1]) << 32));
-=======
-        //start selftest
         marlin_server_test_start(msk32[0] + (((uint64_t)msk32[1]) << 32), tool_mask);
->>>>>>> a255fa43
         return true;
     case MARLIN_MSG_TEST_ABORT:
         marlin_server_test_abort();
@@ -2281,117 +2097,6 @@
 }
 
 // set variable from string request
-<<<<<<< HEAD
-static int _server_set_var(const char *const name_val_str) {
-    if (name_val_str == nullptr)
-        return 0;
-    marlin_var_id_t var_id;
-    char *val_str = strchr(name_val_str, ' ');
-    *(val_str++) = 0;
-    if ((var_id = marlin_vars_get_id_by_name(name_val_str)) <= MARLIN_VAR_MAX) {
-        if (marlin_vars_str_to_value(&(marlin_server.vars), var_id, val_str) == 1) {
-            marlin_server_handle_var_change(var_id);
-        } else {
-            log_error(MarlinServer, "Unable to parse var-value pair %s", val_str);
-        }
-    }
-    return 1;
-}
-
-void marlin_server_handle_var_change(int var_id) {
-    bool changed = false;
-    switch (var_id) {
-    case MARLIN_VAR_TTEM_NOZ:
-        changed = (thermalManager.temp_hotend[0].target != marlin_server.vars.target_nozzle);
-        thermalManager.setTargetHotend(marlin_server.vars.target_nozzle, 0);
-        break;
-    case MARLIN_VAR_TTEM_BED:
-        changed = (thermalManager.temp_bed.target != marlin_server.vars.target_bed);
-        thermalManager.setTargetBed(marlin_server.vars.target_bed);
-        break;
-    case MARLIN_VAR_Z_OFFSET:
-#if HAS_BED_PROBE
-        changed = (probe_offset.z != marlin_server.vars.z_offset);
-        probe_offset.z = marlin_server.vars.z_offset;
-#endif // HAS_BED_PROBE
-        break;
-    case MARLIN_VAR_FANSPEED:
-#if FAN_COUNT > 0
-        changed = (thermalManager.fan_speed[0] != marlin_server.vars.print_fan_speed);
-        thermalManager.set_fan_speed(0, marlin_server.vars.print_fan_speed);
-#endif
-        break;
-    case MARLIN_VAR_PRNSPEED:
-        changed = (feedrate_percentage != (int16_t)marlin_server.vars.print_speed);
-        feedrate_percentage = (int16_t)marlin_server.vars.print_speed;
-        break;
-    case MARLIN_VAR_FLOWFACT:
-        changed = (planner.flow_percentage[0] != (int16_t)marlin_server.vars.flow_factor);
-        planner.flow_percentage[0] = (int16_t)marlin_server.vars.flow_factor;
-        planner.refresh_e_factor(0);
-        break;
-    case MARLIN_VAR_WAITHEAT:
-        changed = true;
-        wait_for_heatup = marlin_server.vars.wait_heat ? true : false;
-        break;
-    case MARLIN_VAR_WAITUSER:
-        changed = true;
-        wait_for_user = marlin_server.vars.wait_user ? true : false;
-        break;
-    case MARLIN_VAR_ESTEPS:
-        changed = true;
-        planner.settings.axis_steps_per_mm[3] = marlin_server.vars.esteps;
-        planner.refresh_positioning();
-        break;
-    case MARLIN_VAR_EXTRUDER_REVERSE:
-        changed = true;
-        marlin_config_extruder_reverse = (marlin_server.vars.extruder_reverse != 0);
-        break;
-    case MARLIN_VAR_SKEW_XY:
-    case MARLIN_VAR_SKEW_XZ:
-    case MARLIN_VAR_SKEW_YZ:
-        switch (var_id) {
-        case MARLIN_VAR_SKEW_XY:
-            planner.skew_factor.xy = marlin_server.vars.skew_xy;
-            break;
-        case MARLIN_VAR_SKEW_XZ:
-            planner.skew_factor.xz = marlin_server.vars.skew_xz;
-            break;
-        case MARLIN_VAR_SKEW_YZ:
-            planner.skew_factor.yz = marlin_server.vars.skew_yz;
-            break;
-        }
-        // When skew is changed the current position changes
-        set_current_from_steppers_for_axis(ALL_AXES);
-        sync_plan_position();
-        break;
-    default:
-        log_error(MarlinServer, "unimplemented _server_set_var for var_id %i", (int)var_id);
-        break;
-    }
-
-    if (changed) {
-        int client_id;
-        uint64_t var_msk = MARLIN_VAR_MSK(var_id);
-        for (client_id = 0; client_id < MARLIN_MAX_CLIENTS; client_id++)
-            marlin_server.client_changes[client_id] |= (var_msk & marlin_server.notify_changes[client_id]);
-    }
-}
-
-// update variables defined by 'update' mask and send notification to client that requested updating
-// other clients will receive notification in next cycle
-static void _server_update_and_notify(int client_id, uint64_t update) {
-    int id;
-    osMessageQId queue;
-    uint64_t changes = _server_update_vars(update);
-    for (id = 0; id < MARLIN_MAX_CLIENTS; id++)
-        if (id == client_id) {
-            marlin_server.client_changes[id] |= changes;
-            if ((queue = marlin_client_queue[id]) != 0)
-                marlin_server.client_changes[id] &= ~_send_notify_changes_to_client(id, queue, update);
-        } else
-            marlin_server.client_changes[id] |= (changes & marlin_server.notify_changes[id]);
-=======
 static void _server_set_var(const char *const request) {
     const char *request_end = request + MARLIN_MAX_REQUEST; // todo: this is not exactly correct, but we don't know the correct length anymore
 
@@ -2402,7 +2107,10 @@
     }
     // skip space after variable_identifier
     request_value += 1;
-
+    marlin_server_handle_var_change(variable_identifier, request_value, request_end);
+}
+
+void marlin_server_handle_var_change(uintptr_t variable_identifier, const char *request_value, const char *request_end) {
     // Set normal (non-extruder) variables
     switch (variable_identifier) {
     case marlin_vars()->target_bed.get_identifier(): {
@@ -2429,6 +2137,7 @@
         feedrate_percentage = (int16_t)marlin_vars()->print_speed;
         return;
     }
+
     case marlin_vars()->fan_check_enabled.get_identifier(): {
         marlin_vars()->fan_check_enabled.from_string(request_value, request_end);
         return;
@@ -2437,14 +2146,33 @@
         marlin_vars()->fs_autoload_enabled.from_string(request_value, request_end);
         return;
     }
-    }
-
+
+    case marlin_vars()->skew_xy.get_identifier():
+    case marlin_vars()->skew_xz.get_identifier():
+    case marlin_vars()->skew_yz.get_identifier():
+        switch (variable_identifier) {
+        case marlin_vars()->skew_xy.get_identifier():
+            planner.skew_factor.xy = marlin_vars()->skew_xy;
+            return;
+        case marlin_vars()->skew_xz.get_identifier():
+            planner.skew_factor.xz = marlin_vars()->skew_xz;
+            return;
+        case marlin_vars()->skew_yz.get_identifier():
+            planner.skew_factor.yz = marlin_vars()->skew_yz;
+            return;
+        }
+        // When skew is changed the current position changes
+        set_current_from_steppers_for_axis(ALL_AXES_ENUM);
+        sync_plan_position();
+        return;
+    }
+
+    //	_dbg("_server_set_var %d %s %s", var_id, name_val_str, val_str);
     // Now see if extruder variable is set
     HOTEND_LOOP() {
         auto &extruder = marlin_vars()->hotend(e);
         if (extruder.target_nozzle.get_identifier() == variable_identifier) {
             extruder.target_nozzle.from_string(request_value, request_end);
-
             // if print is paused we want to change the resume temp and turn off timeout
             // this prevents going back to temperature before pause and enables to heat nozzle during pause
             if (marlin_server.print_state == mpsPaused) {
@@ -2466,7 +2194,6 @@
 
     // if we got here, no variable was set, return error
     bsod("unimplemented _server_set_var for var_id %i", (int)variable_identifier);
->>>>>>> a255fa43
 }
 
 #ifdef DEBUG_FSENSOR_IN_HEADER
@@ -2489,53 +2216,12 @@
         marlin_server_idle_cb();
 }
 
-<<<<<<< HEAD
 // todo remove me after new thermal manager
-int _is_thermal_error(PGM_P const msg) {
-    if (!strcmp(msg, GET_TEXT(MSG_HEATING_FAILED_LCD)))
-        return 1;
-    if (!strcmp(msg, GET_TEXT(MSG_HEATING_FAILED_LCD_BED)))
-        return 1;
-    if (!strcmp(msg, GET_TEXT(MSG_HEATING_FAILED_LCD_CHAMBER)))
-        return 1;
-    if (!strcmp(msg, GET_TEXT(MSG_ERR_REDUNDANT_TEMP)))
-        return 1;
-    if (!strcmp(msg, GET_TEXT(MSG_THERMAL_RUNAWAY)))
-        return 1;
-    if (!strcmp(msg, GET_TEXT(MSG_THERMAL_RUNAWAY_BED)))
-        return 1;
-    if (!strcmp(msg, GET_TEXT(MSG_THERMAL_RUNAWAY_CHAMBER)))
-        return 1;
-    if (!strcmp(msg, GET_TEXT(MSG_ERR_MAXTEMP)))
-        return 1;
-    if (!strcmp(msg, GET_TEXT(MSG_ERR_MINTEMP)))
-        return 1;
-    if (!strcmp(msg, GET_TEXT(MSG_ERR_MAXTEMP_BED)))
-        return 1;
-    if (!strcmp(msg, GET_TEXT(MSG_ERR_MINTEMP_BED)))
-        return 1;
-    if (!strcmp(msg, GET_TEXT(MSG_ERR_HOMING)))
-        return 1;
-    return 0;
-}
-
 void onPrinterKilled(PGM_P const msg, PGM_P const component) {
     _log_event(LOG_SEVERITY_INFO, &LOG_COMPONENT(MarlinServer), "Printer killed: %s", msg);
     vTaskEndScheduler();
-    wdt_iwdg_refresh();           // watchdog reset
-    if (_is_thermal_error(msg)) { // todo remove me after new thermal manager
-        const marlin_vars_t &vars = marlin_server.vars;
-        temp_error(msg, component, vars.temp_nozzle, vars.target_nozzle, vars.temp_bed, vars.target_bed);
-    } else {
-        general_error(msg, component);
-    }
-=======
-void onPrinterKilled(PGM_P const msg, PGM_P const component) {
-    _log_event(LOG_SEVERITY_INFO, &LOG_COMPONENT(MarlinServer), "Printer killed: %s", msg);
-    vTaskEndScheduler();
-    wdt_iwdg_refresh(); //watchdog reset
+    wdt_iwdg_refresh(); // watchdog reset
     fatal_error(msg, component);
->>>>>>> a255fa43
 }
 
 void onMediaInserted() {
@@ -2605,13 +2291,8 @@
     _log_event(LOG_SEVERITY_INFO, &LOG_COMPONENT(MarlinServer), "ExtUI: onStatusChanged: %s", msg);
     _send_notify_event(MARLIN_EVT_StatusChanged, 0, 0); // this includes MMU:P progress messages - just plain textual information
     if (msg != nullptr && strcmp(msg, "Prusa-mini Ready.") == 0) {
-<<<<<<< HEAD
     } // TODO
-    else if (msg != nullptr && strcmp(msg, "TMC CONNECTION ERROR") == 0)
-=======
-    } //TODO
     else if (strcmp(msg, "TMC CONNECTION ERROR") == 0) {
->>>>>>> a255fa43
         _send_notify_event(MARLIN_EVT_Error, MARLIN_ERR_TMCDriverError, 0);
     } else {
         if (!is_abort_state(marlin_server.print_state))
@@ -2623,10 +2304,6 @@
                 mbl_error(MARLIN_ERR_ProbingFailed);
                 pending_err_msg = true;
             }
-<<<<<<< HEAD
-
-            if (msg != nullptr && msg[0] != 0) { // empty message filter
-=======
 #endif
 #if ENABLED(NOZZLE_LOAD_CELL) && ENABLED(PROBE_CLEANUP_SUPPORT)
             if (strcmp(msg, MSG_ERR_NOZZLE_CLEANING_FAILED) == 0) {
@@ -2634,8 +2311,7 @@
                 pending_err_msg = true;
             }
 #endif
-            if (msg[0] != 0) { //empty message filter
->>>>>>> a255fa43
+            if (msg[0] != 0) { // empty message filter
                 _add_status_msg(msg);
                 _send_notify_event(MARLIN_EVT_Message, 0, 0);
             }
