--- conflicted
+++ resolved
@@ -466,19 +466,15 @@
 
         case PhasesWarning::MetricsConfigChangePrompt:
 #if HAS_CHAMBER_API()
-        case PhasesWarning::FailedToReachChamberTemperature: // Should be within a gcode loop where handle_warnings is not called
+        case PhasesWarning::FailedToReachChamberTemperature:
 #endif
 #if ENABLED(DETECT_PRINT_SHEET)
         case PhasesWarning::SteelSheetNotDetected:
 #endif
-<<<<<<< HEAD
 #if HAS_EMERGENCY_STOP()
         case PhasesWarning::DoorOpen: // No buttons present
 #endif
-            // This should be unreachable
-=======
             // These errors should be within a gcode loop where handle_warnings is not called
->>>>>>> 669f7158
             std::terminate();
         }
     }
