--- conflicted
+++ resolved
@@ -73,11 +73,9 @@
     uint32_t fsmCreate;                              // fsm create ui32 argument for resend
     uint32_t fsmDestroy;                             // fsm destroy ui32 argument for resend
     uint32_t fsmChange;                              // fsm change ui32 argument for resend
-<<<<<<< HEAD
     marlin_test_state_t test_state;                  // test state (Xaxis_start, Xaxis_home, ...)
     marlin_test_type_t test_type;                    // current test type (none, init, xaxis...)
     uint64_t test_mask;                              // mask of tests to be done after test_start
-=======
     int request_len;
     uint32_t last_update;   // last update tick count
     uint32_t command;       // actually running command
@@ -91,7 +89,6 @@
     uint8_t pqueue;           // calculated number of records in planner queue
     uint8_t gqueue;           // copy of queue.length - number of commands in gcode queue
     uint8_t resume_fan_speed; // resume fan speed
->>>>>>> 3061f5b2
 } marlin_server_t;
 
 extern "C" {
