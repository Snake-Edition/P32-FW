--- conflicted
+++ resolved
@@ -264,15 +264,9 @@
     /// Check MCU temperature and trigger warning and redscreen
     template <WarningType p_warning>
     class MCUTempErrorChecker : public ErrorChecker<p_warning, true> {
-<<<<<<< HEAD
-        static constexpr const int32_t mcu_temp_warning = 80; ///< When to show warning and pause the print
-        static constexpr const int32_t mcu_temp_hysteresis = 5; ///< Hysteresis to reset warning
-        static constexpr const int32_t mcu_temp_redscreen = 100; ///< When to show redscreen error
-=======
         static constexpr const int32_t mcu_temp_warning = 85; ///< When to show warning and pause the print
         static constexpr const int32_t mcu_temp_hysteresis = 2; ///< Hysteresis to reset warning
         static constexpr const int32_t mcu_temp_redscreen = 95; ///< When to show redscreen error
->>>>>>> 0de68b87
 
         const char *name; ///< Name of board with the MCU
 
@@ -288,10 +282,6 @@
          * @param temperature MCU temperature [degrees Celsius]
          */
         void check(int32_t temperature) {
-<<<<<<< HEAD
-            (void)temperature;
-            return;
-=======
             ewma_buffer = (ewma_buffer * 7 / 8) + temperature; // Simple EWMA filter (stays 1 degree below stable value)
             const auto filtered_temperature = ewma_buffer / 8;
 
@@ -311,7 +301,6 @@
                 }
             }
             this->checkTrue(!warning);
->>>>>>> 0de68b87
         }
     };
 
@@ -363,8 +352,6 @@
         } else {
             thermalManager.set_fan_speed(0, 0); // disable print fan
         }
-<<<<<<< HEAD
-=======
 #endif
     }
 
@@ -384,7 +371,6 @@
                 FSM_DESTROY__LOGGING(Warning);
 #if XL_ENCLOSURE_SUPPORT()
                 xl_enclosure.setUpReminder(response);
->>>>>>> 0de68b87
 #endif
             } else if (auto resp = get_response_from_phase(PhasesWarning::ProbingFailed); resp != Response::_none) {
                 FSM_DESTROY__LOGGING(Warning);
@@ -527,20 +513,10 @@
 }
 
 void send_notifications_to_clients() {
-<<<<<<< HEAD
-    osMessageQId queue;
-    uint64_t msk = 0;
-    for (int client_id = 0; client_id < MARLIN_MAX_CLIENTS; client_id++) {
-        if ((queue = marlin_client::marlin_client_queue[client_id]) != 0) {
-            if ((msk = server.client_events[client_id]) != 0) {
-                server.client_events[client_id] &= ~_send_notify_events_to_client(client_id, queue, msk);
-            }
-=======
     for (int client_id = 0; client_id < MARLIN_MAX_CLIENTS; client_id++) {
         ClientQueue &queue = marlin_client::marlin_client_queue[client_id];
         if (const uint64_t msk = server.client_events[client_id]) {
             server.client_events[client_id] &= ~_send_notify_events_to_client(client_id, queue, msk);
->>>>>>> 0de68b87
         }
     }
 }
@@ -548,11 +524,7 @@
 static void cycle() {
     static int processing = 0;
     if (processing) {
-<<<<<<< HEAD
-        return 0;
-=======
         return;
->>>>>>> 0de68b87
     }
     processing = 1;
     bool call_print_loop = true;
@@ -567,8 +539,6 @@
     MMU2::Fsm::Instance().Loop();
 #endif
 
-<<<<<<< HEAD
-=======
     handle_warnings();
 
 #if XL_ENCLOSURE_SUPPORT()
@@ -585,7 +555,6 @@
 
 #endif
 
->>>>>>> 0de68b87
     if (call_print_loop) {
         _server_print_loop(); // we need call print loop here because it must be processed while blocking commands (M109)
     }
@@ -606,37 +575,6 @@
     if (Request request; server_queue.receive(request, 0)) {
         _process_server_request(request);
     }
-<<<<<<< HEAD
-
-    osEvent ose;
-    if ((server.flags & MARLIN_SFLG_PENDREQ) == 0) {
-        while ((ose = osMessageGet(server_queue, 0)).status == osEventMessage) {
-            char ch = (char)((uint8_t)(ose.value.v));
-            switch (ch) {
-            case '\r':
-            case '\n':
-                ch = 0;
-                break;
-            }
-            if (server.request_len < MARLIN_MAX_REQUEST) {
-                server.request[server.request_len++] = ch;
-            } else {
-                // TODO: request too long
-                server.request_len = 0;
-            }
-            if ((ch == 0) && (server.request_len > 1)) {
-                if (_process_server_request(server.request)) {
-                    server.request_len = 0;
-                    count++;
-                } else {
-                    server.flags |= MARLIN_SFLG_PENDREQ;
-                    break;
-                }
-            }
-        }
-    }
-=======
->>>>>>> 0de68b87
     // update gqueue (gcode queue)
     _server_update_gqueue();
     // update pqueue (planner queue)
@@ -709,13 +647,9 @@
             || (crash_s.get_state() == Crash_s::TRIGGERED_TOOLFALL)
             || (crash_s.get_state() == Crash_s::TRIGGERED_TOOLCRASH)
             || (crash_s.get_state() == Crash_s::TRIGGERED_HOMEFAIL))) {
-<<<<<<< HEAD
-        crash_s.loop = false; // Set again to prevent race when ISR happens during this function
-=======
 
         // Set again to prevent race when ISR happens during this function
         crash_s.needs_stack_unwind = false;
->>>>>>> 0de68b87
         server.print_state = State::CrashRecovery_Begin;
         return;
     }
@@ -761,11 +695,7 @@
     // cycle -> loop -> idle -> MarlinUI::update() -> ExtUI::onIdle -> idle -> cycle
     // This is only a work-around: this should be avoided at a higher level
     if (planner.draining()) {
-<<<<<<< HEAD
-        return 1;
-=======
         return;
->>>>>>> 0de68b87
     }
 
     if (server.idle_cnt < MARLIN_IDLE_CNT_BUSY) {
@@ -851,26 +781,6 @@
     return true;
 }
 
-<<<<<<< HEAD
-void settings_save(void) {
-#if HAS_BED_PROBE
-    SteelSheets::SetZOffset(probe_offset.z);
-#endif
-#if ENABLED(PIDTEMPBED)
-    config_store().pid_bed_p.set(Temperature::temp_bed.pid.Kp);
-    config_store().pid_bed_i.set(Temperature::temp_bed.pid.Ki);
-    config_store().pid_bed_d.set(Temperature::temp_bed.pid.Kd);
-#endif
-#if ENABLED(PIDTEMP)
-    // Save only first nozzle PID
-    config_store().pid_nozzle_p.set(Temperature::temp_hotend[0].pid.Kp);
-    config_store().pid_nozzle_i.set(Temperature::temp_hotend[0].pid.Ki);
-    config_store().pid_nozzle_d.set(Temperature::temp_hotend[0].pid.Kd);
-#endif
-}
-
-=======
->>>>>>> 0de68b87
 void settings_load(void) {
     (void)settings.reset();
 #if HAS_BED_PROBE
@@ -983,12 +893,9 @@
     if (filename == nullptr) {
         return;
     }
-<<<<<<< HEAD
-=======
 
     // Clear warnings before print, like heaters disabled after 30 minutes.
     clear_warnings();
->>>>>>> 0de68b87
 
     // handle preview / reprint
     if (server.print_state == State::Finished || server.print_state == State::Aborted) {
@@ -1421,9 +1328,6 @@
 
 static void resuming_reheating() {
     if (hotendErrorChecker.isFailed()) {
-        if (cold_mode && thermalManager.degTargetHotend(0) == cold_mode_temp) {
-            return;
-        }
         set_warning(WarningType::HotendTempDiscrepancy);
         thermalManager.setTargetHotend(0, 0);
 #if FAN_COUNT > 0
@@ -1625,11 +1529,8 @@
         media_print_start();
 
         print_job_timer.start();
-<<<<<<< HEAD
-=======
         marlin_vars()->time_to_end = TIME_TO_END_INVALID;
         marlin_vars()->time_to_pause = TIME_TO_END_INVALID;
->>>>>>> 0de68b87
         marlin_vars()->print_start_time = time(nullptr);
         server.print_state = State::Printing;
         if (fsm_states.is_active(ClientFSM::PrintPreview)) {
@@ -1705,14 +1606,11 @@
     case State::Paused:
         nozzle_timeout_loop();
         gcode.reset_stepper_timeout(); // prevent disable axis
-<<<<<<< HEAD
-=======
         if (server.pause_unload_requested) {
             if (enqueue_gcode("M702 W2")) {
                 server.pause_unload_requested = false;
             }
         }
->>>>>>> 0de68b87
         // resume queuing serial commands (to be able to resume)
         GCodeQueue::pause_serial_commands = false;
         break;
@@ -1901,16 +1799,7 @@
             break;
         }
 
-<<<<<<< HEAD
-        if (fsm_event_queues.GetFsm0() == ClientFSM::PrintPreview) { // the printing state can only occur in the Fsm0 queue
-            if (fsm_event_queues.GetFsm1() != ClientFSM::_none) { // Cannot destroy FSM0 while FSM1 shows anything (would BSOD)
-                break; // Wait for FSM1 to end
-            }
-        }
-
-=======
 #if HAS_TOOLCHANGER() || HAS_MMU2()
->>>>>>> 0de68b87
         if (PrintPreview::Instance().GetState() == PrintPreview::State::tools_mapping_wait_user) {
             PrintPreview::tools_mapping_cleanup();
         }
@@ -1938,12 +1827,6 @@
                 park_head();
             }
 #endif // PARK_HEAD_ON_PRINT_FINISH
-<<<<<<< HEAD
-            if (print_job_timer.isRunning()) {
-                print_job_timer.stop();
-            }
-=======
->>>>>>> 0de68b87
 
             server.print_state = State::Finishing_UnloadFilament;
         }
@@ -1970,14 +1853,7 @@
         break;
     case State::Exit:
         // make the State::Exit state more resilient to repeated calls (e.g. USB drive pulled out prematurely at the end-of-print screen)
-<<<<<<< HEAD
-        if (fsm_event_queues.GetFsm0() == ClientFSM::Printing) { // the printing state can only occur in the Fsm0 queue
-            if (fsm_event_queues.GetFsm1() != ClientFSM::_none) { // Cannot destroy FSM0 while FSM1 shows anything (would BSOD)
-                break; // Wait for FSM1 to end
-            }
-=======
         if (fsm_states.is_active(ClientFSM::Printing)) {
->>>>>>> 0de68b87
             finalize_print();
             FSM_DESTROY__LOGGING(Printing);
         }
@@ -2287,17 +2163,6 @@
 #if HAS_TEMP_HEATBREAK
     HOTEND_LOOP() {
     #if ENABLED(PRUSA_TOOLCHANGER)
-<<<<<<< HEAD
-            if (!prusa_toolchanger.is_tool_enabled(e)) {
-                continue;
-            }
-    #endif
-
-            heatBreakThermistorErrorChecker[e].checkTrue(!NEAR_ZERO(thermalManager.degHeatbreak(e)));
-            if (thermalManager.degHeatbreak(e) > 10) {
-                heatBreakThermistorErrorChecker[e].reset();
-            }
-=======
         if (!prusa_toolchanger.is_tool_enabled(e)) {
             continue;
         }
@@ -2316,7 +2181,6 @@
         // Getting 0 -> heatbreak error
         else {
             heatBreakThermistorErrorChecker[e].checkTrue(!NEAR_ZERO(temp));
->>>>>>> 0de68b87
         }
     }
 #endif
@@ -2529,37 +2393,6 @@
 //-----------------------------------------------------------------------------
 // private functions
 
-<<<<<<< HEAD
-// send notify message (variant8_t) to client queue (called from server thread)
-static int _send_notify_to_client(osMessageQId queue, variant8_t msg) {
-    // synchronization not necessary because only server thread can write to this queue
-    if (queue == 0) {
-        return 0;
-    }
-    if (osMessageAvailableSpace(queue) < 2) {
-        return 0;
-    }
-    osMessagePut(queue, (uint32_t)(msg & 0xFFFFFFFFU), osWaitForever);
-    osMessagePut(queue, (uint32_t)(msg >> 32), osWaitForever);
-    return 1;
-}
-
-// send all FSM messages from the FSM queue
-static bool _send_FSM_event_to_client(int client_id, osMessageQId queue) {
-    while (1) {
-        std::optional<fsm::DequeStates> commands = fsm_event_queues.dequeue(client_id);
-        if (!commands) {
-            return true; // no event to send, return 'sent' to erase 'send' flag
-        }
-        marlin_vars()->set_last_fsm_state(commands->current);
-        std::pair<uint32_t, uint16_t> data = commands->current.serialize();
-        log_debug(FSM, "data sent u32 %d, u16 %d, client %d", data.first, data.second, client_id);
-
-        if (!_send_notify_to_client(queue, variant8_user(data.first, data.second, ftrstd::to_underlying(Event::FSM)))) {
-            // unable to send all messages
-            return false;
-        }
-=======
 static bool _send_message_event_to_client(int client_id, ClientQueue &queue) {
     char *message = std::exchange(server.event_messages[client_id], nullptr);
 
@@ -2576,7 +2409,6 @@
         // message was not sent, we have to free it
         free(message);
         return false;
->>>>>>> 0de68b87
     }
 }
 
@@ -2599,11 +2431,7 @@
 
 // send event notification to client - multiple events (called from server thread)
 // returns mask of successfully sent events
-<<<<<<< HEAD
-static uint64_t _send_notify_events_to_client(int client_id, osMessageQId queue, uint64_t evt_msk) {
-=======
 static uint64_t _send_notify_events_to_client(int client_id, ClientQueue &queue, uint64_t evt_msk) {
->>>>>>> 0de68b87
     if (evt_msk == 0) {
         return 0;
     }
@@ -2643,15 +2471,6 @@
                 break;
             case Event::CommandEnd:
                 if (_send_notify_event_to_client(client_id, queue, evt_id, server.command_end, 0)) {
-<<<<<<< HEAD
-                    sent |= msk; // event sent, set bit
-                }
-                break;
-            case Event::MeshUpdate:
-                if (_send_notify_event_to_client(client_id, queue, evt_id,
-                        server.last_mesh_evt.usr32, server.last_mesh_evt.usr16)) {
-=======
->>>>>>> 0de68b87
                     sent |= msk; // event sent, set bit
                 }
                 break;
@@ -2668,14 +2487,6 @@
             case Event::Message:
                 sent |= msk; // fake event sent for unused and forced events
                 break;
-<<<<<<< HEAD
-            case Event::Warning:
-                if (_send_notify_event_to_client(client_id, queue, evt_id, server.warning_type, 0)) {
-                    sent |= msk; // event sent, set bit
-                }
-                break;
-=======
->>>>>>> 0de68b87
             case Event::_count:
                 assert(false);
                 break;
@@ -2697,16 +2508,6 @@
         if (server.notify_events[client_id] & ((uint64_t)1 << ftrstd::to_underlying(evt_id))) {
             if (_send_notify_event_to_client(client_id, marlin_client::marlin_client_queue[client_id], evt_id, usr32, usr16) == 0) {
                 server.client_events[client_id] |= ((uint64_t)1 << ftrstd::to_underlying(evt_id)); // event not sent, set bit
-<<<<<<< HEAD
-                // save unsent data of the event for later retransmission
-                if (evt_id == Event::MeshUpdate) {
-                    server.last_mesh_evt.usr32 = usr32;
-                    server.last_mesh_evt.usr16 = usr16;
-                } else if (evt_id == Event::Warning) {
-                    server.warning_type = usr32;
-                }
-=======
->>>>>>> 0de68b87
             } else {
                 // event sent, clear flag
                 client_msk |= (1 << client_id);
@@ -2798,13 +2599,8 @@
 
     if (!FirstLayer::isPrinting()) { /// push notifications used for first layer calibration
         uint8_t progress = 0;
-<<<<<<< HEAD
-        if (oProgressData.oPercentDone.mIsActual(marlin_vars()->print_duration)) {
-            progress = static_cast<uint8_t>(oProgressData.oPercentDone.mGetValue());
-=======
         if (progress_data.percent_done.mIsActual(marlin_vars()->print_duration)) {
             progress = static_cast<uint8_t>(progress_data.percent_done.mGetValue());
->>>>>>> 0de68b87
         } else {
             progress = static_cast<uint8_t>(media_print_get_percent_done());
         }
@@ -2838,16 +2634,6 @@
     };
     update_time_to(progress_data.time_to_end, marlin_vars()->time_to_end);
     update_time_to(progress_data.time_to_pause, marlin_vars()->time_to_pause);
-
-    if (server.print_state == State::Printing) {
-        marlin_vars()->time_to_end.execute_with([&](const uint32_t &time_to_end) {
-            if (time_to_end != TIME_TO_END_INVALID) {
-                marlin_vars()->print_end_time = time(nullptr) + time_to_end;
-            } else {
-                marlin_vars()->print_end_time = TIMESTAMP_INVALID;
-            }
-        });
-    }
 
     if (server.print_state == State::Printing) {
         marlin_vars()->time_to_end.execute_with([&](const uint32_t &time_to_end) {
@@ -2898,39 +2684,12 @@
     case Request::Type::Babystep:
         do_babystep_Z(request.babystep);
         return true;
-<<<<<<< HEAD
-    case Msg::Babystep: {
-        float offs;
-        if (sscanf(data, "%f", &offs) != 1) {
-            return false;
-        }
-        do_babystep_Z(offs);
-        return true;
-    }
-#if ENABLED(CANCEL_OBJECTS)
-    case Msg::CancelObjectID: {
-        int obj_id;
-        if (sscanf(data, "%d", &obj_id) != 1) {
-            return false;
-        }
-
-        cancelable.cancel_object(obj_id);
-        return true;
-    }
-    case Msg::UncancelObjectID: {
-        int obj_id;
-        if (sscanf(data, "%d", &obj_id) != 1) {
-            return false;
-        }
-        cancelable.uncancel_object(obj_id);
-=======
 #if ENABLED(CANCEL_OBJECTS)
     case Request::Type::CancelObjectID:
         cancelable.cancel_object(request.cancel_object_id);
         return true;
     case Request::Type::UncancelObjectID:
         cancelable.uncancel_object(request.uncancel_object_id);
->>>>>>> 0de68b87
         return true;
     case Request::Type::CancelCurrentObject:
         cancelable.cancel_active_object();
@@ -2944,20 +2703,7 @@
     case Request::Type::PrintStart:
         print_start(request.print_start.filename, request.print_start.skip_preview);
         return true;
-<<<<<<< HEAD
-    case Msg::ConfigReset:
-        settings_reset();
-        return true;
-    case Msg::PrintStart: {
-        auto skip_if_able = static_cast<marlin_server::PreviewSkipIfAble>(data[0] - '0');
-        assert(skip_if_able < marlin_server::PreviewSkipIfAble::_count);
-        print_start(data + 1, skip_if_able);
-        return true;
-    }
-    case Msg::PrintReady:
-=======
     case Request::Type::PrintReady:
->>>>>>> 0de68b87
         gui_ready_to_print();
         return true;
     case Request::Type::GuiCantPrint:
@@ -2990,25 +2736,11 @@
     case Request::Type::KnobClick:
         ++server.knob_click_counter;
         return true;
-<<<<<<< HEAD
-    case Msg::FSM:
-        if (sscanf(data, "%d", &ival) != 1) {
-            return false;
-        }
-        ClientResponseHandler::SetResponse(ival);
-        return true;
-    case Msg::EventMask:
-        if (sscanf(data, "%08" SCNx32 " %08" SCNx32, msk32 + 0, msk32 + 1) != 2) {
-            return false;
-        }
-        server.notify_events[client_id] = msk32[0] + (((uint64_t)msk32[1]) << 32);
-=======
     case Request::Type::FSM:
         server_side_encoded_fsm_response = request.encoded_fsm_response;
         return true;
     case Request::Type::EventMask:
         server.notify_events[client_id] = request.event_mask;
->>>>>>> 0de68b87
         // Send Event::MediaInserted event if media currently inserted
         // This is temporary solution, Event::MediaInserted and Event::MediaRemoved events are replaced
         // with variable media_inserted, but some parts of application still using the events.
@@ -3017,33 +2749,14 @@
             server.client_events[client_id] |= make_mask(Event::MediaInserted);
         }
         return true;
-<<<<<<< HEAD
-    case Msg::TestStart:
-        if (sscanf(data, "%08" SCNx32 " %08" SCNx32 " %08" SCNx32, msk32 + 0, msk32 + 1, &tool_mask) != 3) {
-            return false;
-        }
-        // start selftest
-        test_start(msk32[0] + (((uint64_t)msk32[1]) << 32), tool_mask);
-=======
     case Request::Type::TestStart:
         marlin_server::test_start(
             request.test_start.test_mask,
             selftest::deserialize_test_data_from_int(request.test_start.test_data_index, request.test_start.test_data_data));
->>>>>>> 0de68b87
         return true;
     case Request::Type::TestAbort:
         test_abort();
         return true;
-<<<<<<< HEAD
-    case Msg::Move: {
-        float offs;
-        float fval;
-        unsigned int uival;
-        if (sscanf(data, "%f %f %u", &offs, &fval, &uival) != 3) {
-            return false;
-        }
-        move_axis(offs, MMM_TO_MMS(fval), uival);
-=======
     case Request::Type::Move:
         move_axis(request.move.position, MMM_TO_MMS(request.move.feedrate), request.move.axis);
         return true;
@@ -3051,38 +2764,16 @@
         xyz_float_t position = { .pos = { request.move_multiple.x, request.move_multiple.y, request.move_multiple.z } };
         float feedrate = request.move_multiple.feedrate;
         move_xyz_axes_to(position, MMM_TO_MMS(feedrate));
->>>>>>> 0de68b87
         return true;
     }
     }
     bsod("Unknown request %d", ftrstd::to_underlying(request.type));
 }
 
-<<<<<<< HEAD
-// process request on server side
-// Message consists of
-//   1) client ID : char
-//   2) '!'
-//   3) message ID : char
-//   4) data (rest of the message, optional)
-// Example of messages: "2!R" or "0!PA546F18B 5D391C83"
-static bool _process_server_request(const char *request) {
-    if (request == nullptr) {
-        return false;
-    }
-    int client_id = *(request++) - '0';
-    if ((client_id < 0) || (client_id >= MARLIN_MAX_CLIENTS)) {
-        return true;
-    }
-
-    if (strlen(request) < 2 || request[0] != '!') {
-        bsod_unknown_request(request);
-=======
 static bool _process_server_request(const Request &request) {
     const uint8_t client_id = request.client_id;
     if (client_id >= MARLIN_MAX_CLIENTS) {
         return true;
->>>>>>> 0de68b87
     }
 
     const bool processed = _process_server_valid_request(request, client_id);
@@ -3377,11 +3068,7 @@
 }
 
 #if HAS_BED_PROBE || HAS_LOADCELL() && ENABLED(PROBE_CLEANUP_SUPPORT)
-<<<<<<< HEAD
-static void mbl_error(int error_code) {
-=======
 static void mbl_error(WarningType warning, PhasesWarning phase) {
->>>>>>> 0de68b87
     if (server.print_state != State::Printing && server.print_state != State::Pausing_Begin) {
         return;
     }
