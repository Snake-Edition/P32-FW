--- conflicted
+++ resolved
@@ -42,13 +42,9 @@
 #include "../marlin_stubs/G26.hpp"
 #include "fsm_types.hpp"
 #include "odometer.hpp"
-<<<<<<< HEAD
 #include "extruder_enum.h"
 #include "llama.h"
-
-=======
 #include "SteelSheets.hpp"
->>>>>>> 8951490e
 static_assert(MARLIN_VAR_MAX < 64, "MarlinAPI: Too many variables");
 
 #ifdef MINDA_BROKEN_CABLE_DETECTION
@@ -153,7 +149,7 @@
 ErrorChecker<WarningType::HotendFanError, true> hotendFanErrorChecker;
 ErrorChecker<WarningType::PrintFanError, false> printFanErrorChecker;
 HotendErrorChecker hotendErrorChecker;
-} //end anonymous namespace
+} // end anonymous namespace
 
 bool can_stop_wait_for_heatup_var = false;
 bool can_stop_wait_for_heatup() { return can_stop_wait_for_heatup_var; }
@@ -176,13 +172,13 @@
 marlin_server_idle_t *marlin_server_idle_cb = 0; // idle callback
 
 void _add_status_msg(const char *const popup_msg) {
-    //I could check client mask here
+    // I could check client mask here
     for (size_t i = 0; i < MARLIN_MAX_CLIENTS; ++i) {
         variant8_t *pvar = &(marlin_server.event_messages[i]);
         variant8_set_type(pvar, VARIANT8_PCHAR);
-        variant8_done(&pvar);                                                      //destroy unsent message - free dynamic memory
-        marlin_server.event_messages[i] = variant8_pchar((char *)popup_msg, 0, 1); //variant malloc - detached on send
-        variant8_set_type(&(marlin_server.event_messages[i]), VARIANT8_USER);      //set user type so client can recognize it as event
+        variant8_done(&pvar);                                                      // destroy unsent message - free dynamic memory
+        marlin_server.event_messages[i] = variant8_pchar((char *)popup_msg, 0, 1); // variant malloc - detached on send
+        variant8_set_type(&(marlin_server.event_messages[i]), VARIANT8_USER);      // set user type so client can recognize it as event
         variant8_set_usr8(&(marlin_server.event_messages[i]), MARLIN_EVT_Message);
     }
 }
@@ -315,7 +311,7 @@
             if (marlin_server.request_len < MARLIN_MAX_REQUEST)
                 marlin_server.request[marlin_server.request_len++] = ch;
             else {
-                //TODO: request too long
+                // TODO: request too long
                 marlin_server.request_len = 0;
             }
             if ((ch == 0) && (marlin_server.request_len > 1)) {
@@ -356,22 +352,22 @@
     // write skew and esteps to EEPROM if changed
     if (changes & MARLIN_VAR_MSK(MARLIN_VAR_ESTEPS)) {
         eeprom_llama_set_var(EEVAR_LLAMA_EXTRUDER_ESTEPS, variant8_flt(marlin_server.vars.esteps), false);
-        eeprom_llama_set_var(EEVAR_LLAMA_EXTRUDER_TYPE, variant8_ui8(eEXTRUDER_TYPE::EXTRUDER_TYPE_USER_USE_M92), true);
+        eeprom_llama_set_var(EEVAR_LLAMA_EXTRUDER_TYPE, variant8_ui8(eEXTRUDER_TYPE::EXTRUDER_TYPE_USER_USE_M92));
     }
     if (changes & MARLIN_VAR_MSK(MARLIN_VAR_SKEW_XY)) {
         if (marlin_server.vars.skew_xy != 0.f && variant8_ui8(eeprom_llama_get_var(EEVAR_LLAMA_SKEW_ENABLED)) == 0)
             eeprom_llama_set_var(EEVAR_LLAMA_SKEW_ENABLED, variant8_ui8(1), false);
-        eeprom_llama_set_var(EEVAR_LLAMA_SKEW_XY, variant8_flt(marlin_server.vars.skew_xy), true);
+        eeprom_llama_set_var(EEVAR_LLAMA_SKEW_XY, variant8_flt(marlin_server.vars.skew_xy));
     }
     if (changes & MARLIN_VAR_MSK(MARLIN_VAR_SKEW_XZ)) {
         if (marlin_server.vars.skew_xz != 0.f && variant8_ui8(eeprom_llama_get_var(EEVAR_LLAMA_SKEW_ENABLED)) == 0)
             eeprom_llama_set_var(EEVAR_LLAMA_SKEW_ENABLED, variant8_ui8(1), false);
-        eeprom_llama_set_var(EEVAR_LLAMA_SKEW_XZ, variant8_flt(marlin_server.vars.skew_xz), true);
+        eeprom_llama_set_var(EEVAR_LLAMA_SKEW_XZ, variant8_flt(marlin_server.vars.skew_xz));
     }
     if (changes & MARLIN_VAR_MSK(MARLIN_VAR_SKEW_YZ)) {
         if (marlin_server.vars.skew_yz != 0.f && variant8_ui8(eeprom_llama_get_var(EEVAR_LLAMA_SKEW_ENABLED)) == 0)
             eeprom_llama_set_var(EEVAR_LLAMA_SKEW_ENABLED, variant8_ui8(1), false);
-        eeprom_llama_set_var(EEVAR_LLAMA_SKEW_YZ, variant8_flt(marlin_server.vars.skew_yz), true);
+        eeprom_llama_set_var(EEVAR_LLAMA_SKEW_YZ, variant8_flt(marlin_server.vars.skew_yz));
     }
 
     if ((marlin_server.flags & MARLIN_SFLG_PROCESS) == 0)
@@ -422,7 +418,7 @@
             case 109:
             case 190:
             case 303:
-            //case 600: // hacked in gcode (_force_M600_notify)
+            // case 600: // hacked in gcode (_force_M600_notify)
             case 701:
             case 702:
                 marlin_server.command = MARLIN_CMD_M + parser.codenum;
@@ -448,7 +444,7 @@
 
 void marlin_server_stop_processing(void) {
     marlin_server.flags &= ~MARLIN_SFLG_PROCESS;
-    //TODO: disable heaters and safe state
+    // TODO: disable heaters and safe state
     _send_notify_event(MARLIN_EVT_StopProcessing, 0, 0);
 }
 
@@ -519,13 +515,10 @@
     Temperature::temp_hotend[0].pid.Kd = eeprom_get_flt(EEVAR_PID_NOZ_D);
     thermalManager.updatePID();
 #endif
-<<<<<<< HEAD
     llama_apply_fan_settings();
     llama_apply_skew_settings();
-=======
     marlin_server.vars.fan_check_enabled = eeprom_get_bool(EEVAR_FAN_CHECK_ENABLED);
     marlin_server.vars.fs_autoload_enabled = eeprom_get_bool(EEVAR_FS_AUTOLOAD_ENABLED);
->>>>>>> 8951490e
 }
 
 void marlin_server_settings_reset(void) {
@@ -685,13 +678,13 @@
     case mpsPausing_Begin:
         media_print_pause();
         print_job_timer.pause();
-        marlin_server.resume_nozzle_temp = marlin_server.vars.target_nozzle; //save nozzle target temp
-        marlin_server.resume_fan_speed = marlin_server.vars.print_fan_speed; //save fan speed
+        marlin_server.resume_nozzle_temp = marlin_server.vars.target_nozzle; // save nozzle target temp
+        marlin_server.resume_fan_speed = marlin_server.vars.print_fan_speed; // save fan speed
 #if FAN_COUNT > 0
         if (hotendErrorChecker.runFullFan())
             thermalManager.set_fan_speed(0, 255);
         else
-            thermalManager.set_fan_speed(0, 0); //disable print fan
+            thermalManager.set_fan_speed(0, 0); // disable print fan
 #endif
         marlin_server.print_state = mpsPausing_WaitIdle;
         break;
@@ -703,13 +696,13 @@
         break;
     case mpsPausing_ParkHead:
         if (planner.movesplanned() == 0) {
-            marlin_server.paused_ticks = ticks_ms(); //time when printing paused
+            marlin_server.paused_ticks = ticks_ms(); // time when printing paused
             marlin_server.print_state = mpsPaused;
         }
         break;
     case mpsPaused:
         marlin_server_nozzle_timeout_loop();
-        gcode.reset_stepper_timeout(); //prevent disable axis
+        gcode.reset_stepper_timeout(); // prevent disable axis
         break;
     case mpsResuming_Begin:
         marlin_server_resuming_begin();
@@ -810,7 +803,7 @@
     } else {
         thermalManager.setTargetHotend(marlin_server.resume_nozzle_temp, 0);
 #if FAN_COUNT > 0
-        thermalManager.set_fan_speed(0, 0); //disable print fan
+        thermalManager.set_fan_speed(0, 0); // disable print fan
 #endif
         marlin_server.print_state = mpsResuming_Reheating;
     }
@@ -819,7 +812,7 @@
 void marlin_server_park_head(void) {
     constexpr feedRate_t fr_xy = NOZZLE_PARK_XY_FEEDRATE, fr_z = NOZZLE_PARK_Z_FEEDRATE;
     constexpr xyz_pos_t park = NOZZLE_PARK_POINT;
-    //homed check
+    // homed check
     if (all_axes_homed() && all_axes_known()) {
         planner.synchronize();
         marlin_server.resume_pos[0] = current_position.x;
@@ -873,7 +866,7 @@
 
 void marlin_server_set_temp_to_display(float value) {
     marlin_server.vars.display_nozzle = value;
-    _set_notify_change(MARLIN_VAR_DTEM_NOZ); //set change flag
+    _set_notify_change(MARLIN_VAR_DTEM_NOZ); // set change flag
 }
 float marlin_server_get_temp_to_display(void) {
     return marlin_server.vars.display_nozzle;
@@ -896,7 +889,7 @@
 
 // send notify message (variant8_t) to client queue (called from server thread)
 static int _send_notify_to_client(osMessageQId queue, variant8_t msg) {
-    //synchronization not necessary because only server thread can write to this queue
+    // synchronization not necessary because only server thread can write to this queue
     if (queue == 0)
         return 0;
     if (osMessageAvailableSpace(queue) < 2)
@@ -917,7 +910,7 @@
             // unable to send all messages
             return false;
 
-        //erase sent item from queue
+        // erase sent item from queue
         fsm_event_queues[client_id].Pop();
     }
 }
@@ -977,7 +970,7 @@
             case MARLIN_EVT_StoreSettings:
             case MARLIN_EVT_StartProcessing:
             case MARLIN_EVT_StopProcessing:
-            case MARLIN_EVT_FSM: //arguments handled elsewhere
+            case MARLIN_EVT_FSM: // arguments handled elsewhere
             // StatusChanged event - one string argument
             case MARLIN_EVT_StatusChanged:
                 if (_send_notify_event_to_client(client_id, queue, evt_id, 0, 0))
@@ -1017,7 +1010,7 @@
                 if (_send_notify_event_to_client(client_id, queue, evt_id, 0, 0))
                     sent |= msk; // event sent, set bit
                 break;
-            //unused events
+            // unused events
             case MARLIN_EVT_PrinterKilled:
             case MARLIN_EVT_Error:
             case MARLIN_EVT_PlayTone:
@@ -1033,7 +1026,7 @@
                 break;
             }
             if ((sent & msk) == 0)
-                break; //skip sending if queue is full
+                break; // skip sending if queue is full
         }
         msk <<= 1;
     }
@@ -1082,7 +1075,7 @@
                 if (_send_notify_change_to_client(queue, var_id, var))
                     sent |= msk;
                 else
-                    break; //skip sending if queue is full
+                    break; // skip sending if queue is full
             }
         }
         msk <<= 1;
@@ -1488,7 +1481,7 @@
     case MARLIN_MSG_EXCLUSIVE:
         if (sscanf(data, "%d", &ival) != 1)
             return false;
-        //set exclusive mode
+        // set exclusive mode
         if (ival) {
             marlin_server.flags |= MARLIN_SFLG_EXCMODE;
             queue.clear();
@@ -1498,7 +1491,7 @@
     case MARLIN_MSG_TEST_START:
         if (sscanf(data, "%08" SCNx32 " %08" SCNx32, msk32 + 0, msk32 + 1) != 2)
             return false;
-        //start selftest
+        // start selftest
         marlin_server_test_start(msk32[0] + (((uint64_t)msk32[1]) << 32));
         return true;
     case MARLIN_MSG_TEST_ABORT:
@@ -1552,17 +1545,14 @@
 static int _server_set_var(const char *const name_val_str) {
     if (name_val_str == nullptr)
         return 0;
-<<<<<<< HEAD
-    int var_id;
-=======
     marlin_var_id_t var_id;
-    bool changed = false;
->>>>>>> 8951490e
     char *val_str = strchr(name_val_str, ' ');
     *(val_str++) = 0;
     if ((var_id = marlin_vars_get_id_by_name(name_val_str)) <= MARLIN_VAR_MAX) {
         if (marlin_vars_str_to_value(&(marlin_server.vars), var_id, val_str) == 1) {
             marlin_server_handle_var_change(var_id);
+        } else {
+            log_error(MarlinServer, "Unable to parse var-value pair %s", val_str);
         }
     }
     return 1;
@@ -1583,17 +1573,12 @@
 #if HAS_BED_PROBE
         changed = (probe_offset.z != marlin_server.vars.z_offset);
         probe_offset.z = marlin_server.vars.z_offset;
-#endif //HAS_BED_PROBE
+#endif // HAS_BED_PROBE
         break;
     case MARLIN_VAR_FANSPEED:
 #if FAN_COUNT > 0
-<<<<<<< HEAD
-        changed = (thermalManager.fan_speed[0] != marlin_server.vars.fan_speed);
-        thermalManager.set_fan_speed(0, marlin_server.vars.fan_speed);
-=======
-                changed = (thermalManager.fan_speed[0] != marlin_server.vars.print_fan_speed);
-                thermalManager.set_fan_speed(0, marlin_server.vars.print_fan_speed);
->>>>>>> 8951490e
+        changed = (thermalManager.fan_speed[0] != marlin_server.vars.print_fan_speed);
+        thermalManager.set_fan_speed(0, marlin_server.vars.print_fan_speed);
 #endif
         break;
     case MARLIN_VAR_PRNSPEED:
@@ -1626,36 +1611,25 @@
     case MARLIN_VAR_SKEW_XZ:
     case MARLIN_VAR_SKEW_YZ:
         switch (var_id) {
-            case MARLIN_VAR_SKEW_XY:
-                planner.skew_factor.xy = marlin_server.vars.skew_xy;
-                break;
-            case MARLIN_VAR_SKEW_XZ:
-                planner.skew_factor.xz = marlin_server.vars.skew_xz;
-                break;
-            case MARLIN_VAR_SKEW_YZ:
-                planner.skew_factor.yz = marlin_server.vars.skew_yz;
-                break;
-<<<<<<< HEAD
-=======
-            default:
-                log_error(MarlinServer, "unimplemented _server_set_var for var_id %i", (int)var_id);
-                break;
-            }
-            if (changed) {
-                int client_id;
-                uint64_t var_msk = MARLIN_VAR_MSK(var_id);
-                for (client_id = 0; client_id < MARLIN_MAX_CLIENTS; client_id++)
-                    marlin_server.client_changes[client_id] |= (var_msk & marlin_server.notify_changes[client_id]);
-            }
-        } else {
-            log_error(MarlinServer, "Unable to parse var-value pair %s", val_str);
->>>>>>> 8951490e
+        case MARLIN_VAR_SKEW_XY:
+            planner.skew_factor.xy = marlin_server.vars.skew_xy;
+            break;
+        case MARLIN_VAR_SKEW_XZ:
+            planner.skew_factor.xz = marlin_server.vars.skew_xz;
+            break;
+        case MARLIN_VAR_SKEW_YZ:
+            planner.skew_factor.yz = marlin_server.vars.skew_yz;
+            break;
         }
         // When skew is changed the current position changes
         set_current_from_steppers_for_axis(ALL_AXES);
         sync_plan_position();
         break;
-    }
+    default:
+        log_error(MarlinServer, "unimplemented _server_set_var for var_id %i", (int)var_id);
+        break;
+    }
+
     if (changed) {
         int client_id;
         uint64_t var_msk = MARLIN_VAR_MSK(var_id);
@@ -1701,7 +1675,7 @@
         marlin_server_idle_cb();
 }
 
-//todo remove me after new thermal manager
+// todo remove me after new thermal manager
 int _is_thermal_error(PGM_P const msg) {
     if (!strcmp(msg, GET_TEXT(MSG_HEATING_FAILED_LCD)))
         return 1;
@@ -1733,8 +1707,8 @@
 void onPrinterKilled(PGM_P const msg, PGM_P const component) {
     _log_event(LOG_SEVERITY_INFO, &LOG_COMPONENT(MarlinServer), "Printer killed: %s", msg);
     vTaskEndScheduler();
-    wdt_iwdg_refresh();           //watchdog reset
-    if (_is_thermal_error(msg)) { //todo remove me after new thermal manager
+    wdt_iwdg_refresh();           // watchdog reset
+    if (_is_thermal_error(msg)) { // todo remove me after new thermal manager
         const marlin_vars_t &vars = marlin_server.vars;
         temp_error(msg, component, vars.temp_nozzle, vars.target_nozzle, vars.temp_bed, vars.target_bed);
     } else {
@@ -1796,7 +1770,7 @@
     _log_event(LOG_SEVERITY_INFO, &LOG_COMPONENT(MarlinServer), "ExtUI: onStatusChanged: %s", msg);
     _send_notify_event(MARLIN_EVT_StatusChanged, 0, 0);
     if (msg != nullptr && strcmp(msg, "Prusa-mini Ready.") == 0) {
-    } //TODO
+    } // TODO
     else if (msg != nullptr && strcmp(msg, "TMC CONNECTION ERROR") == 0)
         _send_notify_event(MARLIN_EVT_Error, MARLIN_ERR_TMCDriverError, 0);
     else {
@@ -1809,7 +1783,7 @@
                 pending_err_msg = true;
             }
 
-            if (msg != nullptr && msg[0] != 0) { //empty message filter
+            if (msg != nullptr && msg[0] != 0) { // empty message filter
                 _add_status_msg(msg);
                 _send_notify_event(MARLIN_EVT_Message, 0, 0);
             }
@@ -1899,7 +1873,7 @@
 }
 
 /*****************************************************************************/
-//FSM_notifier
+// FSM_notifier
 FSM_notifier::data FSM_notifier::s_data;
 FSM_notifier *FSM_notifier::activeInstance = nullptr;
 
@@ -1917,14 +1891,14 @@
     activeInstance = this;
 }
 
-//static method
-//notifies clients about progress rise
-//scales "bound" variable via following formula to calculate progress
-//x = (actual - s_data.min) * s_data.scale + s_data.progress_min;
-//x = actual * s_data.scale - s_data.min * s_data.scale + s_data.progress_min;
-//s_data.offset == -s_data.min * s_data.scale + s_data.progress_min
-//simplified formula
-//x = actual * s_data.scale + s_data.offset;
+// static method
+// notifies clients about progress rise
+// scales "bound" variable via following formula to calculate progress
+// x = (actual - s_data.min) * s_data.scale + s_data.progress_min;
+// x = actual * s_data.scale - s_data.min * s_data.scale + s_data.progress_min;
+// s_data.offset == -s_data.min * s_data.scale + s_data.progress_min
+// simplified formula
+// x = actual * s_data.scale + s_data.offset;
 void FSM_notifier::SendNotification() {
     if (!activeInstance)
         return;
@@ -1936,7 +1910,7 @@
     float actual = variant8_get_flt(temp);
     actual = actual * s_data.scale + s_data.offset;
 
-    int progress = static_cast<int>(actual); //int - must be signed
+    int progress = static_cast<int>(actual); // int - must be signed
     if (progress < s_data.progress_min)
         progress = s_data.progress_min;
     if (progress > s_data.progress_max)
@@ -1958,9 +1932,9 @@
 }
 
 /*****************************************************************************/
-//ClientResponseHandler
-//define static member
-//UINT32_MAX is used as no response from client
+// ClientResponseHandler
+// define static member
+// UINT32_MAX is used as no response from client
 std::atomic<uint32_t> ClientResponseHandler::server_side_encoded_response = UINT32_MAX;
 
 uint8_t get_var_sd_percent_done() {
