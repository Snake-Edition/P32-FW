/**
 * @file filament_sensors_handler.cpp
 * @brief this file contains shared code for both MMU and non MMU versions.
 * there are two other files filament_sensors_handler_no_mmu, filament_sensors_handler_mmu
 * I would normally use inheritance, but last time i did that it was rewritten, so I am using this approach now.
 */

#include "filament_sensors_handler.hpp"
#include "rtos_api.hpp"
#include "bsod.h"
#include "window_msgbox.hpp"
#include <log.h>
#include <option/has_selftest_snake.h>
#include <option/has_mmu2.h>
#include <option/has_human_interactions.h>
#include <option/has_toolchanger.h>

#if HAS_SELFTEST_SNAKE()
    #include <ScreenHandler.hpp>
    #include "screen_menu_selftest_snake.hpp"
#endif

#if HAS_MMU2()
    #include "../../lib/Marlin/Marlin/src/feature/prusa/MMU2/mmu2_mk4.h"
#endif

LOG_COMPONENT_DEF(FSensor, LOG_SEVERITY_INFO);

using namespace MMU2;

FilamentSensors::FilamentSensors() {
    reconfigure_sensors_if_needed(true);

    // Request that the fsensors get properly configured on startup
    enable_state_update_pending = true;
}

void FilamentSensors::set_enabled_global(bool set) {
    if (config_store().fsensor_enabled.get() == set) {
        return;
    }

    config_store().fsensor_enabled.set(set);
    request_enable_state_update();
}

void FilamentSensors::request_enable_state_update([[maybe_unused]] bool check_fs) {
#if HAS_MMU2()
    // MMU requires enabled filament sensor to work, it makes sense for XL to behave the same
    if (check_fs && config_store().mmu2_enabled.get() && !config_store().fsensor_enabled.get()) {
        marlin_client::gcode("M709 S0");
    }
#endif

    enable_state_update_pending = true;
}

bool FilamentSensors::gui_wait_for_init_with_msg() {
    enum : uint8_t {
        f_extruder = 1,
        f_side = 2,
    };

    const auto any_fsensor_in_state
        = [&](FilamentSensorState state) {
              uint8_t result = 0;
              for_all_sensors([&](IFSensor &s, [[maybe_unused]] uint8_t index, bool is_side) {
                  if (s.get_state() == state) {
                      result |= is_side ? f_side : f_extruder;
                  }
              });
              return result;
          };

    // wait until it is initialized
    // no guiloop here !!! - it could cause show of unwanted error message
    while (is_enable_state_update_processing() || any_fsensor_in_state(FilamentSensorState::NotInitialized)) {
        osDelay(0);
    }

    if ([[maybe_unused]] auto ncf = any_fsensor_in_state(FilamentSensorState::NotConnected)) {
        if (ncf & f_extruder) {
            MsgBoxError(_("Filament sensor not connected, check wiring."), Responses_Ok);
            return false;

        } else {
            // Only side sensors are not connected, not that tragic, show message but keep on going
            MsgBoxWarning(_("Side filament sensor not connected, check wiring."), Responses_Ok);
        }
    }

    if (any_fsensor_in_state(FilamentSensorState::NotCalibrated)) {
        MsgBoxWarning(_("Filament sensor not ready: perform calibration first."), Responses_Ok);
        return false;
    }

    return true;
}

void FilamentSensors::for_all_sensors(const std::function<void(IFSensor &sensor, uint8_t index, bool is_side)> &f) {
    HOTEND_LOOP() {
        if (IFSensor *s = GetExtruderFSensor(e)) {
            f(*s, e, false);
        }
        if (IFSensor *s = GetSideFSensor(e)) {
            f(*s, e, true);
        }
    }
}

void FilamentSensors::task_init() {
    marlin_client::init();
    marlin_client::wait_for_start_processing();
}

void FilamentSensors::task_cycle() {
    marlin_client::loop();

    static bool old_state = false;
    const bool new_state = marlin_vars_t().get_fsm_states().is_active(ClientFSM::Load_unload);

    if (old_state && !new_state) {
        FSensors_instance().DecEvLock(); // ClientFSM::Load_unload destroy
    }
<<<<<<< HEAD
}
bool FilamentSensors::run_sensors_cycle() {
    bool any_not_intitialized = false;
    HOTEND_LOOP() {
        if (IFSensor *s = GetExtruderFSensor(e); s != nullptr) {
            s->Cycle();
            if (s->Get() == fsensor_t::NotInitialized) {
                any_not_intitialized = true;
            }
        }
        if (IFSensor *s = GetSideFSensor(e); s != nullptr) {
            s->Cycle();
            if (s->Get() == fsensor_t::NotInitialized) {
                any_not_intitialized = true;
            }
        }
=======
    if (!old_state && new_state) {
        FSensors_instance().IncEvLock(); // ClientFSM::Load_unload create
>>>>>>> 0de68b87
    }

    old_state = new_state;

    // Reconfigure logical sensors
    reconfigure_sensors_if_needed(false);

    // Update states of filament sensors
    if (enable_state_update_pending) {
        process_enable_state_update();
    }

    // Run cycle to evaluate state of all sensors (even those not active)
    for_all_sensors([](IFSensor &s, uint8_t, bool) {
        if (s.is_enabled()) {
            s.cycle();
        }

        s.record_state();
        s.check_for_events();
    });

    // Update logical sensors states
    for (uint8_t i = 0; i < logical_filament_sensor_count; i++) {
        IFSensor *fs = logical_sensors_.array[i];
        logical_sensor_states_.array[i] = fs ? fs->get_state() : FilamentSensorState::Disabled;
    }

    process_events();
}

void FilamentSensors::reconfigure_sensors_if_needed(bool force) {
    const uint8_t new_tool_index =
#if HAS_TOOLCHANGER()
        prusa_toolchanger.get_active_tool_nr();
#else
        0;
#endif

    const bool new_has_mmu =
#if HAS_MMU2()
        mmu2.State() != xState::Stopped;
#else
        false;
#endif

    if (!force && new_tool_index == tool_index && new_has_mmu == has_mmu) {
        return;
    }

    tool_index = new_tool_index;
    has_mmu = new_has_mmu;

    using LFS = LogicalFilamentSensor;
    auto &ls = logical_sensors_;

    const auto extruder_fs = GetExtruderFSensor(tool_index);
    const auto side_fs = GetSideFSensor(tool_index);

<<<<<<< HEAD
        // With an MMU, don't check for runout on the secondary sensor
        if (!has_mmu && !opt_event_m600 && events.secondary_runout) {
            opt_event_m600 = evaluateM600(*events.secondary_runout);
        }
    } else {
        if (events.autoload) {
            opt_event_autoload = evaluateAutoload(*events.autoload);
        }
    }

    if (isEvLocked()) {
        return;
    }

    // gcode is injected outside critical section, so critical section is as short as possible
    // also injection of GCode inside critical section might not work
    // TODO M600_sent and Autoload_sent should be mutually exclusive
    // for now M600 just has higher prior thanks to "else if"
    if (opt_event_m600) {
        m600_sent = true;
        PrintProcessor::InjectGcode("M600 A"); // change filament
        log_info(FSensor, "Injected runout");
    } else if (opt_event_autoload && !has_mmu && !isAutoloadLocked()
#if HAS_SELFTEST_SNAKE()
        && !Screens::Access()->IsScreenOnStack<ScreenMenuSTSWizard>()
        && !Screens::Access()->IsScreenOnStack<ScreenMenuSTSCalibrations>()
#endif /*PRINTER_IS_PRUSA_XL*/
    ) {
        autoload_sent = true;
        PrintProcessor::InjectGcode("M1701 Z40"); // autoload with return option and minimal Z value of 40mm
        log_info(FSensor, "Injected autoload");
=======
    ls[LFS::current_extruder] = extruder_fs;
    ls[LFS::current_side] = side_fs;
    ls[LFS::primary_runout] = side_fs ?: extruder_fs;
    ls[LFS::secondary_runout] = side_fs ? extruder_fs : nullptr;
    ls[LFS::autoload] = has_mmu ? nullptr : extruder_fs;
}

void FilamentSensors::process_events() {
    if (isEvLocked()) {
        return;
>>>>>>> 0de68b87
    }

    const auto check_runout = [&](LogicalFilamentSensor s) {
        const auto event = sensor(s)->last_event();
        if (m600_sent || event != IFSensor::Event::filament_removed) {
            return false;
        }

        m600_sent = true;

        if constexpr (option::has_human_interactions) {
            marlin_client::gcode_push_front("M600 A"); // change filament
        } else {
            marlin_client::gcode_push_front("M25 U"); // pause and unload filament
        }

        log_info(FSensor, "Injected runout");
        return true;
    };

    const auto check_autoload = [&]() {
        const auto event = sensor(LogicalFilamentSensor::autoload)->last_event();

        if (
            event != IFSensor::Event::filament_inserted
            || has_mmu
            || autoload_sent
            || isAutoloadLocked()
            || !marlin_vars()->fs_autoload_enabled //
#if HAS_SELFTEST_SNAKE()
            // We're accessing screens from the filamentsensors thread here. This looks quite unsafe.
            || Screens::Access()->IsScreenOnStack<ScreenMenuSTSWizard>()
            || Screens::Access()->IsScreenOnStack<ScreenMenuSTSCalibrations>()
#endif /*PRINTER_IS_PRUSA_XL*/
        ) {
            return false;
        }

        autoload_sent = true;
        marlin_client::gcode_push_front("M1701 Z40"); // autoload with return option and minimal Z value of 40mm
        log_info(FSensor, "Injected autoload");

        return true;
    };

    if (marlin_client::is_printing()) {
        if (check_runout(LogicalFilamentSensor::primary_runout)) {
            return;
        }

        // With an MMU, don't check for runout on the secondary sensor
        if (!has_mmu && check_runout(LogicalFilamentSensor::secondary_runout)) {
            return;
        }

#if PRINTER_IS_PRUSA_iX
        // On filament runout on iX, the filament gets unloaded and the printer paused.
        // So when the user inserts a filament during a pause, we want the autoload to trigger,
        // because it's part of the filament change sequence.
        // BFW-5106
        if (marlin_vars()->print_state.get() == marlin_server::State::Paused && check_autoload()) {
            return;
        }
#endif

    } else {
        if (check_autoload()) {
            return;
        }
    }
}

void FilamentSensors::process_enable_state_update() {
    enable_state_update_processing = true;
    enable_state_update_pending = false;

    const bool global_enable = config_store().fsensor_enabled.get();
    const uint8_t extruder_enable_bits = config_store().fsensor_extruder_enabled_bits.get();
    const uint8_t side_enable_bits = config_store().fsensor_side_enabled_bits.get();

    HOTEND_LOOP() {
        if (IFSensor *s = GetExtruderFSensor(e)) {
            s->set_enabled(global_enable && (extruder_enable_bits & (1 << e)));
        }
        if (IFSensor *s = GetSideFSensor(e)) {
            s->set_enabled(global_enable && (side_enable_bits & (1 << e)));
        }
    }

    enable_state_update_processing = false;
}

void FilamentSensors::DecEvLock() {
    if ((event_lock--) == 0) {
        bsod("Filament sensor event underflow");
    }
}
void FilamentSensors::IncEvLock() {
    if ((event_lock++) == std::numeric_limits<decltype(autoload_lock)::value_type>::max()) {
        bsod("Filament sensor event lock overflow");
    }
}

void FilamentSensors::DecAutoloadLock() {
    if ((autoload_lock--) == 0) {
        bsod("Autoload event lock underflow");
    }
}
void FilamentSensors::IncAutoloadLock() {
    if ((autoload_lock++) == std::numeric_limits<decltype(autoload_lock)::value_type>::max()) {
        bsod("Autoload sensor event lock overflow");
    }
}

bool FilamentSensors::MMUReadyToPrint() {
    // filament has to be unloaded from primary tool for MMU print
    return logical_sensor_states_[LogicalFilamentSensor::primary_runout] == FilamentSensorState::NoFilament;
}

bool FilamentSensors::ToolHasFilament(uint8_t tool_nr) {
    FilamentSensorState extruder_state = GetExtruderFSensor(tool_nr) ? GetExtruderFSensor(tool_nr)->get_state() : FilamentSensorState::Disabled;
    FilamentSensorState side_state = GetSideFSensor(tool_nr) ? GetSideFSensor(tool_nr)->get_state() : FilamentSensorState::Disabled;

    return (extruder_state == FilamentSensorState::HasFilament || extruder_state == FilamentSensorState::Disabled) && (side_state == FilamentSensorState::HasFilament || side_state == FilamentSensorState::Disabled);
}

/**
 * @brief encode printer sensor state to MMU enum
 * TODO distinguish between at fsensor and in nozzle
 * currently only AT_FSENSOR returned
 * @return MMU2::FilamentState
 */
FilamentState FilamentSensors::WhereIsFilament() {
    switch (logical_sensor_states_[LogicalFilamentSensor::secondary_runout]) {

    case FilamentSensorState::HasFilament:
        return FilamentState::AT_FSENSOR;

    case FilamentSensorState::NoFilament:
        return FilamentState::NOT_PRESENT;

    default:
        return FilamentState::UNAVAILABLE;
    }
}

// Meyer's singleton
FilamentSensors &FSensors_instance() {
    static FilamentSensors ret;
    return ret;
}<|MERGE_RESOLUTION|>--- conflicted
+++ resolved
@@ -122,27 +122,8 @@
     if (old_state && !new_state) {
         FSensors_instance().DecEvLock(); // ClientFSM::Load_unload destroy
     }
-<<<<<<< HEAD
-}
-bool FilamentSensors::run_sensors_cycle() {
-    bool any_not_intitialized = false;
-    HOTEND_LOOP() {
-        if (IFSensor *s = GetExtruderFSensor(e); s != nullptr) {
-            s->Cycle();
-            if (s->Get() == fsensor_t::NotInitialized) {
-                any_not_intitialized = true;
-            }
-        }
-        if (IFSensor *s = GetSideFSensor(e); s != nullptr) {
-            s->Cycle();
-            if (s->Get() == fsensor_t::NotInitialized) {
-                any_not_intitialized = true;
-            }
-        }
-=======
     if (!old_state && new_state) {
         FSensors_instance().IncEvLock(); // ClientFSM::Load_unload create
->>>>>>> 0de68b87
     }
 
     old_state = new_state;
@@ -202,39 +183,6 @@
     const auto extruder_fs = GetExtruderFSensor(tool_index);
     const auto side_fs = GetSideFSensor(tool_index);
 
-<<<<<<< HEAD
-        // With an MMU, don't check for runout on the secondary sensor
-        if (!has_mmu && !opt_event_m600 && events.secondary_runout) {
-            opt_event_m600 = evaluateM600(*events.secondary_runout);
-        }
-    } else {
-        if (events.autoload) {
-            opt_event_autoload = evaluateAutoload(*events.autoload);
-        }
-    }
-
-    if (isEvLocked()) {
-        return;
-    }
-
-    // gcode is injected outside critical section, so critical section is as short as possible
-    // also injection of GCode inside critical section might not work
-    // TODO M600_sent and Autoload_sent should be mutually exclusive
-    // for now M600 just has higher prior thanks to "else if"
-    if (opt_event_m600) {
-        m600_sent = true;
-        PrintProcessor::InjectGcode("M600 A"); // change filament
-        log_info(FSensor, "Injected runout");
-    } else if (opt_event_autoload && !has_mmu && !isAutoloadLocked()
-#if HAS_SELFTEST_SNAKE()
-        && !Screens::Access()->IsScreenOnStack<ScreenMenuSTSWizard>()
-        && !Screens::Access()->IsScreenOnStack<ScreenMenuSTSCalibrations>()
-#endif /*PRINTER_IS_PRUSA_XL*/
-    ) {
-        autoload_sent = true;
-        PrintProcessor::InjectGcode("M1701 Z40"); // autoload with return option and minimal Z value of 40mm
-        log_info(FSensor, "Injected autoload");
-=======
     ls[LFS::current_extruder] = extruder_fs;
     ls[LFS::current_side] = side_fs;
     ls[LFS::primary_runout] = side_fs ?: extruder_fs;
@@ -245,7 +193,6 @@
 void FilamentSensors::process_events() {
     if (isEvLocked()) {
         return;
->>>>>>> 0de68b87
     }
 
     const auto check_runout = [&](LogicalFilamentSensor s) {
