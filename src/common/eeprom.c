--- conflicted
+++ resolved
@@ -6,134 +6,6 @@
 #include "config.h"
 #include "st25dv64k.h"
 #include "dbg.h"
-<<<<<<< HEAD
-#include <string.h>
-#include <stdbool.h>
-
-#define EE_VERSION 0x0003
-#define EE_VAR_CNT sizeof(eeprom_map_v1)
-#define EE_ADDRESS 0x0500
-
-const uint8_t eeprom_map_v1[] = {
-    VARIANT8_UI16, // EEVAR_VERSION
-    VARIANT8_UI8,  // EEVAR_FILAMENT_TYPE
-    VARIANT8_UI32, // EEVAR_FILAMENT_COLOR
-    VARIANT8_FLT,  //
-    VARIANT8_FLT,  //
-    VARIANT8_FLT,  //
-    VARIANT8_UI8,  // EEVAR_RUN_SELFTEST
-    VARIANT8_UI8,  // EEVAR_RUN_XYZCALIB
-    VARIANT8_UI8,  // EEVAR_RUN_FIRSTLAY
-    VARIANT8_UI8,  // EEVAR_FSENSOR_ENABLED
-    VARIANT8_UI8,  // EEVAR_LAN_FLAG
-    VARIANT8_UI32, // EEVAR_LAN_IP4_ADDR    X.X.X.X address encoded in uint32
-    VARIANT8_UI32, // EEVAR_LAN_IP4_MSK     X.X.X.X address encoded in uint32
-    VARIANT8_UI32, // EEVAR_LAN_IP4_GW      X.X.X.X address encoded in uint32
-    VARIANT8_UI32, // EEVAR_LAN_IP4_DNS1    X.X.X.X address encoded in uint32
-    VARIANT8_UI32, // EEVAR_LAN_IP4_DNS2    X.X.X.X address encoded in uint32
-    VARIANT8_UI8,  // EEVAR_LAN_HOSTNAME_START   Start of 20char string
-    VARIANT8_UI8,
-    VARIANT8_UI8,
-    VARIANT8_UI8,
-    VARIANT8_UI8,
-    VARIANT8_UI8,
-    VARIANT8_UI8,
-    VARIANT8_UI8,
-    VARIANT8_UI8,
-    VARIANT8_UI8,
-    VARIANT8_UI8,
-    VARIANT8_UI8,
-    VARIANT8_UI8,
-    VARIANT8_UI8,
-    VARIANT8_UI8,
-    VARIANT8_UI8,
-    VARIANT8_UI8,
-    VARIANT8_UI8,
-    VARIANT8_UI8,
-    VARIANT8_UI8,
-    VARIANT8_UI32, // EEVAR_CONNECT_IP    X.X.X.X address encoded in uint32
-    VARIANT8_UI8,  // EEVAR_SECURITY_KEY_START   Start of 20char string
-    VARIANT8_UI8,
-    VARIANT8_UI8,
-    VARIANT8_UI8,
-    VARIANT8_UI8,
-    VARIANT8_UI8,
-    VARIANT8_UI8,
-    VARIANT8_UI8,
-    VARIANT8_UI8,
-    VARIANT8_UI8,
-    VARIANT8_UI8,
-    VARIANT8_UI8,
-    VARIANT8_UI8,
-    VARIANT8_UI8,
-    VARIANT8_UI8,
-    VARIANT8_UI8,
-    VARIANT8_UI8,
-    VARIANT8_UI8,
-    VARIANT8_UI8,
-    VARIANT8_UI8,
-
-};
-
-const char *eeprom_var_name[] = {
-    "VERSION",
-    "FILAMENT_TYPE",
-    "FILAMENT_COLOR",
-    "UNUSED_1",
-    "UNUSED_2",
-    "UNUSED_3",
-    "RUN_SELFTEST",
-    "RUN_XYZCALIB",
-    "RUN_FIRSTLAY",
-    "FSENSOR_ENABLED",
-    "EEVAR_LAN_FLAG",
-    "EEVAR_LAN_IP4_ADDR",
-    "EEVAR_LAN_IP4_MSK",
-    "EEVAR_LAN_IP4_GW",
-    "EEVAR_LAN_IP4_DNS1",
-    "EEVAR_LAN_IP4_DNS2",
-    "EEVAR_LAN_HOSTNAME_START",
-    "EEVAR_LAN_HOSTNAME_CHAR2",
-    "EEVAR_LAN_HOSTNAME_CHAR3",
-    "EEVAR_LAN_HOSTNAME_CHAR4",
-    "EEVAR_LAN_HOSTNAME_CHAR5",
-    "EEVAR_LAN_HOSTNAME_CHAR6",
-    "EEVAR_LAN_HOSTNAME_CHAR7",
-    "EEVAR_LAN_HOSTNAME_CHAR8",
-    "EEVAR_LAN_HOSTNAME_CHAR9",
-    "EEVAR_LAN_HOSTNAME_CHAR10",
-    "EEVAR_LAN_HOSTNAME_CHAR11",
-    "EEVAR_LAN_HOSTNAME_CHAR12",
-    "EEVAR_LAN_HOSTNAME_CHAR13",
-    "EEVAR_LAN_HOSTNAME_CHAR14",
-    "EEVAR_LAN_HOSTNAME_CHAR15",
-    "EEVAR_LAN_HOSTNAME_CHAR16",
-    "EEVAR_LAN_HOSTNAME_CHAR17",
-    "EEVAR_LAN_HOSTNAME_CHAR18",
-    "EEVAR_LAN_HOSTNAME_CHAR19",
-    "EEVAR_LAN_HOSTNAME_CHAR20",
-    "EEVAR_CONNECT_IP",
-    "EEVAR_CONNECT_KEY_START",
-    "EEVAR_CONNECT_KEY_CHAR2",
-    "EEVAR_CONNECT_KEY_CHAR3",
-    "EEVAR_CONNECT_KEY_CHAR4",
-    "EEVAR_CONNECT_KEY_CHAR5",
-    "EEVAR_CONNECT_KEY_CHAR6",
-    "EEVAR_CONNECT_KEY_CHAR7",
-    "EEVAR_CONNECT_KEY_CHAR8",
-    "EEVAR_CONNECT_KEY_CHAR9",
-    "EEVAR_CONNECT_KEY_CHAR10",
-    "EEVAR_CONNECT_KEY_CHAR11",
-    "EEVAR_CONNECT_KEY_CHAR12",
-    "EEVAR_CONNECT_KEY_CHAR13",
-    "EEVAR_CONNECT_KEY_CHAR14",
-    "EEVAR_CONNECT_KEY_CHAR15",
-    "EEVAR_CONNECT_KEY_CHAR16",
-    "EEVAR_CONNECT_KEY_CHAR17",
-    "EEVAR_CONNECT_KEY_CHAR18",
-    "EEVAR_CONNECT_KEY_CHAR19",
-    "EEVAR_CONNECT_KEY_CHAR20",
-=======
 #include "cmsis_os.h"
 #include "ff.h"
 #include "crc32.h"
@@ -258,7 +130,6 @@
     "TEST",          // EEVAR_TEST
     "",              // EEVAR__PADDING
     0xffffffff,      // EEVAR_CRC32
->>>>>>> 75494a7f
 };
 
 // clang-format on
@@ -319,26 +190,6 @@
 }
 
 void eeprom_defaults(void) {
-<<<<<<< HEAD
-    uint8_t id;
-    for (id = 0; id < EE_VAR_CNT; id++) {
-        if (strcmp(eeprom_var_name[id], "EEVAR_LAN_HOSTNAME_START") == 0) {
-            eeprom_set_var(id, variant8_ui8('M'));
-            eeprom_set_var(id + 1, variant8_ui8('I'));
-            eeprom_set_var(id + 2, variant8_ui8('N'));
-            eeprom_set_var(id + 3, variant8_ui8('I'));
-            for (int id2 = id + 4; id2 < id + LAN_HOSTNAME_MAX_LEN; id2++) {
-                eeprom_set_var(id2, variant8_ui8(0));
-            }
-        } else if (strcmp(eeprom_var_name[id], "EEVAR_CONNECT_KEY_START") == 0) {
-            for (int id2 = id; id2 < id + CONNECT_SEC_KEY_LEN; id2++) {
-                eeprom_set_var(id2, variant8_ui8(0));
-            }
-        } else {
-            eeprom_set_var(id, eeprom_var_default(id));
-        }
-    }
-=======
     eeprom_vars_t vars = eeprom_var_defaults;
     eeprom_lock();
     // calculate crc32
@@ -346,7 +197,6 @@
     // write data to eeprom
     st25dv64k_user_write_bytes(EEPROM_ADDRESS, (void *)&vars, EEPROM_DATASIZE);
     eeprom_unlock();
->>>>>>> 75494a7f
 }
 
 variant8_t eeprom_get_var(uint8_t id) {
@@ -416,53 +266,6 @@
     case EEVAR_LAN_IP4_MSK:
     case EEVAR_LAN_IP4_GW:
     case EEVAR_LAN_IP4_DNS1:
-<<<<<<< HEAD
-        return variant8_ui32(0);
-    case EEVAR_LAN_IP4_DNS2:
-        return variant8_ui32(0);
-    case EEVAR_CONNECT_IP:
-        return variant8_ui32(0);
-    case EEVAR_LAN_HOSTNAME_START:
-        return variant8_ui8('M');
-    case EEVAR_LAN_HOSTNAME_1:
-        return variant8_ui8('I');
-    case EEVAR_LAN_HOSTNAME_2:
-        return variant8_ui8('N');
-    case EEVAR_LAN_HOSTNAME_3:
-        return variant8_ui8('I');
-    case EEVAR_LAN_HOSTNAME_4:
-        return variant8_ui8(0);
-    case EEVAR_LAN_HOSTNAME_5:
-        return variant8_ui8(0);
-    case EEVAR_LAN_HOSTNAME_6:
-        return variant8_ui8(0);
-    case EEVAR_LAN_HOSTNAME_7:
-        return variant8_ui8(0);
-    case EEVAR_LAN_HOSTNAME_8:
-        return variant8_ui8(0);
-    case EEVAR_LAN_HOSTNAME_9:
-        return variant8_ui8(0);
-    case EEVAR_LAN_HOSTNAME_10:
-        return variant8_ui8(0);
-    case EEVAR_LAN_HOSTNAME_11:
-        return variant8_ui8(0);
-    case EEVAR_LAN_HOSTNAME_12:
-        return variant8_ui8(0);
-    case EEVAR_LAN_HOSTNAME_13:
-        return variant8_ui8(0);
-    case EEVAR_LAN_HOSTNAME_14:
-        return variant8_ui8(0);
-    case EEVAR_LAN_HOSTNAME_15:
-        return variant8_ui8(0);
-    case EEVAR_LAN_HOSTNAME_16:
-        return variant8_ui8(0);
-    case EEVAR_LAN_HOSTNAME_17:
-        return variant8_ui8(0);
-    case EEVAR_LAN_HOSTNAME_18:
-        return variant8_ui8(0);
-    case EEVAR_LAN_HOSTNAME_19:
-        return variant8_ui8(0);
-=======
     case EEVAR_LAN_IP4_DNS2: {
         uint8_t *p = (uint8_t *)(&(var.ui32));
         n = snprintf(str, size, "%u.%u.%u.%u", p[0], p[1], p[2], p[3]);
@@ -470,7 +273,6 @@
     default: //use default conversion
         n = variant8_snprintf(str, size, 0, &var);
         break;
->>>>>>> 75494a7f
     }
     return n;
 }
@@ -515,27 +317,6 @@
     }
 }
 
-<<<<<<< HEAD
-void eeprom_get_string(uint8_t id, char *dest, uint16_t len) {
-    char str[len + 1];
-    for (uint16_t i = 0; i < len; i++) {
-        str[i] = (char)eeprom_get_var(id + i).ui8;
-    }
-    str[len] = '\0';
-    strncpy(dest, str, len + 1);
-}
-void eeprom_set_string(uint8_t id, char *src, uint16_t len) {
-    bool end = false;
-    for (uint16_t i = 0; i < len; i++) {
-        if (!end && src[i] == '\0')
-            end = true;
-        if (!end) {
-            eeprom_set_var(id + i, variant8_ui8(src[i]));
-        } else {
-            eeprom_set_var(id + i, variant8_ui8(0));
-        }
-    }
-=======
 void eeprom_print_vars(void) {
     uint8_t id;
     char text[128];
@@ -583,7 +364,6 @@
     // write data to eeprom
     st25dv64k_user_write_bytes(EEPROM_ADDRESS, (void *)&vars, EEPROM_DATASIZE);
     return 1;
->>>>>>> 75494a7f
 }
 
 // conversion function for new version format (features, firmware version/build)
