// eeprom.c

#include "eeprom.h"
#include <stdio.h>
#include "st25dv64k.h"
#include "dbg.h"
#include <string.h>
#include <stdbool.h>

#define EE_VERSION 0x0003
#define EE_VAR_CNT sizeof(eeprom_map_v1)
#define EE_ADDRESS 0x0500

const uint8_t eeprom_map_v1[] = {
    VARIANT8_UI16, // EEVAR_VERSION
    VARIANT8_UI8,  // EEVAR_FILAMENT_TYPE
    VARIANT8_UI32, // EEVAR_FILAMENT_COLOR
<<<<<<< HEAD
    VARIANT8_FLT, //
    VARIANT8_FLT, //
    VARIANT8_FLT, //
    VARIANT8_UI8, // EEVAR_RUN_SELFTEST
    VARIANT8_UI8, // EEVAR_RUN_XYZCALIB
    VARIANT8_UI8, // EEVAR_RUN_FIRSTLAY
    VARIANT8_UI8, // EEVAR_FSENSOR_ENABLED
    VARIANT8_UI8, // EEVAR_LAN_FLAG
    VARIANT8_UI32, // EEVAR_LAN_IP4_ADDR    X.X.X.X address encoded in uint32
    VARIANT8_UI32, // EEVAR_LAN_IP4_MSK     X.X.X.X address encoded in uint32
    VARIANT8_UI32, // EEVAR_LAN_IP4_GW      X.X.X.X address encoded in uint32
    VARIANT8_UI32, // EEVAR_LAN_IP4_DNS1    X.X.X.X address encoded in uint32
    VARIANT8_UI32, // EEVAR_LAN_IP4_DNS2    X.X.X.X address encoded in uint32
    VARIANT8_UI8, // EEVAR_LAN_HOSTNAME_0   Start of 20char string
    VARIANT8_UI8, // EEVAR_LAN_HOSTNAME_1
    VARIANT8_UI8, // EEVAR_LAN_HOSTNAME_2
    VARIANT8_UI8, // EEVAR_LAN_HOSTNAME_3
    VARIANT8_UI8, // EEVAR_LAN_HOSTNAME_4
    VARIANT8_UI8, // EEVAR_LAN_HOSTNAME_5
    VARIANT8_UI8, // EEVAR_LAN_HOSTNAME_6
    VARIANT8_UI8, // EEVAR_LAN_HOSTNAME_7
    VARIANT8_UI8, // EEVAR_LAN_HOSTNAME_8
    VARIANT8_UI8, // EEVAR_LAN_HOSTNAME_9
    VARIANT8_UI8, // EEVAR_LAN_HOSTNAME_10
    VARIANT8_UI8, // EEVAR_LAN_HOSTNAME_11
    VARIANT8_UI8, // EEVAR_LAN_HOSTNAME_12
    VARIANT8_UI8, // EEVAR_LAN_HOSTNAME_13
    VARIANT8_UI8, // EEVAR_LAN_HOSTNAME_14
    VARIANT8_UI8, // EEVAR_LAN_HOSTNAME_15
    VARIANT8_UI8, // EEVAR_LAN_HOSTNAME_16
    VARIANT8_UI8, // EEVAR_LAN_HOSTNAME_17
    VARIANT8_UI8, // EEVAR_LAN_HOSTNAME_18
    VARIANT8_UI8, // EEVAR_LAN_HOSTNAME_19  End of 20char string
=======
    VARIANT8_FLT,  //
    VARIANT8_FLT,  //
    VARIANT8_FLT,  //
    VARIANT8_UI8,  // EEVAR_RUN_SELFTEST
    VARIANT8_UI8,  // EEVAR_RUN_XYZCALIB
    VARIANT8_UI8,  // EEVAR_RUN_FIRSTLAY
    VARIANT8_UI8,  // EEVAR_FSENSOR_ENABLED
>>>>>>> b8db7ac2
};

const char *eeprom_var_name[] = {
    "VERSION",
    "FILAMENT_TYPE",
    "FILAMENT_COLOR",
    "UNUSED_1",
    "UNUSED_2",
    "UNUSED_3",
    "RUN_SELFTEST",
    "RUN_XYZCALIB",
    "RUN_FIRSTLAY",
    "FSENSOR_ENABLED",
    "EEVAR_LAN_FLAG",
    "EEVAR_LAN_IP4_ADDR",
    "EEVAR_LAN_IP4_MSK",
    "EEVAR_LAN_IP4_GW",
    "EEVAR_LAN_IP4_DNS1",
    "EEVAR_LAN_IP4_DNS2",
    "EEVAR_LAN_HOSTNAME_0",
    "EEVAR_LAN_HOSTNAME_1",
    "EEVAR_LAN_HOSTNAME_2",
    "EEVAR_LAN_HOSTNAME_3",
    "EEVAR_LAN_HOSTNAME_4",
    "EEVAR_LAN_HOSTNAME_5",
    "EEVAR_LAN_HOSTNAME_6",
    "EEVAR_LAN_HOSTNAME_7",
    "EEVAR_LAN_HOSTNAME_8",
    "EEVAR_LAN_HOSTNAME_9",
    "EEVAR_LAN_HOSTNAME_10",
    "EEVAR_LAN_HOSTNAME_11",
    "EEVAR_LAN_HOSTNAME_12",
    "EEVAR_LAN_HOSTNAME_13",
    "EEVAR_LAN_HOSTNAME_14",
    "EEVAR_LAN_HOSTNAME_15",
    "EEVAR_LAN_HOSTNAME_16",
    "EEVAR_LAN_HOSTNAME_17",
    "EEVAR_LAN_HOSTNAME_18",
    "EEVAR_LAN_HOSTNAME_19",
};

uint16_t eeprom_crc_value = 0;
uint8_t eeprom_crc_index = 0;

// forward declarations of private functions

uint16_t eeprom_var_size(uint8_t id);
uint16_t eeprom_var_addr(uint8_t id);
variant8_t eeprom_var_default(uint8_t id);
void eeprom_dump(void);
void eeprom_print_vars(void);
void eeprom_clear(void);

// public functions

uint8_t eeprom_init(void) {
    uint8_t ret = 0;
    st25dv64k_init();
    //eeprom_clear();
    //eeprom_dump();
    uint16_t version = eeprom_get_var(EEVAR_VERSION).ui16;
    if (version != EE_VERSION) {
        eeprom_defaults();
        ret = 1;
    }
    //eeprom_print_vars();
    //eeprom_dump();
    return ret;
}

// write default values to all variables
void eeprom_defaults(void) {
    uint8_t id;
    for (id = 0; id < EE_VAR_CNT; id++)
        eeprom_set_var(id, eeprom_var_default(id));
}

variant8_t eeprom_get_var(uint8_t id) {
    uint16_t addr;
    uint16_t size;
    variant8_t var = variant8_empty();
    if (id < EE_VAR_CNT) {
        var.type = eeprom_map_v1[id];
        addr = eeprom_var_addr(id);
        size = eeprom_var_size(id);
        st25dv64k_user_read_bytes(addr, &(var.ui32), size);
    }
    return var;
}

void eeprom_set_var(uint8_t id, variant8_t var) {
    uint16_t addr;
    uint16_t size;
    if (id < EE_VAR_CNT) {
        if (var.type == eeprom_map_v1[id]) {
            addr = eeprom_var_addr(id);
            size = eeprom_var_size(id);
            st25dv64k_user_write_bytes(addr, &(var.ui32), size);
            //			osDelay(5);
        }
    }
}

// private functions

uint16_t eeprom_var_size(uint8_t id) {
    if (id < EE_VAR_CNT)
        switch (eeprom_map_v1[id]) {
        case VARIANT8_I8:
        case VARIANT8_UI8:
            return 1;
        case VARIANT8_I16:
        case VARIANT8_UI16:
            return 2;
        case VARIANT8_I32:
        case VARIANT8_UI32:
        case VARIANT8_FLT:
            return 4;
        }
    return 0;
}

uint16_t eeprom_var_addr(uint8_t id) {
    uint16_t addr = EE_ADDRESS;
    while (id)
        addr += eeprom_var_size(--id);
    return addr;
}

variant8_t eeprom_var_default(uint8_t id) {
    switch (id) {
    case EEVAR_VERSION:
        return variant8_ui16(EE_VERSION);
    case EEVAR_FILAMENT_TYPE:
        return variant8_ui8(0);
    case EEVAR_FILAMENT_COLOR:
        return variant8_ui32(0);
    case EEVAR_UNUSED_1:
        return variant8_flt(0.0100);
    case EEVAR_UNUSED_2:
        return variant8_flt(-40);
    case EEVAR_UNUSED_3:
        return variant8_flt(20);
    case EEVAR_RUN_SELFTEST:
        return variant8_ui8(1);
    case EEVAR_RUN_XYZCALIB:
        return variant8_ui8(1);
    case EEVAR_RUN_FIRSTLAY:
        return variant8_ui8(1);
    case EEVAR_FSENSOR_ENABLED:
        return variant8_ui8(0);
    case EEVAR_LAN_FLAG:
        return variant8_ui8(0);
    case EEVAR_LAN_IP4_ADDR:
        return variant8_ui32(0);
    case EEVAR_LAN_IP4_MSK:
        return variant8_ui32(0);
    case EEVAR_LAN_IP4_GW:
        return variant8_ui32(0);
    case EEVAR_LAN_IP4_DNS1:
        return variant8_ui32(0);
    case EEVAR_LAN_IP4_DNS2:
        return variant8_ui32(0);
    case EEVAR_LAN_HOSTNAME_0:
        return variant8_ui8('M');
    case EEVAR_LAN_HOSTNAME_1:
        return variant8_ui8('I');
    case EEVAR_LAN_HOSTNAME_2:
        return variant8_ui8('N');
    case EEVAR_LAN_HOSTNAME_3:
        return variant8_ui8('I');
    case EEVAR_LAN_HOSTNAME_4:
        return variant8_ui8(0);
    case EEVAR_LAN_HOSTNAME_5:
        return variant8_ui8(0);
    case EEVAR_LAN_HOSTNAME_6:
        return variant8_ui8(0);
    case EEVAR_LAN_HOSTNAME_7:
        return variant8_ui8(0);
    case EEVAR_LAN_HOSTNAME_8:
        return variant8_ui8(0);
    case EEVAR_LAN_HOSTNAME_9:
        return variant8_ui8(0);
    case EEVAR_LAN_HOSTNAME_10:
        return variant8_ui8(0);
    case EEVAR_LAN_HOSTNAME_11:
        return variant8_ui8(0);
    case EEVAR_LAN_HOSTNAME_12:
        return variant8_ui8(0);
    case EEVAR_LAN_HOSTNAME_13:
        return variant8_ui8(0);
    case EEVAR_LAN_HOSTNAME_14:
        return variant8_ui8(0);
    case EEVAR_LAN_HOSTNAME_15:
        return variant8_ui8(0);
    case EEVAR_LAN_HOSTNAME_16:
        return variant8_ui8(0);
    case EEVAR_LAN_HOSTNAME_17:
        return variant8_ui8(0);
    case EEVAR_LAN_HOSTNAME_18:
        return variant8_ui8(0);
    case EEVAR_LAN_HOSTNAME_19:
        return variant8_ui8(0);
    }
    return variant8_empty();
}

void eeprom_dump(void) {
    int i;
    int j;
    uint8_t b;
    char line[64];
    for (i = 0; i < 128; i++) // 128 lines = 2048 bytes
    {
        sprintf(line, "%04x", i * 16);
        for (j = 0; j < 16; j++) {
            b = st25dv64k_user_read(j + i * 16);
            sprintf(line + 4 + j * 3, " %02x", b);
        }
        _dbg("%s", line);
    }
}

void eeprom_get_hostname(char * dest){
    char hostname_str[LAN_HOSTNAME_MAX_LEN + 1];
    for(uint8_t i = 0; i < LAN_HOSTNAME_MAX_LEN; i++){
        hostname_str[i] = (char)eeprom_get_var(EEVAR_LAN_HOSTNAME_0 + i).ui8;
    }
    hostname_str[LAN_HOSTNAME_MAX_LEN] = '\0';
    strncpy(dest, hostname_str, LAN_HOSTNAME_MAX_LEN + 1);
}
void eeprom_set_hostname(char * src){
    bool end = false;
    for(uint8_t i = 0; i < LAN_HOSTNAME_MAX_LEN; i++){
        if(!end && src[i] == '\0')
            end = true;
        if(!end){
            eeprom_set_var(EEVAR_LAN_HOSTNAME_0 + i, variant8_ui8(src[i]));
        } else {
            eeprom_set_var(EEVAR_LAN_HOSTNAME_0 + i, variant8_ui8(0));
        }
    }
}

int eeprom_var_sprintf(char *str, uint8_t id, variant8_t var) {
    switch (id) {
    case EEVAR_VERSION:
        return sprintf(str, "%u", (unsigned int)var.ui16);
    case EEVAR_FILAMENT_TYPE:
    case EEVAR_LAN_FLAG:
        return sprintf(str, "%u", (unsigned int)var.ui8);
    case EEVAR_FILAMENT_COLOR:
        return sprintf(str, "0x%08lx", (unsigned long)var.ui32);
    case EEVAR_UNUSED_1:
        return sprintf(str, "%.4f", (double)var.flt);
    case EEVAR_UNUSED_2:
        return sprintf(str, "%.1f", (double)var.flt);
    case EEVAR_UNUSED_3:
        return sprintf(str, "%.1f", (double)var.flt);
    case EEVAR_RUN_SELFTEST:
    case EEVAR_RUN_XYZCALIB:
    case EEVAR_RUN_FIRSTLAY:
    case EEVAR_FSENSOR_ENABLED:
        return sprintf(str, "%u", (unsigned int)var.ui8);
    }
    return 0;
}

void eeprom_print_vars(void) {
    uint8_t id;
    char text[16];
    for (id = 0; id < EE_VAR_CNT; id++) {
        eeprom_var_sprintf(text, id, eeprom_get_var(id));
        _dbg("%s=%s", eeprom_var_name[id], text);
    }
}

void eeprom_clear(void) {
    uint16_t a;
    uint32_t data = 0xffffffff;
    for (a = 0x0000; a < 0x0800; a += 4)
        st25dv64k_user_write_bytes(a, &data, 4);
}

int8_t eeprom_test_PUT(const unsigned int bytes) {

    unsigned int i;
    char line[16] = "abcdefghijklmno";
    char line2[16];
    uint8_t size = sizeof(line);
    unsigned int count = bytes / 16;

    for (i = 0; i < count; i++) {
        st25dv64k_user_write_bytes(EE_ADDRESS + i * size, &line, size);
    }

    int8_t res_flag = 1;

    for (i = 0; i < count; i++) {
        st25dv64k_user_read_bytes(EE_ADDRESS + i * size, &line2, size);
        if (strcmp(line2, line))
            res_flag = 0;
    }
    return res_flag;
}<|MERGE_RESOLUTION|>--- conflicted
+++ resolved
@@ -15,41 +15,6 @@
     VARIANT8_UI16, // EEVAR_VERSION
     VARIANT8_UI8,  // EEVAR_FILAMENT_TYPE
     VARIANT8_UI32, // EEVAR_FILAMENT_COLOR
-<<<<<<< HEAD
-    VARIANT8_FLT, //
-    VARIANT8_FLT, //
-    VARIANT8_FLT, //
-    VARIANT8_UI8, // EEVAR_RUN_SELFTEST
-    VARIANT8_UI8, // EEVAR_RUN_XYZCALIB
-    VARIANT8_UI8, // EEVAR_RUN_FIRSTLAY
-    VARIANT8_UI8, // EEVAR_FSENSOR_ENABLED
-    VARIANT8_UI8, // EEVAR_LAN_FLAG
-    VARIANT8_UI32, // EEVAR_LAN_IP4_ADDR    X.X.X.X address encoded in uint32
-    VARIANT8_UI32, // EEVAR_LAN_IP4_MSK     X.X.X.X address encoded in uint32
-    VARIANT8_UI32, // EEVAR_LAN_IP4_GW      X.X.X.X address encoded in uint32
-    VARIANT8_UI32, // EEVAR_LAN_IP4_DNS1    X.X.X.X address encoded in uint32
-    VARIANT8_UI32, // EEVAR_LAN_IP4_DNS2    X.X.X.X address encoded in uint32
-    VARIANT8_UI8, // EEVAR_LAN_HOSTNAME_0   Start of 20char string
-    VARIANT8_UI8, // EEVAR_LAN_HOSTNAME_1
-    VARIANT8_UI8, // EEVAR_LAN_HOSTNAME_2
-    VARIANT8_UI8, // EEVAR_LAN_HOSTNAME_3
-    VARIANT8_UI8, // EEVAR_LAN_HOSTNAME_4
-    VARIANT8_UI8, // EEVAR_LAN_HOSTNAME_5
-    VARIANT8_UI8, // EEVAR_LAN_HOSTNAME_6
-    VARIANT8_UI8, // EEVAR_LAN_HOSTNAME_7
-    VARIANT8_UI8, // EEVAR_LAN_HOSTNAME_8
-    VARIANT8_UI8, // EEVAR_LAN_HOSTNAME_9
-    VARIANT8_UI8, // EEVAR_LAN_HOSTNAME_10
-    VARIANT8_UI8, // EEVAR_LAN_HOSTNAME_11
-    VARIANT8_UI8, // EEVAR_LAN_HOSTNAME_12
-    VARIANT8_UI8, // EEVAR_LAN_HOSTNAME_13
-    VARIANT8_UI8, // EEVAR_LAN_HOSTNAME_14
-    VARIANT8_UI8, // EEVAR_LAN_HOSTNAME_15
-    VARIANT8_UI8, // EEVAR_LAN_HOSTNAME_16
-    VARIANT8_UI8, // EEVAR_LAN_HOSTNAME_17
-    VARIANT8_UI8, // EEVAR_LAN_HOSTNAME_18
-    VARIANT8_UI8, // EEVAR_LAN_HOSTNAME_19  End of 20char string
-=======
     VARIANT8_FLT,  //
     VARIANT8_FLT,  //
     VARIANT8_FLT,  //
@@ -57,7 +22,32 @@
     VARIANT8_UI8,  // EEVAR_RUN_XYZCALIB
     VARIANT8_UI8,  // EEVAR_RUN_FIRSTLAY
     VARIANT8_UI8,  // EEVAR_FSENSOR_ENABLED
->>>>>>> b8db7ac2
+    VARIANT8_UI8,  // EEVAR_LAN_FLAG
+    VARIANT8_UI32, // EEVAR_LAN_IP4_ADDR    X.X.X.X address encoded in uint32
+    VARIANT8_UI32, // EEVAR_LAN_IP4_MSK     X.X.X.X address encoded in uint32
+    VARIANT8_UI32, // EEVAR_LAN_IP4_GW      X.X.X.X address encoded in uint32
+    VARIANT8_UI32, // EEVAR_LAN_IP4_DNS1    X.X.X.X address encoded in uint32
+    VARIANT8_UI32, // EEVAR_LAN_IP4_DNS2    X.X.X.X address encoded in uint32
+    VARIANT8_UI8,  // EEVAR_LAN_HOSTNAME_0   Start of 20char string
+    VARIANT8_UI8,  // EEVAR_LAN_HOSTNAME_1
+    VARIANT8_UI8,  // EEVAR_LAN_HOSTNAME_2
+    VARIANT8_UI8,  // EEVAR_LAN_HOSTNAME_3
+    VARIANT8_UI8,  // EEVAR_LAN_HOSTNAME_4
+    VARIANT8_UI8,  // EEVAR_LAN_HOSTNAME_5
+    VARIANT8_UI8,  // EEVAR_LAN_HOSTNAME_6
+    VARIANT8_UI8,  // EEVAR_LAN_HOSTNAME_7
+    VARIANT8_UI8,  // EEVAR_LAN_HOSTNAME_8
+    VARIANT8_UI8,  // EEVAR_LAN_HOSTNAME_9
+    VARIANT8_UI8,  // EEVAR_LAN_HOSTNAME_10
+    VARIANT8_UI8,  // EEVAR_LAN_HOSTNAME_11
+    VARIANT8_UI8,  // EEVAR_LAN_HOSTNAME_12
+    VARIANT8_UI8,  // EEVAR_LAN_HOSTNAME_13
+    VARIANT8_UI8,  // EEVAR_LAN_HOSTNAME_14
+    VARIANT8_UI8,  // EEVAR_LAN_HOSTNAME_15
+    VARIANT8_UI8,  // EEVAR_LAN_HOSTNAME_16
+    VARIANT8_UI8,  // EEVAR_LAN_HOSTNAME_17
+    VARIANT8_UI8,  // EEVAR_LAN_HOSTNAME_18
+    VARIANT8_UI8,  // EEVAR_LAN_HOSTNAME_19  End of 20char string
 };
 
 const char *eeprom_var_name[] = {
@@ -281,20 +271,20 @@
     }
 }
 
-void eeprom_get_hostname(char * dest){
+void eeprom_get_hostname(char *dest) {
     char hostname_str[LAN_HOSTNAME_MAX_LEN + 1];
-    for(uint8_t i = 0; i < LAN_HOSTNAME_MAX_LEN; i++){
+    for (uint8_t i = 0; i < LAN_HOSTNAME_MAX_LEN; i++) {
         hostname_str[i] = (char)eeprom_get_var(EEVAR_LAN_HOSTNAME_0 + i).ui8;
     }
     hostname_str[LAN_HOSTNAME_MAX_LEN] = '\0';
     strncpy(dest, hostname_str, LAN_HOSTNAME_MAX_LEN + 1);
 }
-void eeprom_set_hostname(char * src){
+void eeprom_set_hostname(char *src) {
     bool end = false;
-    for(uint8_t i = 0; i < LAN_HOSTNAME_MAX_LEN; i++){
-        if(!end && src[i] == '\0')
+    for (uint8_t i = 0; i < LAN_HOSTNAME_MAX_LEN; i++) {
+        if (!end && src[i] == '\0')
             end = true;
-        if(!end){
+        if (!end) {
             eeprom_set_var(EEVAR_LAN_HOSTNAME_0 + i, variant8_ui8(src[i]));
         } else {
             eeprom_set_var(EEVAR_LAN_HOSTNAME_0 + i, variant8_ui8(0));
