--- conflicted
+++ resolved
@@ -28,28 +28,6 @@
     VARIANT8_UI32, // EEVAR_LAN_IP4_GW      X.X.X.X address encoded in uint32
     VARIANT8_UI32, // EEVAR_LAN_IP4_DNS1    X.X.X.X address encoded in uint32
     VARIANT8_UI32, // EEVAR_LAN_IP4_DNS2    X.X.X.X address encoded in uint32
-<<<<<<< HEAD
-    VARIANT8_UI8,  // EEVAR_LAN_HOSTNAME_0   Start of 20char string
-    VARIANT8_UI8,  // EEVAR_LAN_HOSTNAME_1
-    VARIANT8_UI8,  // EEVAR_LAN_HOSTNAME_2
-    VARIANT8_UI8,  // EEVAR_LAN_HOSTNAME_3
-    VARIANT8_UI8,  // EEVAR_LAN_HOSTNAME_4
-    VARIANT8_UI8,  // EEVAR_LAN_HOSTNAME_5
-    VARIANT8_UI8,  // EEVAR_LAN_HOSTNAME_6
-    VARIANT8_UI8,  // EEVAR_LAN_HOSTNAME_7
-    VARIANT8_UI8,  // EEVAR_LAN_HOSTNAME_8
-    VARIANT8_UI8,  // EEVAR_LAN_HOSTNAME_9
-    VARIANT8_UI8,  // EEVAR_LAN_HOSTNAME_10
-    VARIANT8_UI8,  // EEVAR_LAN_HOSTNAME_11
-    VARIANT8_UI8,  // EEVAR_LAN_HOSTNAME_12
-    VARIANT8_UI8,  // EEVAR_LAN_HOSTNAME_13
-    VARIANT8_UI8,  // EEVAR_LAN_HOSTNAME_14
-    VARIANT8_UI8,  // EEVAR_LAN_HOSTNAME_15
-    VARIANT8_UI8,  // EEVAR_LAN_HOSTNAME_16
-    VARIANT8_UI8,  // EEVAR_LAN_HOSTNAME_17
-    VARIANT8_UI8,  // EEVAR_LAN_HOSTNAME_18
-    VARIANT8_UI8,  // EEVAR_LAN_HOSTNAME_19  End of 20char string
-=======
     VARIANT8_UI8,  // EEVAR_LAN_HOSTNAME_START   Start of 20char string
     VARIANT8_UI8,
     VARIANT8_UI8,
@@ -70,7 +48,6 @@
     VARIANT8_UI8,
     VARIANT8_UI8,
     VARIANT8_UI8,
->>>>>>> c73238dd
 };
 
 const char *eeprom_var_name[] = {
@@ -90,28 +67,6 @@
     "EEVAR_LAN_IP4_GW",
     "EEVAR_LAN_IP4_DNS1",
     "EEVAR_LAN_IP4_DNS2",
-<<<<<<< HEAD
-    "EEVAR_LAN_HOSTNAME_0",
-    "EEVAR_LAN_HOSTNAME_1",
-    "EEVAR_LAN_HOSTNAME_2",
-    "EEVAR_LAN_HOSTNAME_3",
-    "EEVAR_LAN_HOSTNAME_4",
-    "EEVAR_LAN_HOSTNAME_5",
-    "EEVAR_LAN_HOSTNAME_6",
-    "EEVAR_LAN_HOSTNAME_7",
-    "EEVAR_LAN_HOSTNAME_8",
-    "EEVAR_LAN_HOSTNAME_9",
-    "EEVAR_LAN_HOSTNAME_10",
-    "EEVAR_LAN_HOSTNAME_11",
-    "EEVAR_LAN_HOSTNAME_12",
-    "EEVAR_LAN_HOSTNAME_13",
-    "EEVAR_LAN_HOSTNAME_14",
-    "EEVAR_LAN_HOSTNAME_15",
-    "EEVAR_LAN_HOSTNAME_16",
-    "EEVAR_LAN_HOSTNAME_17",
-    "EEVAR_LAN_HOSTNAME_18",
-    "EEVAR_LAN_HOSTNAME_19",
-=======
     "EEVAR_LAN_HOSTNAME_START",
     "EEVAR_LAN_HOSTNAME_CHAR2",
     "EEVAR_LAN_HOSTNAME_CHAR3",
@@ -132,7 +87,6 @@
     "EEVAR_LAN_HOSTNAME_CHAR18",
     "EEVAR_LAN_HOSTNAME_CHAR19",
     "EEVAR_LAN_HOSTNAME_CHAR20",
->>>>>>> c73238dd
 };
 
 uint16_t eeprom_crc_value = 0;
@@ -268,7 +222,6 @@
         return variant8_ui32(0);
     case EEVAR_LAN_IP4_DNS2:
         return variant8_ui32(0);
-<<<<<<< HEAD
     case EEVAR_LAN_HOSTNAME_0:
         return variant8_ui8('M');
     case EEVAR_LAN_HOSTNAME_1:
@@ -309,8 +262,6 @@
         return variant8_ui8(0);
     case EEVAR_LAN_HOSTNAME_19:
         return variant8_ui8(0);
-=======
->>>>>>> c73238dd
     }
     return variant8_empty();
 }
@@ -334,17 +285,10 @@
 void eeprom_get_hostname(char *dest) {
     char hostname_str[LAN_HOSTNAME_MAX_LEN + 1];
     for (uint8_t i = 0; i < LAN_HOSTNAME_MAX_LEN; i++) {
-<<<<<<< HEAD
-        hostname_str[i] = (char)eeprom_get_var(EEVAR_LAN_HOSTNAME_0 + i).ui8;
-    }
-    hostname_str[LAN_HOSTNAME_MAX_LEN] = '\0';
-    strncpy(dest, hostname_str, LAN_HOSTNAME_MAX_LEN + 1);
-=======
         hostname_str[i] = (char)eeprom_get_var(EEVAR_LAN_HOSTNAME_START + i).ui8;
     }
     hostname_str[LAN_HOSTNAME_MAX_LEN] = '\0';
     strlcpy(dest, hostname_str, LAN_HOSTNAME_MAX_LEN + 1);
->>>>>>> c73238dd
 }
 void eeprom_set_hostname(char *src) {
     bool end = false;
@@ -352,15 +296,9 @@
         if (!end && src[i] == '\0')
             end = true;
         if (!end) {
-<<<<<<< HEAD
-            eeprom_set_var(EEVAR_LAN_HOSTNAME_0 + i, variant8_ui8(src[i]));
-        } else {
-            eeprom_set_var(EEVAR_LAN_HOSTNAME_0 + i, variant8_ui8(0));
-=======
             eeprom_set_var(EEVAR_LAN_HOSTNAME_START + i, variant8_ui8(src[i]));
         } else {
             eeprom_set_var(EEVAR_LAN_HOSTNAME_START + i, variant8_ui8(0));
->>>>>>> c73238dd
         }
     }
 }
