--- conflicted
+++ resolved
@@ -65,11 +65,7 @@
 #if BOARD_IS_BUDDY()
     // dumped ram area (128kb)
     RAM_SIZE = 0x00020000,
-<<<<<<< HEAD
-#elif (PRINTER_IS_PRUSA_MK4() || PRINTER_IS_PRUSA_MK3_5() || PRINTER_IS_PRUSA_XL() || PRINTER_IS_PRUSA_iX() || PRINTER_IS_PRUSA_CUBE())
-=======
 #elif BOARD_IS_XBUDDY() || BOARD_IS_XLBUDDY()
->>>>>>> 209500b2
     // dumped ram area (192kb)
     RAM_SIZE = 0x00030000,
 #else
