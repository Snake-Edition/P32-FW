#include "appmain.hpp"

#include "app_metrics.h"
#include <logging/log.hpp>
#include "cmsis_os.h"
#include "config.h"
#include "adc.hpp"
#include <option/has_gui.h>
#if HAS_GUI()
    #include "Jogwheel.hpp"
#endif
#include "hwio.h"
#include "gpio.h"
#include "metric.h"
#include "cpu_utils.hpp"
#include "sound.hpp"
#include "language_eeprom.hpp"
#include <device/board.h>
#include <buddy/usb_device.hpp>

#include <option/has_advanced_power.h>
#if HAS_ADVANCED_POWER()
    #include "advanced_power.hpp"
#endif // HAS_ADVANCED_POWER()

#include "marlin_server.hpp"
#include "bsod.h"
#include "safe_state.h"
#include "crc32.h"
#include <crash_dump/dump.hpp>
#include "hwio_pindef.h"
#include <Arduino.h>
#include "../Marlin/src/module/configuration_store.h"
#include <buddy/main.h>
#include <stdint.h>
#include "fanctl.hpp"
#include "printers.h"
#include "MarlinPin.h"
#include "timing.h"
#include "tasks.hpp"
#include "Marlin/src/module/planner.h"
#include <option/filament_sensor.h>

#include <option/has_usb_device.h>
#if HAS_USB_DEVICE()
    #include <tusb.h>
#endif

#if BOARD_IS_XLBUDDY()
    #include <puppies/Dwarf.hpp>
    #include <Marlin/src/module/prusa/toolchanger.h>
    #include <filament_sensors_handler.hpp>
    #include <filament_sensors_handler_XL_remap.hpp>
#endif

#include <option/has_loadcell.h>
#if HAS_LOADCELL()
    #include "loadcell.hpp"
    #include "feature/prusa/e-stall_detector.h"
#endif

#include <option/has_loadcell_hx717.h>
#if HAS_LOADCELL_HX717()
    #include "hx717mux.hpp"
#endif

#include <option/has_touch.h>
#if HAS_TOUCH()
    #include <hw/touchscreen/touchscreen.hpp>
#endif

LOG_COMPONENT_REF(MMU2);
LOG_COMPONENT_REF(Marlin);

#if ENABLED(POWER_PANIC)
    #include "power_panic.hpp"
#endif

#include <option/has_emergency_stop.h>
#if HAS_EMERGENCY_STOP()
    #include <feature/emergency_stop/emergency_stop.hpp>
#endif

#include "probe_position_lookback.hpp"
#include <config_store/store_instance.hpp>

LOG_COMPONENT_DEF(Buddy, logging::Severity::debug);
LOG_COMPONENT_DEF(Core, logging::Severity::info);
LOG_COMPONENT_DEF(MMU2, logging::Severity::info);

METRIC_DEF(metric_app_start, "app_start", METRIC_VALUE_EVENT, 0, METRIC_ENABLED);
METRIC_DEF(metric_maintask_event, "maintask_loop", METRIC_VALUE_EVENT, 0, METRIC_DISABLED);
METRIC_DEF(metric_cpu_usage, "cpu_usage", METRIC_VALUE_INTEGER, 1000, METRIC_ENABLED);

void app_marlin_serial_output_write_hook(const uint8_t *buffer, int size) {
    while (size && (buffer[size - 1] == '\n' || buffer[size - 1] == '\r')) {
        size--;
    }
    logging::Severity severity = logging::Severity::info;
    bool MMU = false;
    if (size == 2 && memcmp("ok", buffer, 2) == 0) {
        // Do not log "ok" messages
        return;
    } else if (size >= 10 && memcmp("echo:MMU2:", buffer, 10) == 0) { //@@TODO this is ugly and suboptimal
        buffer = buffer + 10;
        size -= 10;
        MMU = true;
    } else if (size >= 5 && memcmp("echo:", buffer, 5) == 0) {
        buffer = buffer + 5;
        size -= 5;
    } else if (size >= 11 && memcmp("Error:MMU2:", buffer, 11) == 0) { //@@TODO this is ugly and suboptimal
        buffer = buffer + 11;
        size -= 11;
        severity = logging::Severity::error;
        MMU = true;
    } else if (size >= 6 && memcmp("Error:", buffer, 6) == 0) {
        buffer = buffer + 6;
        size -= 6;
        severity = logging::Severity::error;
    }
    if (MMU) {
        log_event(severity, MMU2, "%.*s", size, buffer);
    } else {
        log_event(severity, Marlin, "%.*s", size, buffer);
    }
}

#if HAS_USB_DEVICE()
static void app_setup_marlin_logging() {
    SerialUSB.lineBufferHook = app_marlin_serial_output_write_hook;
}

static void wait_for_serial() {
    // wait for usb thread to be ready, then continue waiting only if something was seen
    TaskDeps::wait(TaskDeps::Tasks::usb_device_start);
    if (!usb_device_seen()) {
        return;
    }

    // If a device was seen, keep trying to connect irregardless of the current connection state, as
    // a re-negotiation could temporarily break out of this loop a cause messages to be lost
    log_info(Buddy, "device seen: waiting for serial");
    uint32_t start_ts = ticks_ms();
    while (ticks_diff(ticks_ms(), start_ts) < 3000) {
        if (tud_cdc_n_connected(0)) {
            log_info(Buddy, "serial successfully attached");
            break;
        }
        osDelay(10);
    }
}
#endif

#if HAS_TOUCH()
extern "C" void touchscreen_timer_callback(TimerHandle_t) {
    if (touchscreen.is_enabled()) {
        touchscreen.update();
    }
}

static StaticTimer_t touchscreen_timer_buffer;
static auto touchscreen_timer = xTimerCreateStatic("touchscreen", pdMS_TO_TICKS(1), pdTRUE, 0, touchscreen_timer_callback, &touchscreen_timer_buffer);
#endif

static void app_startup() {
#if HAS_USB_DEVICE()
    // Attempt to wait for CDC to initialize to get the full Marlin startup output
    wait_for_serial();

    // Finally link SerialUSB/marlin
    app_setup_marlin_logging();
#endif

    log_info(Buddy, "marlin task waiting for dependencies");
    TaskDeps::wait(TaskDeps::Tasks::default_start);
    log_info(Buddy, "marlin task is starting");
}

static void app_setup(void) {
    metric_record_event(&metric_app_start);

#if HAS_LOADCELL()
    if (config_store().stuck_filament_detection.get()) {
        EMotorStallDetector::Instance().SetEnabled();
    } // else keep it disabled (which is the default)

    #if HAS_LOADCELL_HX717()
    buddy::hw::hx717mux.init();
    #endif
#endif

    setup();
}

void app_run(void) {
    app_startup();

#if HAS_GUI()
    LangEEPROM::getInstance();
    Translations::Instance().gettext_hook = []([[maybe_unused]] const char *f) {
        assert(IS_FLASH_ADDRESS(reinterpret_cast<uintptr_t>(f)));
    };
#endif

    app_setup();
    marlin_server::init();

    TaskDeps::provide(TaskDeps::Dependency::default_task_ready);

<<<<<<< HEAD
    TaskDeps::provide(TaskDeps::Dependency::default_task_ready);
=======
#if HAS_TOUCH()
    xTimerStart(touchscreen_timer, portMAX_DELAY);
#endif
>>>>>>> b91eeda0

    while (1) {
        metric_record_event(&metric_maintask_event);
        metric_record_integer(&metric_cpu_usage, osGetCPUUsage());
        marlin_server::loop();
    }
}

void app_error(void) {
    bsod("app_error");
}

void app_assert([[maybe_unused]] uint8_t *file, [[maybe_unused]] uint32_t line) {
    bsod("app_assert");
}

#if HAS_ADVANCED_POWER()
static uint8_t cnt_advanced_power_update = 0;

void advanced_power_irq() {
    if (++cnt_advanced_power_update >= 40) { // update Advanced power variables = 25Hz
        advancedpower.Update();
    #ifdef ADC_MULTIPLEXER
        PowerHWIDAndTempMux.switch_channel();
    #endif
        cnt_advanced_power_update = 0;
    }
}
#endif // #if HAS_ADVANCED_POWER()

#if (BOARD_IS_XLBUDDY() && FILAMENT_SENSOR_IS_ADC())
// update filament sensor irq = 76Hz
static void filament_sensor_irq() {

    static uint8_t cnt_filament_sensor_update = 0;

    if (++cnt_filament_sensor_update >= 13) {
        for (buddy::puppies::Dwarf &dwarf : buddy::puppies::dwarfs) {
            if (!dwarf.is_enabled()) {
                continue;
            }

            // Main filament sensor
            fs_process_sample(dwarf.get_tool_filament_sensor(), dwarf.dwarf_index());

            // Side filament sensor
            auto mapping = side_fsensor_remap::get_mapping();
            assert(static_cast<size_t>(dwarf.dwarf_index()) < std::size(mapping));
            const uint8_t remapped = mapping[dwarf.dwarf_index()];
            assert(remapped < HOTENDS);

            /**
             * @brief Mapping of ADC channels to each extruder side filament sensor.
             * ADC channels are laid left top to bottom and right bottom to top.
             * Left    Right
             * sfs1    sfs6
             * sfs2    sfs5
             * sfs3    sfs4
             */
            static const constexpr std::array<AdcChannel::SideFilamnetSensorsAndTempMux, HOTENDS> adc_channel_mapping = {
                AdcChannel::SideFilamnetSensorsAndTempMux::sfs1, // T0    - left top
                AdcChannel::SideFilamnetSensorsAndTempMux::sfs2, // T1    - left middle
                AdcChannel::SideFilamnetSensorsAndTempMux::sfs3, // T2    - left bottom
                AdcChannel::SideFilamnetSensorsAndTempMux::sfs6, // T3    - right top
                AdcChannel::SideFilamnetSensorsAndTempMux::sfs5, // T4    - right middle
                AdcChannel::SideFilamnetSensorsAndTempMux::sfs4, // Empty - right bottom
            };

            // ensure AdcGet::undefined_value is representable within FSensor::value_type
            static_assert(static_cast<IFSensor::value_type>(AdcGet::undefined_value) == AdcGet::undefined_value);

            // widen the type to match the main sensor data type and translate the undefined value
            IFSensor::value_type fs_raw_value = AdcGet::side_filament_sensor(adc_channel_mapping[remapped]);
            if (fs_raw_value == AdcGet::undefined_value) {
                fs_raw_value = IFSensor::undefined_value;
            }
            side_fs_process_sample(fs_raw_value, dwarf.dwarf_index());
        }
        cnt_filament_sensor_update = 0;
    }
}
#endif

void adc_tick_1ms(void) {
#if HAS_ADVANCED_POWER()
    advanced_power_irq();
#endif

#ifdef ADC_MULTIPLEXER
    SFSAndTempMux.switch_channel();
#endif

#if HAS_LOADCELL()
    buddy::probePositionLookback.update(planner.get_axis_position_mm(AxisEnum::Z_AXIS));
#endif
}

void app_tim14_tick(void) {
    // run sound first, so it is more synchronized
    Sound_Update1ms();

    Fans::tick();

#if HAS_GUI()
    jogwheel.Update1msFromISR();
#endif

#if HAS_EMERGENCY_STOP()
    buddy::emergency_stop().check_z_limits();
#endif

    adc_tick_1ms();

#if (BOARD_IS_XLBUDDY() && FILAMENT_SENSOR_IS_ADC())
    filament_sensor_irq();
#endif
}

// cpp code<|MERGE_RESOLUTION|>--- conflicted
+++ resolved
@@ -207,13 +207,9 @@
 
     TaskDeps::provide(TaskDeps::Dependency::default_task_ready);
 
-<<<<<<< HEAD
-    TaskDeps::provide(TaskDeps::Dependency::default_task_ready);
-=======
 #if HAS_TOUCH()
     xTimerStart(touchscreen_timer, portMAX_DELAY);
 #endif
->>>>>>> b91eeda0
 
     while (1) {
         metric_record_event(&metric_maintask_event);
