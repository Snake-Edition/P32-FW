--- conflicted
+++ resolved
@@ -60,13 +60,10 @@
 
 extern "C" {
 
-<<<<<<< HEAD
 #ifndef USE_ESP01_WITH_UART6
 extern uartslave_t uart6slave; // PUT slave
 #endif
 
-=======
->>>>>>> 6d049c15
 #ifdef BUDDY_ENABLE_ETHERNET
 extern osThreadId webServerTaskHandle; // Webserver thread(used for fast boot mode)
 #endif                                 //BUDDY_ENABLE_ETHERNET
@@ -121,13 +118,9 @@
         if (marlin_server_processing()) {
             loop();
         }
-<<<<<<< HEAD
 #ifndef USE_ESP01_WITH_UART6
         uartslave_cycle(&uart6slave);
 #endif
-=======
-
->>>>>>> 6d049c15
         marlin_server_loop();
         osDelay(0); // switch to other threads - without this is UI slow
 #ifdef JOGWHEEL_TRACE
