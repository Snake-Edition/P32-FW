#pragma once

#include <marlin_events.h>

/**
 * @brief Starts a print.
 * Opens preprint preview screens and print screen (and closes all others).
 * @param filename SFN path of the file to print
 * @param skip_preview tells whether to skip parts of preview when printing is started
 */
void print_begin(const char *filename, marlin_server::PreviewSkipIfAble skip_preview = marlin_server::PreviewSkipIfAble::no);

// Called once after each marlin server loop
void print_utils_loop();

enum DeleteResult {
    Busy,
    ActiveTransfer, // do not try to delete transfer directories
    GeneralError,
    Success
};

<<<<<<< HEAD
DeleteResult remove_file(const char *path);
=======
DeleteResult remove_file(const char *path);

uint8_t get_num_of_enabled_tools();
>>>>>>> 0de68b87
<|MERGE_RESOLUTION|>--- conflicted
+++ resolved
@@ -20,10 +20,6 @@
     Success
 };
 
-<<<<<<< HEAD
-DeleteResult remove_file(const char *path);
-=======
 DeleteResult remove_file(const char *path);
 
-uint8_t get_num_of_enabled_tools();
->>>>>>> 0de68b87
+uint8_t get_num_of_enabled_tools();