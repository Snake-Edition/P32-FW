// sys.cpp - system functions
#include <stdlib.h>
#include "sys.h"
#include "shared_config.h"
#include "stm32f4xx_hal.h"
#include "st25dv64k.h"
#include "log.h"
#include "disable_interrupts.h"

#define DFU_REQUEST_RTC_BKP_REGISTER RTC->BKP0R

// magic value of RTC->BKP0R for requesting DFU bootloader entry
static const constexpr uint32_t DFU_REQUESTED_MAGIC_VALUE = 0xF1E2D3C5;

//firmware update flag
static const constexpr uint16_t FW_UPDATE_FLAG_ADDRESS = 0x040B;

extern SPI_HandleTypeDef hspi2;

//int sys_pll_freq = 100000000;
int sys_pll_freq = 168000000;

volatile data_exchange_t ram_data_exchange __attribute__((section(".boot_fw_data_exchange")));

version_t &boot_version = *(version_t *)(BOOTLOADER_VERSION_ADDRESS); // (address) from flash -> "volatile" is not necessary

volatile uint8_t *psys_fw_valid = (uint8_t *)0x080FFFFF; //last byte in the flash

void sys_reset(void) {
    static_assert(sizeof(data_exchange_t) == 16, "invalid sizeof(data_exchange_t)");

    uint32_t aircr = SCB->AIRCR & 0x0000ffff; //read AIRCR, mask VECTKEY
    __disable_irq();
    aircr |= 0x05fa0000; //set VECTKEY
    aircr |= 0x00000004; //set SYSRESETREQ
    SCB->AIRCR = aircr;  //write AIRCR
    while (1)
        ; //endless loop
}

void sys_dfu_request_and_reset(void) {
    DFU_REQUEST_RTC_BKP_REGISTER = DFU_REQUESTED_MAGIC_VALUE;
    NVIC_SystemReset();
}

bool sys_dfu_requested(void) {
    return DFU_REQUEST_RTC_BKP_REGISTER == DFU_REQUESTED_MAGIC_VALUE;
}

void sys_dfu_boot_enter(void) {
    // clear the flag
    DFU_REQUEST_RTC_BKP_REGISTER = 0;

    // disable systick
    SysTick->CTRL = 0;
    SysTick->LOAD = 0;
    SysTick->VAL = 0;

    // remap memory
    SYSCFG->MEMRMP = 0x01;

    // enter the bootloader
    volatile uintptr_t system_addr_start = 0x1FFF0000;
    auto system_bootloader_start = (void (*)(void))(*(uint32_t *)(system_addr_start + 4));
    __set_MSP(*(uint32_t *)system_addr_start); // prepare stack pointer
    system_bootloader_start();                 // jump into the bootloader

    // we should never reach this
    abort();
}

int sys_calc_flash_latency(int freq) {
    if (freq < 30000000)
        return 0;
    if (freq < 60000000)
        return 1;
    if (freq < 90000000)
        return 2;
    if (freq < 12000000)
        return 3;
    if (freq < 15000000)
        return 4;
    return 5;
}

int sys_pll_is_enabled(void) {
    RCC_OscInitTypeDef RCC_OscInitStruct = { 0 };
    RCC_ClkInitTypeDef RCC_ClkInitStruct = { 0 };
    uint32_t FLatency;
    HAL_RCC_GetOscConfig(&RCC_OscInitStruct);              //read Osc config
    HAL_RCC_GetClockConfig(&RCC_ClkInitStruct, &FLatency); //read Clk config
    return ((RCC_OscInitStruct.PLL.PLLState == RCC_PLL_ON) && (RCC_ClkInitStruct.SYSCLKSource == RCC_SYSCLKSOURCE_PLLCLK)) ? 1 : 0;
}

void sys_pll_disable(void) {
    RCC_OscInitTypeDef RCC_OscInitStruct = { 0 };
    RCC_ClkInitTypeDef RCC_ClkInitStruct = { 0 };
    uint32_t FLatency;
    HAL_RCC_GetOscConfig(&RCC_OscInitStruct);              //read Osc config
    HAL_RCC_GetClockConfig(&RCC_ClkInitStruct, &FLatency); //read Clk config
    if ((RCC_OscInitStruct.PLL.PLLState == RCC_PLL_OFF) && (RCC_ClkInitStruct.SYSCLKSource != RCC_SYSCLKSOURCE_PLLCLK))
        return;                                            //already disabled - exit
    RCC_OscInitStruct.PLL.PLLState = RCC_PLL_OFF;          //set PLL off
    RCC_ClkInitStruct.SYSCLKSource = RCC_SYSCLKSOURCE_HSE; //set CLK source HSE

    buddy::DisableInterrupts disable_interrupts;
    HAL_RCC_ClockConfig(&RCC_ClkInitStruct, sys_calc_flash_latency(HSE_VALUE)); //set Clk config first
    HAL_RCC_OscConfig(&RCC_OscInitStruct);                                      //set Osc config
}

void sys_pll_enable(void) {
    RCC_OscInitTypeDef RCC_OscInitStruct = { 0 };
    RCC_ClkInitTypeDef RCC_ClkInitStruct = { 0 };

    /*
 	  RCC_OscInitTypeDef RCC_OscInitStruct1 = {0};
	  RCC_ClkInitTypeDef RCC_ClkInitStruct1 = {0};

	  RCC_OscInitStruct1.OscillatorType = RCC_OSCILLATORTYPE_LSI|RCC_OSCILLATORTYPE_HSE;
	  RCC_OscInitStruct1.HSEState = RCC_HSE_ON;
	  RCC_OscInitStruct1.LSIState = RCC_LSI_ON;
	  RCC_OscInitStruct1.PLL.PLLState = RCC_PLL_ON;
	  RCC_OscInitStruct1.PLL.PLLSource = RCC_PLLSOURCE_HSE;
	  RCC_OscInitStruct1.PLL.PLLM = 6;
	  RCC_OscInitStruct1.PLL.PLLN = 100;
	  RCC_OscInitStruct1.PLL.PLLP = RCC_PLLP_DIV2;
	  RCC_OscInitStruct1.PLL.PLLQ = 7;
	  RCC_ClkInitStruct1.ClockType = RCC_CLOCKTYPE_HCLK|RCC_CLOCKTYPE_SYSCLK
	                              |RCC_CLOCKTYPE_PCLK1|RCC_CLOCKTYPE_PCLK2;
	  RCC_ClkInitStruct1.SYSCLKSource = RCC_SYSCLKSOURCE_PLLCLK;
	  RCC_ClkInitStruct1.AHBCLKDivider = RCC_SYSCLK_DIV1;
	  RCC_ClkInitStruct1.APB1CLKDivider = RCC_HCLK_DIV4;
	  RCC_ClkInitStruct1.APB2CLKDivider = RCC_HCLK_DIV2;
*/

    uint32_t FLatency;
    HAL_RCC_GetOscConfig(&RCC_OscInitStruct);              //read Osc config
    HAL_RCC_GetClockConfig(&RCC_ClkInitStruct, &FLatency); //read Clk config
    if ((RCC_OscInitStruct.PLL.PLLState == RCC_PLL_ON) && (RCC_ClkInitStruct.SYSCLKSource == RCC_SYSCLKSOURCE_PLLCLK))
        return;                                               //already enabled - exit
    RCC_OscInitStruct.PLL.PLLState = RCC_PLL_ON;              //set PLL off
    RCC_ClkInitStruct.SYSCLKSource = RCC_SYSCLKSOURCE_PLLCLK; //set CLK source HSE

    buddy::DisableInterrupts disable_interrupts;
    HAL_RCC_OscConfig(&RCC_OscInitStruct);                                         //set Osc config first
    HAL_RCC_ClockConfig(&RCC_ClkInitStruct, sys_calc_flash_latency(sys_pll_freq)); //set Clk config
}

int sys_sscg_is_enabled(void) {
    return (RCC->SSCGR & RCC_SSCGR_SSCGEN_Msk) ? 1 : 0;
}

void sys_sscg_disable(void) {
    uint32_t sscgr = RCC->SSCGR;
    buddy::DisableInterrupts disable_interrupts;
    if ((sscgr & RCC_SSCGR_SSCGEN_Msk) == 0)
        return;
    sscgr &= ~((1 << RCC_SSCGR_SSCGEN_Pos) & RCC_SSCGR_SSCGEN_Msk);
    sys_pll_disable();
    RCC->SSCGR = sscgr;
    sys_pll_enable();
    log_debug(Buddy, "written SSCGR = 0x%08lx (%lu)", sscgr, sscgr);
    sscgr = RCC->SSCGR;
    log_debug(Buddy, "readback SSCGR = 0x%08lx (%lu)", sscgr, sscgr);
}

void sys_sscg_enable(void) {
    uint32_t sscgr = RCC->SSCGR;
    uint32_t modper = ((sscgr & RCC_SSCGR_MODPER_Msk) >> RCC_SSCGR_MODPER_Pos);
    uint32_t incstep = ((sscgr & RCC_SSCGR_INCSTEP_Msk) >> RCC_SSCGR_INCSTEP_Pos);
    if (modper == 0)
        return;
    if (incstep == 0)
        return;
    sscgr |= (1 << RCC_SSCGR_SSCGEN_Pos) & RCC_SSCGR_SSCGEN_Msk;
    buddy::DisableInterrupts disable_interrupts;
    sys_pll_disable();
    RCC->SSCGR = sscgr;
    sys_pll_enable();
    log_debug(Buddy, "written SSCGR = 0x%08lx (%lu)", sscgr, sscgr);
    sscgr = RCC->SSCGR;
    log_debug(Buddy, "readback SSCGR = 0x%08lx (%lu)", sscgr, sscgr);
}

void sys_sscg_set_config(int freq, int depth) {
    int fpll = 2000000; //input pll frequency = 2MHz
    int plln;
    RCC_OscInitTypeDef RCC_OscInitStruct = { 0 };
    uint32_t sscgr = RCC->SSCGR; //read current state of sscg
    uint32_t modper = ((sscgr & RCC_SSCGR_MODPER_Msk) >> RCC_SSCGR_MODPER_Pos);
    uint32_t incstep = ((sscgr & RCC_SSCGR_INCSTEP_Msk) >> RCC_SSCGR_INCSTEP_Pos);
    uint32_t spreadsel = ((sscgr & RCC_SSCGR_SPREADSEL_Msk) >> RCC_SSCGR_SPREADSEL_Pos);
    uint32_t sscgen = ((sscgr & RCC_SSCGR_SSCGEN_Msk) >> RCC_SSCGR_SSCGEN_Pos);
    log_debug(Buddy, "SSCGR = 0x%08lx (%lu)", sscgr, sscgr);
    log_debug(Buddy, " MODPER    = 0x%08lx (%lu)", modper, modper);
    log_debug(Buddy, " INCSTEP   = 0x%08lx (%lu)", incstep, incstep);
    log_debug(Buddy, " SPREADSEL = 0x%08lx (%lu)", spreadsel, spreadsel);
    log_debug(Buddy, " SSCGEN    = 0x%08lx (%lu)", sscgen, sscgen);
    HAL_RCC_GetOscConfig(&RCC_OscInitStruct); //read Osc config
    plln = RCC_OscInitStruct.PLL.PLLN;
    //modulation frequency = freq
    //MODPER = round [fPLL_IN / (4 x fMOD)]
    modper = (uint32_t)(((float)fpll / (4 * freq)) + 0.5F);
    //modulation depth = depth (+-depth%)
    //INCSTEP = round [(215 - 1) x md x PLLN) / (100 x 5 x MODPER)
    incstep = (uint32_t)((((float)214 * depth * plln) / (100 * 5 * modper)) + 0.5F);
    spreadsel = 0; //center spread
    sscgen = 1;    //spread spectrum modulation ENABLE
    sscgr = 0;
    sscgr |= (modper << RCC_SSCGR_MODPER_Pos) & RCC_SSCGR_MODPER_Msk;
    sscgr |= (incstep << RCC_SSCGR_INCSTEP_Pos) & RCC_SSCGR_INCSTEP_Msk;
    sscgr |= (spreadsel << RCC_SSCGR_SPREADSEL_Pos) & RCC_SSCGR_SPREADSEL_Msk;
    sscgr |= (sscgen << RCC_SSCGR_SSCGEN_Pos) & RCC_SSCGR_SSCGEN_Msk;
    sys_pll_disable();
    RCC->SSCGR = sscgr;
    sys_pll_enable();
    log_debug(Buddy, "written SSCGR = 0x%08lx (%lu)", sscgr, sscgr);
    sscgr = RCC->SSCGR;
    modper = ((sscgr & RCC_SSCGR_MODPER_Msk) >> RCC_SSCGR_MODPER_Pos);
    incstep = ((sscgr & RCC_SSCGR_INCSTEP_Msk) >> RCC_SSCGR_INCSTEP_Pos);
    spreadsel = ((sscgr & RCC_SSCGR_SPREADSEL_Msk) >> RCC_SSCGR_SPREADSEL_Pos);
    sscgen = ((sscgr & RCC_SSCGR_SSCGEN_Msk) >> RCC_SSCGR_SSCGEN_Pos);
    log_debug(Buddy, "readback SSCGR = 0x%08lx (%lu)", sscgr, sscgr);
    log_debug(Buddy, " MODPER    = 0x%08lx (%lu)", modper, modper);
    log_debug(Buddy, " INCSTEP   = 0x%08lx (%lu)", incstep, incstep);
    log_debug(Buddy, " SPREADSEL = 0x%08lx (%lu)", spreadsel, spreadsel);
    log_debug(Buddy, " SSCGEN    = 0x%08lx (%lu)", sscgen, sscgen);
}

int sys_sscg_get_config(float *pfreq, float *pdepth) {
    return 0;
}

uint32_t _spi_prescaler(int prescaler_num) {
    switch (prescaler_num) {
    case 0:
        return SPI_BAUDRATEPRESCALER_2; // 0x00000000U
    case 1:
        return SPI_BAUDRATEPRESCALER_4; // 0x00000008U
    case 2:
        return SPI_BAUDRATEPRESCALER_8; // 0x00000010U
    case 3:
        return SPI_BAUDRATEPRESCALER_16; // 0x00000018U
    case 4:
        return SPI_BAUDRATEPRESCALER_32; // 0x00000020U
    case 5:
        return SPI_BAUDRATEPRESCALER_64; // 0x00000028U
    case 6:
        return SPI_BAUDRATEPRESCALER_128; // 0x00000030U
    case 7:
        return SPI_BAUDRATEPRESCALER_256; // 0x00000038U
    }
    return SPI_BAUDRATEPRESCALER_2;
}

void sys_spi_set_prescaler(int prescaler_num) {
    buddy::DisableInterrupts disable_interrupts;
    HAL_SPI_DeInit(&hspi2);
    hspi2.Init.BaudRatePrescaler = _spi_prescaler(prescaler_num);
    HAL_SPI_Init(&hspi2);
}

int sys_fw_update_is_enabled(void) {
    return (FW_UPDATE_ENABLE == st25dv64k_user_read(FW_UPDATE_FLAG_ADDRESS)) ? 1 : 0;
}

void sys_fw_update_enable(void) {
    st25dv64k_user_write(FW_UPDATE_FLAG_ADDRESS, FW_UPDATE_ENABLE);
}

void sys_fw_update_disable(void) {
    st25dv64k_user_write(FW_UPDATE_FLAG_ADDRESS, FW_UPDATE_DISABLE);
}
// firmware update on restart
int sys_fw_update_on_restart_is_enabled(void) {
    return (FW_UPDATE_ENABLE == ram_data_exchange.fw_update_flag) ? 1 : 0;
}
int sys_fw_update_older_on_restart_is_enabled(void) {
    return (FW_UPDATE_OLDER == ram_data_exchange.fw_update_flag) ? 1 : 0;
}

void sys_fw_update_on_restart_enable(void) {
    ram_data_exchange.fw_update_flag = FW_UPDATE_ENABLE;
}

<<<<<<< HEAD
void sys_fw_update_older_on_restart_enable(void) {
    ram_data_exchange.fw_update_flag = FW_UPDATE_OLDER;
}

void sys_fw_update_on_restart_disable(void) {
    ram_data_exchange.fw_update_flag = FW_UPDATE_DISABLE;
=======
extern void sys_fw_update_older_on_restart_enable(void) {
    ram_data_exchange.fw_update_flag = FW_UPDATE_OLDER;
>>>>>>> 8951490e
}

void sys_fw_update_on_restart_disable(void) {
    ram_data_exchange.fw_update_flag = FW_UPDATE_DISABLE;
}

int sys_bootloader_is_valid(void) {
    return ram_data_exchange.bootloader_valid ? 1 : 0;
}

int sys_flash_is_empty(void *ptr, int size) {
    uint8_t *p = (uint8_t *)ptr;
    for (; size > 0; size--)
        if (*(p++) != 0xff)
            return 0;
    return 1;
}

int sys_flash_write(void *dst, void *src, int size) {
    uint8_t *pd = (uint8_t *)dst;
    uint8_t *ps = (uint8_t *)src;
    int i = 0;
    HAL_StatusTypeDef status;
    status = HAL_FLASH_Unlock();
    if (status == HAL_OK) {
        __HAL_FLASH_CLEAR_FLAG(FLASH_FLAG_EOP | FLASH_FLAG_OPERR | FLASH_FLAG_WRPERR | FLASH_FLAG_PGAERR | FLASH_FLAG_PGPERR | FLASH_FLAG_PGSERR | FLASH_FLAG_BSY);
        for (; i < size; i++)
            if (HAL_FLASH_Program(FLASH_TYPEPROGRAM_BYTE, (uint32_t)(pd++), *(ps++)) != HAL_OK)
                break;
    }
    HAL_FLASH_Lock();
    return i;
}

// erase single sector (0..11)
// sector  size  start       end
//  0      16kb  0x08000000  0x08003FFF
//  1      16kb  0x08004000  0x08007FFF
//  2      16kb  0x08008000  0x0800BFFF
//  3      16kb  0x0800c000  0x0800FFFF
//  4      64kb  0x08010000  0x0801FFFF
//  5     128kb  0x08020000  0x0803FFFF
//  6     128kb  0x08040000  0x0805FFFF
//  7     128kb  0x08060000  0x0807FFFF
//  8     128kb  0x08080000  0x0809FFFF
//  9     128kb  0x080A0000  0x080BFFFF
//  1     128kb  0x080C0000  0x080DFFFF
// 11     128kb  0x080E0000  0x080FFFFF
int sys_flash_erase_sector(unsigned int sector) {
    HAL_StatusTypeDef status;
    if ((sector < FLASH_SECTOR_0) || (sector > FLASH_SECTOR_11))
        return 0;
    status = HAL_FLASH_Unlock();
    if (status == HAL_OK) {
        __HAL_FLASH_CLEAR_FLAG(FLASH_FLAG_EOP | FLASH_FLAG_OPERR | FLASH_FLAG_WRPERR | FLASH_FLAG_PGAERR | FLASH_FLAG_PGSERR);
        FLASH_Erase_Sector(sector, VOLTAGE_RANGE_3);
    }
    HAL_FLASH_Lock();
    return (status == HAL_OK) ? 1 : 0;
}<|MERGE_RESOLUTION|>--- conflicted
+++ resolved
@@ -275,6 +275,7 @@
 int sys_fw_update_on_restart_is_enabled(void) {
     return (FW_UPDATE_ENABLE == ram_data_exchange.fw_update_flag) ? 1 : 0;
 }
+
 int sys_fw_update_older_on_restart_is_enabled(void) {
     return (FW_UPDATE_OLDER == ram_data_exchange.fw_update_flag) ? 1 : 0;
 }
@@ -283,17 +284,8 @@
     ram_data_exchange.fw_update_flag = FW_UPDATE_ENABLE;
 }
 
-<<<<<<< HEAD
-void sys_fw_update_older_on_restart_enable(void) {
-    ram_data_exchange.fw_update_flag = FW_UPDATE_OLDER;
-}
-
-void sys_fw_update_on_restart_disable(void) {
-    ram_data_exchange.fw_update_flag = FW_UPDATE_DISABLE;
-=======
 extern void sys_fw_update_older_on_restart_enable(void) {
     ram_data_exchange.fw_update_flag = FW_UPDATE_OLDER;
->>>>>>> 8951490e
 }
 
 void sys_fw_update_on_restart_disable(void) {
