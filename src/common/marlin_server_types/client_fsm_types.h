--- conflicted
+++ resolved
@@ -15,10 +15,7 @@
 #include <option/has_chamber_api.h>
 #include <option/has_uneven_bed_prompt.h>
 #include <option/has_door_sensor_calibration.h>
-<<<<<<< HEAD
-=======
 #include <option/has_manual_belt_tuning.h>
->>>>>>> b91eeda0
 
 #include <inc/MarlinConfigPre.h>
 
@@ -61,11 +58,6 @@
     #if HAS_BELT_TUNING()
     BeltTuning,
     #endif
-<<<<<<< HEAD
-    #if HAS_DOOR_SENSOR_CALIBRATION()
-    DoorSensorCalibration,
-    #endif
-=======
     #if HAS_GEARBOX_ALIGNMENT()
     GearboxAlignment,
     #endif
@@ -76,7 +68,6 @@
     NozzleCleaningFailed,
     #endif
     SafetyTimer,
->>>>>>> b91eeda0
     Wait, ///< FSM that only blocks the screen with a "please wait" text
     _none, // cannot be created, must have same index as _count
     _count = _none
@@ -116,10 +107,6 @@
     last_ = Both
 };
 
-<<<<<<< HEAD
-using message_cb_t = void (*)(char *);
-=======
->>>>>>> b91eeda0
 #else // !__cplusplus
 // C
 #endif //__cplusplus