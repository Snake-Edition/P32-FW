--- conflicted
+++ resolved
@@ -135,13 +135,11 @@
     GcodeCorruption,
     GcodeCropped,
     MetricsConfigChangePrompt,
-<<<<<<< HEAD
     #if HAS_EMERGENCY_STOP()
     DoorOpen,
-=======
+    #endif
     #if HAS_CHAMBER_API()
     FailedToReachChamberTemperature,
->>>>>>> 669f7158
     #endif
     AccelerometerCommunicationFailed,
     _last = AccelerometerCommunicationFailed,
