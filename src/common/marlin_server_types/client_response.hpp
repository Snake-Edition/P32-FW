/**
 * @file client_response.hpp
 * @brief every phase in dialog can have some buttons
 * buttons are generalized on this level as responses
 * because non GUI/WUI client can also use them
 * bound to ClientFSM in src/common/client_fsm_types.h
 */

#pragma once

#include <cstdint>
#include <cstddef>
#include <array>
#include <span>
#include <utility>

#include "client_fsm_types.h"
#include "general_response.hpp"
#include "printers.h"
#include <utils/enum_array.hpp>
#include <guiconfig/guiconfig.h>
#include <option/filament_sensor.h>
#include <option/has_attachable_accelerometer.h>
#include <option/has_belt_tuning.h>
#include <option/has_coldpull.h>
#include <option/has_emergency_stop.h>
#include <option/has_gearbox_alignment.h>
#include <option/has_input_shaper_calibration.h>
#include <option/has_loadcell.h>
#include <option/has_mmu2.h>
#include <option/has_nfc.h>
#include <option/has_phase_stepping_calibration.h>
#include <option/has_selftest.h>
#include <option/has_toolchanger.h>
#include <option/xl_enclosure_support.h>
#include <option/has_chamber_api.h>
<<<<<<< HEAD
#include <option/has_xbuddy_extension.h>
#include <option/has_uneven_bed_prompt.h>
#include <option/has_door_sensor_calibration.h>
#include <common/hotend_type.hpp>
#include <option/has_auto_retract.h>
=======
#include <option/has_chamber_filtration_api.h>
#include <option/has_xbuddy_extension.h>
#include <option/has_uneven_bed_prompt.h>
#include <option/has_ceiling_clearance.h>
#include <option/has_door_sensor_calibration.h>
#include <option/has_auto_retract.h>
#include <option/has_nozzle_cleaner.h>
#include <option/has_chamber_vents.h>
#include <option/has_precise_homing_corexy.h>

#include <option/has_hotend_type_support.h>
#if HAS_HOTEND_TYPE_SUPPORT()
    #include <hotend_type.hpp>
#endif

>>>>>>> b91eeda0
#include <device/board.h>

/// number of bits used to encode response
// TODO: Make 2 everywhere: BFW-6028
#if HAS_MMU2() || HAS_TOOLCHANGER()
    #define RESPONSE_BITS 4
#else
    #define RESPONSE_BITS 2
#endif

/// maximum number of responses in one phase
#define MAX_RESPONSES (1 << RESPONSE_BITS)

using PhaseResponses = std::array<Response, MAX_RESPONSES>;
inline constexpr PhaseResponses empty_phase_responses = {};

// count enum class members (if "_last" is defined)
template <class T>
constexpr size_t CountPhases() {
    return static_cast<size_t>(T::_last) + 1;
}
// use this when creating an event
// encodes enum to position in phase
template <class T>
constexpr uint8_t GetPhaseIndex(T phase) {
    return static_cast<size_t>(phase);
}

template <class T>
constexpr T GetEnumFromPhaseIndex(size_t index) {
    assert(index < CountPhases<T>());
    return static_cast<T>(index);
}

using PhaseUnderlyingType = uint8_t;

struct FSMAndPhase {

public:
    constexpr FSMAndPhase(ClientFSM fsm, PhaseUnderlyingType phase)
        : fsm(fsm)
        , phase(phase) {
    }

    template <typename Phase>
    constexpr FSMAndPhase(Phase phase)
        : fsm(client_fsm_from_phase(phase))
        , phase(std::to_underlying(phase)) {
    }

    constexpr FSMAndPhase(const FSMAndPhase &) = default;

    constexpr bool operator==(const FSMAndPhase &) const = default;
    constexpr bool operator!=(const FSMAndPhase &) const = default;

public:
    ClientFSM fsm;
    PhaseUnderlyingType phase;
};

enum class PhaseWait : PhaseUnderlyingType {
    generic,
    homing,
    homing_calibration,
    _cnt,
    _last = _cnt - 1,
};
constexpr inline ClientFSM client_fsm_from_phase(PhaseWait) { return ClientFSM::Wait; }

// define enum classes for responses here
// and YES phase can have 0 responses
// every enum must have "_last"
// EVERY response shall have a unique ID (so every button in GUI is unique)
enum class PhasesLoadUnload : PhaseUnderlyingType {
    initial,
    ChangingTool,
    Parking_stoppable,
    Parking_unstoppable,
    WaitingTemp_stoppable,
    WaitingTemp_unstoppable,
    Ramming_stoppable,
    Ramming_unstoppable,
    Unloading_stoppable,
    Unloading_unstoppable,
    IsFilamentUnloaded,
    FilamentNotInFS,
    ManualUnload_continuable,
    ManualUnload_uncontinuable,
    UserPush_stoppable,
    UserPush_unstoppable,
    MakeSureInserted_stoppable,
    MakeSureInserted_unstoppable,
    Inserting_stoppable,
    Inserting_unstoppable,
    IsFilamentInGear,
    Ejecting_stoppable,
    Ejecting_unstoppable,
    Loading_stoppable,
    Loading_unstoppable,
    LoadingToGears_stoppable,
    LoadingToGears_unstoppable,
    Purging_stoppable,
    Purging_unstoppable,
    AwaitingFilament_stoppable,
    AwaitingFilament_unstoppable,
    IsColor,
    IsColorPurge,
    Unparking,
#if HAS_NOZZLE_CLEANER()
    UnloadNozzleCleaning,
    LoadNozzleCleaning,
#endif
#if HAS_LOADCELL()
    FilamentStuck,
#endif

#if HAS_AUTO_RETRACT()
    AutoRetracting,
#endif

#if HAS_MMU2()
    // MMU-specific dialogs
    LoadFilamentIntoMMU,
    // internal states of the MMU
    MMU_EngagingIdler,
    MMU_DisengagingIdler,
    MMU_UnloadingToFinda,
    MMU_UnloadingToPulley,
    MMU_FeedingToFinda,
    MMU_FeedingToBondtech,
    MMU_FeedingToNozzle,
    MMU_AvoidingGrind,
    MMU_FinishingMoves,
    MMU_ERRDisengagingIdler,
    MMU_ERREngagingIdler,
    MMU_ERRWaitingForUser,
    MMU_ERRInternal,
    MMU_ERRHelpingFilament,
    MMU_ERRTMCFailed,
    MMU_UnloadingFilament,
    MMU_LoadingFilament,
    MMU_SelectingFilamentSlot,
    MMU_PreparingBlade,
    MMU_PushingFilament,
    MMU_PerformingCut,
    MMU_ReturningSelector,
    MMU_ParkingSelector,
    MMU_EjectingFilament,
    MMU_RetractingFromFinda,
    MMU_Homing,
    MMU_MovingSelector,
    MMU_FeedingToFSensor,
    MMU_HWTestBegin,
    MMU_HWTestIdler,
    MMU_HWTestSelector,
    MMU_HWTestPulley,
    MMU_HWTestCleanup,
    MMU_HWTestExec,
    MMU_HWTestDisplay,
    MMU_ErrHwTestFailed,
#endif

    _cnt,
    _last = _cnt - 1
};
constexpr inline ClientFSM client_fsm_from_phase(PhasesLoadUnload) { return ClientFSM::Load_unload; }

enum class PhasesPreheat : PhaseUnderlyingType {
    initial,
    UserTempSelection,
    _last = UserTempSelection
};
constexpr inline ClientFSM client_fsm_from_phase(PhasesPreheat) { return ClientFSM::Preheat; }

enum class PhasesPrintPreview : PhaseUnderlyingType {
    loading,
    download_wait,
    main_dialog,
    unfinished_selftest,
    new_firmware_available,
    wrong_printer,
    wrong_printer_abort,
    filament_not_inserted,
#if HAS_MMU2()
    mmu_filament_inserted,
#endif
#if HAS_TOOLCHANGER() || HAS_MMU2()
    tools_mapping,
#endif
    wrong_filament,
    file_error, ///< Something is wrong with the gcode file
    _last = file_error
};
constexpr inline ClientFSM client_fsm_from_phase(PhasesPrintPreview) { return ClientFSM::PrintPreview; }

#if HAS_SELFTEST()
// GUI phases of selftest/wizard
// WARNING: make sure that _first_xx and _last_xx are defined after normal selftest phases. This enum is exported by magic_enum library, and it has
// a limitation that only first item with same value is exported.
enum class PhasesSelftest : PhaseUnderlyingType {
    _none,

    Loadcell_prepare,
    Loadcell_move_away,
    Loadcell_tool_select,
    Loadcell_cooldown,
    Loadcell_user_tap_ask_abort,
    Loadcell_user_tap_ask_ignore_abort,
    Loadcell_user_tap_countdown,
    Loadcell_user_tap_check,
    Loadcell_user_tap_ok,
    Loadcell_fail,
    _first_Loadcell = Loadcell_prepare,
    _last_Loadcell = Loadcell_fail,

    FSensor_ask_unload,
    FSensor_wait_tool_pick,
    FSensor_unload_confirm,
    FSensor_calibrate,
    FSensor_insertion_wait,
    FSensor_insertion_ok,
    FSensor_insertion_calibrate,
    Fsensor_enforce_remove,
    FSensor_done,
    FSensor_fail,
    _first_FSensor = FSensor_ask_unload,
    _last_FSensor = FSensor_fail,

    CalibZ,
    _first_CalibZ = CalibZ,
    _last_CalibZ = CalibZ,

    Axis,
    _first_Axis = Axis,
    _last_Axis = Axis,

    Heaters,
    HeatersDisabledDialog,
    Heaters_AskBedSheetAfterFail, ///< After bed heater selftest failed, this state prompts the user if he didn't forget to put on the print sheet
    _first_Heaters = Heaters,
    _last_Heaters = Heaters_AskBedSheetAfterFail,

    FirstLayer_mbl,
    FirstLayer_print,
    _first_FirstLayer = FirstLayer_mbl,
    _last_FirstLayer = FirstLayer_print,

    FirstLayer_filament_known_and_not_unsensed,
    FirstLayer_filament_not_known_or_unsensed,
    FirstLayer_calib,
    FirstLayer_use_val,
    FirstLayer_start_print,
    FirstLayer_reprint,
    FirstLayer_clean_sheet,
    FirstLayer_failed,
    _first_FirstLayerQuestions = FirstLayer_filament_known_and_not_unsensed,
    _last_FirstLayerQuestions = FirstLayer_failed,

    Dock_needs_calibration,
    Dock_move_away,
    Dock_wait_user_park1,
    Dock_wait_user_park2,
    Dock_wait_user_park3,
    Dock_wait_user_remove_pins,
    Dock_wait_user_loosen_pillar,
    Dock_wait_user_lock_tool,
    Dock_wait_user_tighten_top_screw,
    Dock_measure,
    Dock_wait_user_tighten_bottom_screw,
    Dock_wait_user_install_pins,
    Dock_selftest_park_test,
    Dock_selftest_failed,
    Dock_calibration_success,
    _first_Dock = Dock_needs_calibration,
    _last_Dock = Dock_calibration_success,

    ToolOffsets_wait_user_confirm_start,
    ToolOffsets_wait_user_clean_nozzle_cold,
    ToolOffsets_wait_user_clean_nozzle_hot,
    ToolOffsets_wait_user_install_sheet,
    ToolOffsets_pin_install_prepare,
    ToolOffsets_wait_user_install_pin,
    ToolOffsets_wait_stable_temp,
    ToolOffsets_wait_calibrate,
    ToolOffsets_wait_move_away,
    ToolOffsets_wait_user_remove_pin,
    _first_Tool_Offsets = ToolOffsets_wait_user_confirm_start,
    _last_Tool_Offsets = ToolOffsets_wait_user_remove_pin,

    RevisePrinterStatus_ask_revise, ///< Notifies that a selftest part failed and asks if the user wants to revise the setup
    RevisePrinterStatus_revise, ///< ScreenPrinterSetup being shown, user revising the printer setup
    RevisePrinterStatus_ask_retry, ///< After revision, ask the user to retry the selftest
    _first_RevisePrinterStatus = RevisePrinterStatus_ask_revise,
    _last_RevisePrinterStatus = RevisePrinterStatus_ask_retry,

    _last = _last_RevisePrinterStatus,
};
constexpr inline ClientFSM client_fsm_from_phase(PhasesSelftest) { return ClientFSM::Selftest; }

enum class PhasesFansSelftest : PhaseUnderlyingType {
    test_100_percent,
    #if PRINTER_IS_PRUSA_MK3_5()
    manual_check,
    #endif
    test_40_percent,
    results,
    _last = results,
};

constexpr inline ClientFSM client_fsm_from_phase(PhasesFansSelftest) { return ClientFSM::FansSelftest; }
#endif

enum class PhaseNetworkSetup : PhaseUnderlyingType {
    init,

    ask_switch_to_wifi, ///< User is already connected through an ethernet cable, ask him if he wants to switch to wi-fi
    action_select, ///< Letting the user to choose how the wi-fi should be set up
    wifi_scan, ///< Scanning available wi-fi networks (the scanning is fully handled on the GUI thread)
    wait_for_ini_file, ///< Prompting user to insert a flash drive with creds
    ask_delete_ini_file, ///< Asking the user if he wants to delete the ini file
#if HAS_NFC()
    ask_use_prusa_app, ///< User is prompted if he wants to use the Prusa app to connect to the wi-fi
    wait_for_nfc, ///< Prompting user to provide the credentials through NFW
    nfc_confirm, ///< Loaded credentials via NFC, asking for confirmation
#endif
    connecting_finishable, ///< The user is connecting to a Wi-Fi. The screen offers a "Finish" button that keeps connecting on the background and "Cancel" to go back.
    connecting_nonfinishable, ///< The user is connecting to a Wi-Fi. The screen only offers a "Cancel" button to go back.
    connected,
    ask_setup_prusa_connect, ///< Prompts the user if he wants to set up Prusa Connect
    prusa_conect_setup, ///< Setup connect is running, waiting for it to finish

    no_interface_error,
    connection_error,
    help_qr, ///< Display as QR code to the help page

    finish,
    _last = finish,
};
constexpr inline ClientFSM client_fsm_from_phase(PhaseNetworkSetup) { return ClientFSM::NetworkSetup; }

#if ENABLED(CRASH_RECOVERY)
enum class PhasesCrashRecovery : PhaseUnderlyingType {
    check_X,
    check_Y,
    home,
    axis_NOK, //< just for unification of the two below
    axis_short,
    axis_long,
    repeated_crash,
    home_fail, //< Homing failed, ask to retry
    #if HAS_TOOLCHANGER()
    tool_recovery, //< Toolchanger recovery, tool fell off
    _last = tool_recovery
    #else
    _last = home_fail
    #endif
};
constexpr inline ClientFSM client_fsm_from_phase(PhasesCrashRecovery) { return ClientFSM::CrashRecovery; }
#endif

enum class PhasesQuickPause : PhaseUnderlyingType {
    QuickPaused,
    _last = QuickPaused
};
constexpr inline ClientFSM client_fsm_from_phase(PhasesQuickPause) { return ClientFSM::QuickPause; }

enum class PhasesWarning : PhaseUnderlyingType {
#if HAS_EMERGENCY_STOP()
    DoorOpen,
#endif
    // Generic warning with a Continue button, just for dismissing it.
    Warning,

// These have some actual buttons that need to be handled.
#if XL_ENCLOSURE_SUPPORT() || HAS_CHAMBER_FILTRATION_API()
    EnclosureFilterExpiration,
#endif

#if HAS_CHAMBER_VENTS()
    ChamberVents,
#endif

    ProbingFailed,

    FilamentSensorStuckHelp,

#if HAS_MMU2()
    FilamentSensorStuckHelpMMU,
#endif

    FilamentSensorStuckHelp,

#if HAS_MMU2()
    FilamentSensorStuckHelpMMU,
#endif

#if ENABLED(DETECT_PRINT_SHEET)
    /// Shown on failed print sheet detection. Custom handling.
    SteelSheetNotDetected,
#endif

#if HAS_CHAMBER_API()
    FailedToReachChamberTemperature,
#endif

#if HAS_UNEVEN_BED_PROMPT()
    /// A prompt offering Z align calibration when uneven bed is detected
    BedUnevenAlignmentPrompt,
#endif

#if HAS_CEILING_CLEARANCE()
    CeilingClearanceViolation,
#endif

#if HAS_PRECISE_HOMING_COREXY()
    HomingCalibrationNeeded,
    HomingRefinementFailed,
    HomingCalibrationFromMenuNeeded,
#endif

#if HAS_ILI9488_DISPLAY()
    DisplayProblemDetected,
#endif

    /// Shown when the M334 is attempting to change metrics configuration, prompting the user to confirm the change (security reasons)
    MetricsConfigChangePrompt,

    _last = MetricsConfigChangePrompt,
};
constexpr inline ClientFSM client_fsm_from_phase(PhasesWarning) { return ClientFSM::Warning; }

#if HAS_COLDPULL()
enum class PhasesColdPull : PhaseUnderlyingType {
    introduction,
    #if HAS_TOOLCHANGER()
    select_tool,
    pick_tool,
    #endif
    #if HAS_MMU2()
    stop_mmu,
    #endif
    #if HAS_TOOLCHANGER() || HAS_MMU2()
    unload_ptfe,
    load_ptfe,
    #endif
    prepare_filament,
    #if HAS_AUTO_RETRACT()
    deretract,
    #endif
    blank_load,
    blank_unload,
    cool_down,
    heat_up,
    automatic_pull,
    manual_pull,
    cleanup,
    pull_done,
    finish,
    _last = finish,
};
constexpr inline ClientFSM client_fsm_from_phase(PhasesColdPull) { return ClientFSM::ColdPull; }
#endif

#if HAS_PHASE_STEPPING_CALIBRATION()
enum class PhasesPhaseStepping : PhaseUnderlyingType {
    restore_defaults,
    intro,
    home,
    #if HAS_ATTACHABLE_ACCELEROMETER()
    connect_to_board,
    wait_for_extruder_temperature,
    attach_to_extruder,
    attach_to_bed,
    #endif
    calib_x,
    calib_y,
    calib_error,
    calib_nok,
    calib_ok,
    finish,
    _last = finish,
};
constexpr inline ClientFSM client_fsm_from_phase(PhasesPhaseStepping) { return ClientFSM::PhaseSteppingCalibration; }
#endif

#if HAS_INPUT_SHAPER_CALIBRATION()
enum class PhasesInputShaperCalibration : PhaseUnderlyingType {
    info,
    parking,
    #if HAS_ATTACHABLE_ACCELEROMETER()
    connect_to_board,
    wait_for_extruder_temperature,
    attach_to_extruder,
    attach_to_bed,
    #endif
    measuring_x_axis,
    measuring_y_axis,
    measurement_failed,
    computing,
    bad_results,
    results,
    finish,
    _last = finish,
};
constexpr inline ClientFSM client_fsm_from_phase(PhasesInputShaperCalibration) { return ClientFSM::InputShaperCalibration; }
#endif

enum class PhasesPrinting : PhaseUnderlyingType {
    active,
};
constexpr inline ClientFSM client_fsm_from_phase(PhasesPrinting) { return ClientFSM::Printing; }

enum class PhasesSerialPrinting : PhaseUnderlyingType {
    active,
};
constexpr inline ClientFSM client_fsm_from_phase(PhasesSerialPrinting) { return ClientFSM::Serial_printing; }

#if HAS_BELT_TUNING()
enum class PhaseBeltTuning : PhaseUnderlyingType {
    init,

    /// The user is prompted to loose the belts so that the gantry is aligned
    ask_for_gantry_align,

    /// Homing, selecting a proper tool and moving it to the measuring position
    preparing,

    /// Asking the user to install the dampeners
    ask_for_dampeners_installation,

    /// Calibrating accelerometer
    calibrating_accelerometer,

    /// Measuring the vibrations and such
    measuring,

    /// We vibrate on the highest measured peak frequency and let the user evaluate whether the belts are resonating.
    /// This is basically a measurement validity check
    vibration_check,

    /// Presenting the results to the user
    results,

    /// Asking the user to remove the dampeners
    ask_for_dampeners_uninstallation,

    /// Some error occured
    error,

    finish,
    _last = finish,
};
constexpr inline ClientFSM client_fsm_from_phase(PhaseBeltTuning) { return ClientFSM::BeltTuning; }
#endif

<<<<<<< HEAD
=======
#if HAS_GEARBOX_ALIGNMENT()
enum class PhaseGearboxAlignment : PhaseUnderlyingType {
    intro,
    filament_loaded_ask_unload,
    filament_unknown_ask_unload,
    loosen_screws,
    alignment,
    tighten_screws,
    done,
    finish,
    _last = finish,
};
constexpr inline ClientFSM client_fsm_from_phase(PhaseGearboxAlignment) { return ClientFSM::GearboxAlignment; }
#endif

>>>>>>> b91eeda0
#if HAS_DOOR_SENSOR_CALIBRATION()
enum class PhaseDoorSensorCalibration : PhaseUnderlyingType {
    confirm_abort,
    repeat,
    skip_ask,
    confirm_closed,
    tighten_screw_half,
    confirm_open,
    loosen_screw_half,
    finger_test,
<<<<<<< HEAD
    tighten_screw_quarter,
=======
    loosen_screw_quarter,
>>>>>>> b91eeda0
    done,
    finish,
    _last = finish,
};
constexpr inline ClientFSM client_fsm_from_phase(PhaseDoorSensorCalibration) { return ClientFSM::DoorSensorCalibration; }
#endif

<<<<<<< HEAD
// static class for work with fsm responses (like button click)
// encode responses - get them from marlin client, to marlin server and decode them again
class ClientResponses {
    ClientResponses() = delete;
    ClientResponses(ClientResponses &) = delete;

    // declare 2d arrays of single buttons for radio buttons
    static constexpr EnumArray<PhasesLoadUnload, PhaseResponses, CountPhases<PhasesLoadUnload>()> LoadUnloadResponses {
        { PhasesLoadUnload::initial, {} },
            { PhasesLoadUnload::ChangingTool, {} },
            { PhasesLoadUnload::Parking_stoppable, { Response::Stop } },
            { PhasesLoadUnload::Parking_unstoppable, {} },
            { PhasesLoadUnload::WaitingTemp_stoppable, { Response::Stop } },
            { PhasesLoadUnload::WaitingTemp_unstoppable, {} },
            { PhasesLoadUnload::PreparingToRam_stoppable, { Response::Stop } },
            { PhasesLoadUnload::PreparingToRam_unstoppable, {} },
            { PhasesLoadUnload::Ramming_stoppable, { Response::Stop } },
            { PhasesLoadUnload::Ramming_unstoppable, {} },
            { PhasesLoadUnload::Unloading_stoppable, { Response::Stop } },
            { PhasesLoadUnload::Unloading_unstoppable, {} },
            { PhasesLoadUnload::RemoveFilament, { Response::Filament_removed } },
            { PhasesLoadUnload::IsFilamentUnloaded, { Response::Yes, Response::No } },
            { PhasesLoadUnload::FilamentNotInFS, { Response::Help } },
            { PhasesLoadUnload::ManualUnload_continuable, { Response::Continue, Response::Retry } },
            { PhasesLoadUnload::ManualUnload_uncontinuable, { Response::Help, Response::Retry } },
            { PhasesLoadUnload::UserPush_stoppable, { Response::Continue, Response::Stop } },
            { PhasesLoadUnload::UserPush_unstoppable, { Response::Continue } },
            { PhasesLoadUnload::MakeSureInserted_stoppable, { Response::Stop, Response::Help } },
            { PhasesLoadUnload::MakeSureInserted_unstoppable, { Response::Help } },
            { PhasesLoadUnload::Inserting_stoppable, { Response::Stop } },
            { PhasesLoadUnload::Inserting_unstoppable, {} },
            { PhasesLoadUnload::IsFilamentInGear, { Response::Yes, Response::No } },
            { PhasesLoadUnload::Ejecting_stoppable, { Response::Stop } },
            { PhasesLoadUnload::Ejecting_unstoppable, {} },
            { PhasesLoadUnload::Loading_stoppable, { Response::Stop } },
            { PhasesLoadUnload::Loading_unstoppable, {} },
            { PhasesLoadUnload::Purging_stoppable, { Response::Stop } },
            { PhasesLoadUnload::Purging_unstoppable, {} },
            { PhasesLoadUnload::IsColor, { Response::Yes, Response::Purge_more, Response::Retry } },
            { PhasesLoadUnload::IsColorPurge, { Response::Yes, Response::Purge_more } },
            { PhasesLoadUnload::Unparking, {} },
#if HAS_LOADCELL()
            { PhasesLoadUnload::FilamentStuck, { Response::Unload } },
#endif
#if HAS_AUTO_RETRACT()
            { PhasesLoadUnload::AutoRetracting, {} },
#endif
#if HAS_MMU2()
            { PhasesLoadUnload::LoadFilamentIntoMMU, { Response::Continue } },

            { PhasesLoadUnload::MMU_EngagingIdler, {} },
            { PhasesLoadUnload::MMU_DisengagingIdler, {} },
            { PhasesLoadUnload::MMU_UnloadingToFinda, {} },
            { PhasesLoadUnload::MMU_UnloadingToPulley, {} },
            { PhasesLoadUnload::MMU_FeedingToFinda, {} },
            { PhasesLoadUnload::MMU_FeedingToBondtech, {} },
            { PhasesLoadUnload::MMU_FeedingToNozzle, {} },
            { PhasesLoadUnload::MMU_AvoidingGrind, {} },
            { PhasesLoadUnload::MMU_FinishingMoves, {} },
            { PhasesLoadUnload::MMU_ERRDisengagingIdler, {} },
            { PhasesLoadUnload::MMU_ERREngagingIdler, {} },
            { PhasesLoadUnload::MMU_ERRWaitingForUser, { Response::Retry, Response::Slowly, Response::Continue, Response::Restart, Response::Unload, Response::Stop, Response::MMU_disable } },
            { PhasesLoadUnload::MMU_ERRInternal, {} },
            { PhasesLoadUnload::MMU_ERRHelpingFilament, {} },
            { PhasesLoadUnload::MMU_ERRTMCFailed, {} },
            { PhasesLoadUnload::MMU_UnloadingFilament, {} },
            { PhasesLoadUnload::MMU_LoadingFilament, {} },
            { PhasesLoadUnload::MMU_SelectingFilamentSlot, {} },
            { PhasesLoadUnload::MMU_PreparingBlade, {} },
            { PhasesLoadUnload::MMU_PushingFilament, {} },
            { PhasesLoadUnload::MMU_PerformingCut, {} },
            { PhasesLoadUnload::MMU_ReturningSelector, {} },
            { PhasesLoadUnload::MMU_ParkingSelector, {} },
            { PhasesLoadUnload::MMU_EjectingFilament, {} },
            { PhasesLoadUnload::MMU_RetractingFromFinda, {} },
            { PhasesLoadUnload::MMU_Homing, {} },
            { PhasesLoadUnload::MMU_MovingSelector, {} },
            { PhasesLoadUnload::MMU_FeedingToFSensor, {} },
            { PhasesLoadUnload::MMU_HWTestBegin, {} },
            { PhasesLoadUnload::MMU_HWTestIdler, {} },
            { PhasesLoadUnload::MMU_HWTestSelector, {} },
            { PhasesLoadUnload::MMU_HWTestPulley, {} },
            { PhasesLoadUnload::MMU_HWTestCleanup, {} },
            { PhasesLoadUnload::MMU_HWTestExec, {} },
            { PhasesLoadUnload::MMU_HWTestDisplay, {} },
            { PhasesLoadUnload::MMU_ErrHwTestFailed, {} },
#endif
    };

    static constexpr EnumArray<PhasesPreheat, PhaseResponses, CountPhases<PhasesPreheat>()> PreheatResponses {
        { PhasesPreheat::initial, {} },

        // Additionally, filament type selection is passed through FSMResponseVariant(FilamentType)
        { PhasesPreheat::UserTempSelection, { Response::Abort, Response::Cooldown } },
    };

    static constexpr EnumArray<PhasesPrintPreview, PhaseResponses, CountPhases<PhasesPrintPreview>()> PrintPreviewResponses {
        { PhasesPrintPreview::loading, {} },
            { PhasesPrintPreview::download_wait, {
                                                     Response::Quit,
                                                 } },
            { PhasesPrintPreview::main_dialog, {
=======
namespace ClientResponses {

// declare 2d arrays of single buttons for radio buttons
inline constexpr EnumArray<PhasesLoadUnload, PhaseResponses, CountPhases<PhasesLoadUnload>()> LoadUnloadResponses {
    { PhasesLoadUnload::initial, {} },
        { PhasesLoadUnload::ChangingTool, {} },
        { PhasesLoadUnload::Parking_stoppable, { Response::Stop } },
        { PhasesLoadUnload::Parking_unstoppable, {} },
        { PhasesLoadUnload::WaitingTemp_stoppable, { Response::Stop } },
        { PhasesLoadUnload::WaitingTemp_unstoppable, {} },
        { PhasesLoadUnload::Ramming_stoppable, { Response::Stop } },
        { PhasesLoadUnload::Ramming_unstoppable, {} },
        { PhasesLoadUnload::Unloading_stoppable, { Response::Stop } },
        { PhasesLoadUnload::Unloading_unstoppable, {} },
        { PhasesLoadUnload::IsFilamentUnloaded, { Response::Yes, Response::No } },
        { PhasesLoadUnload::FilamentNotInFS, { Response::Help } },
        { PhasesLoadUnload::ManualUnload_continuable, { Response::Continue, Response::Retry } },
        { PhasesLoadUnload::ManualUnload_uncontinuable, { Response::Help, Response::Retry } },
        { PhasesLoadUnload::UserPush_stoppable, { Response::Continue, Response::Stop } },
        { PhasesLoadUnload::UserPush_unstoppable, { Response::Continue } },
        { PhasesLoadUnload::MakeSureInserted_stoppable, { Response::Stop, Response::Help } },
        { PhasesLoadUnload::MakeSureInserted_unstoppable, { Response::Help } },
        { PhasesLoadUnload::Inserting_stoppable, { Response::Stop } },
        { PhasesLoadUnload::Inserting_unstoppable, {} },
        { PhasesLoadUnload::IsFilamentInGear, { Response::Yes, Response::No } },
        { PhasesLoadUnload::Ejecting_stoppable, { Response::Stop } },
        { PhasesLoadUnload::Ejecting_unstoppable, {} },
        { PhasesLoadUnload::Loading_stoppable, { Response::Stop } },
        { PhasesLoadUnload::Loading_unstoppable, {} },
        { PhasesLoadUnload::LoadingToGears_stoppable, { Response::Stop } },
        { PhasesLoadUnload::LoadingToGears_unstoppable, {} },
        { PhasesLoadUnload::Purging_stoppable, { Response::Stop } },
        { PhasesLoadUnload::Purging_unstoppable, {} },
        { PhasesLoadUnload::AwaitingFilament_stoppable, { Response::Stop } },
        { PhasesLoadUnload::AwaitingFilament_unstoppable, {} },
        { PhasesLoadUnload::IsColor, { Response::Yes, Response::Purge_more, Response::Retry } },
        { PhasesLoadUnload::IsColorPurge, { Response::Yes, Response::Purge_more } },
        { PhasesLoadUnload::Unparking, {} },
#if HAS_NOZZLE_CLEANER()
        { PhasesLoadUnload::UnloadNozzleCleaning, {} },
        { PhasesLoadUnload::LoadNozzleCleaning, {} },
#endif
#if HAS_LOADCELL()
        { PhasesLoadUnload::FilamentStuck, { Response::Unload } },
#endif
#if HAS_AUTO_RETRACT()
        { PhasesLoadUnload::AutoRetracting, {} },
#endif
#if HAS_MMU2()
        { PhasesLoadUnload::LoadFilamentIntoMMU, { Response::Continue } },

        { PhasesLoadUnload::MMU_EngagingIdler, {} },
        { PhasesLoadUnload::MMU_DisengagingIdler, {} },
        { PhasesLoadUnload::MMU_UnloadingToFinda, {} },
        { PhasesLoadUnload::MMU_UnloadingToPulley, {} },
        { PhasesLoadUnload::MMU_FeedingToFinda, {} },
        { PhasesLoadUnload::MMU_FeedingToBondtech, {} },
        { PhasesLoadUnload::MMU_FeedingToNozzle, {} },
        { PhasesLoadUnload::MMU_AvoidingGrind, {} },
        { PhasesLoadUnload::MMU_FinishingMoves, {} },
        { PhasesLoadUnload::MMU_ERRDisengagingIdler, {} },
        { PhasesLoadUnload::MMU_ERREngagingIdler, {} },
        { PhasesLoadUnload::MMU_ERRWaitingForUser, { Response::Retry, Response::Slowly, Response::Continue, Response::Restart, Response::Unload, Response::Stop, Response::MMU_disable } },
        { PhasesLoadUnload::MMU_ERRInternal, {} },
        { PhasesLoadUnload::MMU_ERRHelpingFilament, {} },
        { PhasesLoadUnload::MMU_ERRTMCFailed, {} },
        { PhasesLoadUnload::MMU_UnloadingFilament, {} },
        { PhasesLoadUnload::MMU_LoadingFilament, {} },
        { PhasesLoadUnload::MMU_SelectingFilamentSlot, {} },
        { PhasesLoadUnload::MMU_PreparingBlade, {} },
        { PhasesLoadUnload::MMU_PushingFilament, {} },
        { PhasesLoadUnload::MMU_PerformingCut, {} },
        { PhasesLoadUnload::MMU_ReturningSelector, {} },
        { PhasesLoadUnload::MMU_ParkingSelector, {} },
        { PhasesLoadUnload::MMU_EjectingFilament, {} },
        { PhasesLoadUnload::MMU_RetractingFromFinda, {} },
        { PhasesLoadUnload::MMU_Homing, {} },
        { PhasesLoadUnload::MMU_MovingSelector, {} },
        { PhasesLoadUnload::MMU_FeedingToFSensor, {} },
        { PhasesLoadUnload::MMU_HWTestBegin, {} },
        { PhasesLoadUnload::MMU_HWTestIdler, {} },
        { PhasesLoadUnload::MMU_HWTestSelector, {} },
        { PhasesLoadUnload::MMU_HWTestPulley, {} },
        { PhasesLoadUnload::MMU_HWTestCleanup, {} },
        { PhasesLoadUnload::MMU_HWTestExec, {} },
        { PhasesLoadUnload::MMU_HWTestDisplay, {} },
        { PhasesLoadUnload::MMU_ErrHwTestFailed, {} },
#endif
};

inline constexpr EnumArray<PhasesPreheat, PhaseResponses, CountPhases<PhasesPreheat>()> PreheatResponses {
    { PhasesPreheat::initial, {} },

    // Additionally, filament type selection is passed through FSMResponseVariant(FilamentType)
    { PhasesPreheat::UserTempSelection, { Response::Abort, Response::Cooldown } },
};

inline constexpr EnumArray<PhasesPrintPreview, PhaseResponses, CountPhases<PhasesPrintPreview>()> PrintPreviewResponses {
    { PhasesPrintPreview::loading, {} },
        { PhasesPrintPreview::download_wait, {
                                                 Response::Quit,
                                             } },
        { PhasesPrintPreview::main_dialog, {
>>>>>>> b91eeda0
#if PRINTER_IS_PRUSA_XL()
                                               Response::Continue,
#elif PRINTER_IS_PRUSA_MINI()
                                               Response::PRINT,
#else
                                               Response::Print,
#endif
                                               Response::Back,
                                           } },
        { PhasesPrintPreview::unfinished_selftest, {
                                                       Response::Ignore,
                                                       Response::Calibrate,
                                                   } },
        { PhasesPrintPreview::new_firmware_available, {
                                                          Response::Continue,
                                                      } },
        { PhasesPrintPreview::wrong_printer, {
                                                 Response::Abort,
                                                 Response::PRINT,
                                             } },
        { PhasesPrintPreview::wrong_printer_abort, {
                                                       Response::Abort,
                                                   } },
        { PhasesPrintPreview::filament_not_inserted, {
                                                         Response::Yes,
                                                         Response::No,
                                                         Response::FS_disable,
                                                     } },
#if HAS_MMU2()
        { PhasesPrintPreview::mmu_filament_inserted, {
                                                         Response::Yes,
                                                         Response::No,
                                                     } },
#endif
#if HAS_TOOLCHANGER() || HAS_MMU2()
        { PhasesPrintPreview::tools_mapping, {
                                                 Response::Back,
                                                 Response::Filament,
                                                 Response::PRINT,
                                             } },
#endif
        { PhasesPrintPreview::wrong_filament, {
#if !PRINTER_IS_PRUSA_XL()
                                                  Response::Change,
#endif
                                                  Response::Ok,
                                                  Response::Abort,
                                              } },
        { PhasesPrintPreview::file_error, {
                                              Response::Abort,
                                          } },
};

#if HAS_SELFTEST()
inline constexpr EnumArray<PhasesSelftest, PhaseResponses, CountPhases<PhasesSelftest>()> SelftestResponses {
    { PhasesSelftest::_none, {} },
    { PhasesSelftest::Loadcell_prepare, {} },
    { PhasesSelftest::Loadcell_move_away, {} },
    { PhasesSelftest::Loadcell_tool_select, {} },
    { PhasesSelftest::Loadcell_cooldown, { Response::Abort } },

    { PhasesSelftest::Loadcell_user_tap_ask_abort, { Response::Continue, Response::Abort } },
    { PhasesSelftest::Loadcell_user_tap_ask_ignore_abort, { Response::Continue, Response::Ignore, Response::Abort } },
    { PhasesSelftest::Loadcell_user_tap_countdown, {} },
    { PhasesSelftest::Loadcell_user_tap_check, {} },
    { PhasesSelftest::Loadcell_user_tap_ok, {} },
    { PhasesSelftest::Loadcell_fail, {} },

    { PhasesSelftest::FSensor_ask_unload, { Response::Continue, Response::Unload, Response::Abort } },
    { PhasesSelftest::FSensor_wait_tool_pick, {} },
    { PhasesSelftest::FSensor_unload_confirm, { Response::Yes, Response::No } },
    { PhasesSelftest::FSensor_calibrate, {} },
    { PhasesSelftest::FSensor_insertion_wait, { Response::Abort_invalidate_test } },
    { PhasesSelftest::FSensor_insertion_ok, { Response::Continue, Response::Abort_invalidate_test } },
    { PhasesSelftest::FSensor_insertion_calibrate, { Response::Abort_invalidate_test } },
    { PhasesSelftest::Fsensor_enforce_remove, { Response::Abort_invalidate_test } },
    { PhasesSelftest::FSensor_done, {} },
    { PhasesSelftest::FSensor_fail, {} },

    { PhasesSelftest::CalibZ, {} },

    { PhasesSelftest::Axis, {} },

    { PhasesSelftest::Heaters, {} },
    { PhasesSelftest::HeatersDisabledDialog, { Response::Ok } },
    { PhasesSelftest::Heaters_AskBedSheetAfterFail, { Response::Ok, Response::Retry } },

    { PhasesSelftest::FirstLayer_mbl, {} },
    { PhasesSelftest::FirstLayer_print, {} },

    { PhasesSelftest::FirstLayer_filament_known_and_not_unsensed, { Response::Next, Response::Unload } },
    { PhasesSelftest::FirstLayer_filament_not_known_or_unsensed, { Response::Next, Response::Load, Response::Unload } },
    { PhasesSelftest::FirstLayer_calib, { Response::Next } },
    { PhasesSelftest::FirstLayer_use_val, { Response::Yes, Response::No } },
    { PhasesSelftest::FirstLayer_start_print, { Response::Next } },
    { PhasesSelftest::FirstLayer_reprint, { Response::Yes, Response::No } },
    { PhasesSelftest::FirstLayer_clean_sheet, { Response::Next } },
    { PhasesSelftest::FirstLayer_failed, { Response::Next } },

    { PhasesSelftest::Dock_needs_calibration, { Response::Continue, Response::Abort } },
    { PhasesSelftest::Dock_move_away, {} },
    { PhasesSelftest::Dock_wait_user_park1, { Response::Continue, Response::Abort } },
    { PhasesSelftest::Dock_wait_user_park2, { Response::Continue, Response::Abort } },
    { PhasesSelftest::Dock_wait_user_park3, { Response::Continue, Response::Abort } },
    { PhasesSelftest::Dock_wait_user_remove_pins, { Response::Continue, Response::Abort } },
    { PhasesSelftest::Dock_wait_user_loosen_pillar, { Response::Continue, Response::Abort } },
    { PhasesSelftest::Dock_wait_user_lock_tool, { Response::Continue, Response::Abort } },
    { PhasesSelftest::Dock_wait_user_tighten_top_screw, { Response::Continue, Response::Abort } },
    { PhasesSelftest::Dock_measure, { Response::Abort } },
    { PhasesSelftest::Dock_wait_user_tighten_bottom_screw, { Response::Continue, Response::Abort } },
    { PhasesSelftest::Dock_wait_user_install_pins, { Response::Continue, Response::Abort } },
    { PhasesSelftest::Dock_selftest_park_test, { Response::Abort } },
    { PhasesSelftest::Dock_selftest_failed, {} },
    { PhasesSelftest::Dock_calibration_success, { Response::Continue } },

    { PhasesSelftest::ToolOffsets_wait_user_confirm_start, { Response::Continue, Response::Abort } },
    { PhasesSelftest::ToolOffsets_wait_user_clean_nozzle_cold, { Response::Heatup, Response::Continue } },
    { PhasesSelftest::ToolOffsets_wait_user_clean_nozzle_hot, { Response::Cooldown, Response::Continue } },
    { PhasesSelftest::ToolOffsets_wait_user_install_sheet, { Response::Continue } },
    { PhasesSelftest::ToolOffsets_pin_install_prepare, {} },
    { PhasesSelftest::ToolOffsets_wait_user_install_pin, { Response::Continue } },
    { PhasesSelftest::ToolOffsets_wait_stable_temp, {} },
    { PhasesSelftest::ToolOffsets_wait_calibrate, {} },
    { PhasesSelftest::ToolOffsets_wait_move_away, {} },
    { PhasesSelftest::ToolOffsets_wait_user_remove_pin, { Response::Continue } },
    { PhasesSelftest::RevisePrinterStatus_ask_revise, { Response::Adjust, Response::Skip } },
    { PhasesSelftest::RevisePrinterStatus_revise, { Response::Done } },
    { PhasesSelftest::RevisePrinterStatus_ask_retry, { Response::Yes, Response::No } },
};

inline constexpr PhaseResponses FanSelftestResponses[] = {
    {}, // PhasesFanSelftest::test_100_percent
    #if PRINTER_IS_PRUSA_MK3_5()
    { Response::Yes, Response::No }, // PhasesFanSelftest::manual_check
    #endif
    {}, // PhasesFanSelftest::test_40_percent
    {}, // PhasesFanSelftest::results
};
static_assert(std::size(ClientResponses::FanSelftestResponses) == CountPhases<PhasesFansSelftest>());
#endif

inline constexpr EnumArray<PhaseNetworkSetup, PhaseResponses, CountPhases<PhaseNetworkSetup>()> network_setup_responses {
    { PhaseNetworkSetup::init, {} },
        { PhaseNetworkSetup::ask_switch_to_wifi, { Response::Yes, Response::No } },
        // Note: Additionally to this, the phase accepts various NetworkSetupResponse responses through FSMResponseVariant
        { PhaseNetworkSetup::action_select, { Response::Back, Response::Help } },
        // Note: Additionally to this, the phase accepts various NetworkSetupResponse responses through FSMResponseVariant
        { PhaseNetworkSetup::wifi_scan, { Response::Back } },
        { PhaseNetworkSetup::wait_for_ini_file, { Response::Cancel } },
        { PhaseNetworkSetup::ask_delete_ini_file, { Response::Yes, Response::No } },
#if HAS_NFC()
        { PhaseNetworkSetup::ask_use_prusa_app, { Response::Yes, Response::No } },
        { PhaseNetworkSetup::wait_for_nfc, { Response::Cancel } },
        { PhaseNetworkSetup::nfc_confirm, { Response::Ok, Response::Cancel } },
#endif
        { PhaseNetworkSetup::connecting_finishable, { Response::Finish, Response::Cancel } },
        { PhaseNetworkSetup::connecting_nonfinishable, { Response::Cancel } },
        { PhaseNetworkSetup::connected, { Response::Ok } },
        { PhaseNetworkSetup::ask_setup_prusa_connect, { Response::Yes, Response::No } },
        { PhaseNetworkSetup::prusa_conect_setup, { Response::Done } },

        { PhaseNetworkSetup::no_interface_error, { Response::Ok, Response::Help, Response::Retry } },
        { PhaseNetworkSetup::connection_error, { Response::Back, Response::Help, Response::Abort } },
        { PhaseNetworkSetup::help_qr, { Response::Back } },
        { PhaseNetworkSetup::finish, {} },
};

#if ENABLED(CRASH_RECOVERY)
inline constexpr PhaseResponses CrashRecoveryResponses[] = {
    {}, // check X
    {}, // check Y
    {}, // home
    { Response::Retry, Response::Pause, Response::Resume }, // axis NOK
    {}, // axis short
    {}, // axis long
    { Response::Resume, Response::Pause }, // repeated crash
    { Response::Retry }, // home_fail
    #if HAS_TOOLCHANGER()
    { Response::Continue }, // toolchanger recovery
    #endif
};
static_assert(std::size(ClientResponses::CrashRecoveryResponses) == CountPhases<PhasesCrashRecovery>());
#endif

inline constexpr PhaseResponses QuickPauseResponses[] = {
    { Response::Resume }, // QuickPaused
};
static_assert(std::size(ClientResponses::QuickPauseResponses) == CountPhases<PhasesQuickPause>());

<<<<<<< HEAD
    static constexpr EnumArray<PhasesWarning, PhaseResponses, CountPhases<PhasesWarning>()> WarningResponses {
#if HAS_EMERGENCY_STOP()
        { PhasesWarning::DoorOpen, {} },
#endif
            { PhasesWarning::Warning, { Response::Continue } },
#if XL_ENCLOSURE_SUPPORT()
            { PhasesWarning::EnclosureFilterExpiration, { Response::Ignore, Response::Postpone5Days, Response::Done } },
#endif
            { PhasesWarning::ProbingFailed, { Response::Yes, Response::No } },
            { PhasesWarning::MetricsConfigChangePrompt, { Response::Yes, Response::No } },
            { PhasesWarning::FilamentSensorStuckHelp, { Response::Ok, Response::FS_disable } },
#if HAS_MMU2()
            { PhasesWarning::FilamentSensorStuckHelpMMU, { Response::Ok } },
#endif
#if ENABLED(DETECT_PRINT_SHEET)
            { PhasesWarning::SteelSheetNotDetected, { Response::Retry, Response::Ignore } },
#endif
=======
inline constexpr EnumArray<PhasesWarning, PhaseResponses, CountPhases<PhasesWarning>()> WarningResponses {
#if HAS_EMERGENCY_STOP()
    { PhasesWarning::DoorOpen, {} },
#endif
        { PhasesWarning::Warning, { Response::Continue } },
#if XL_ENCLOSURE_SUPPORT() || HAS_CHAMBER_FILTRATION_API()
        { PhasesWarning::EnclosureFilterExpiration, { Response::Ignore, Response::Postpone5Days, Response::Done } },
#endif
#if HAS_CHAMBER_VENTS()
        { PhasesWarning::ChamberVents, { Response::Ok, Response::Disable } },
#endif
        { PhasesWarning::ProbingFailed, { Response::Yes, Response::No } },
        { PhasesWarning::FilamentSensorStuckHelp, { Response::Ok, Response::FS_disable } },
#if HAS_MMU2()
        { PhasesWarning::FilamentSensorStuckHelpMMU, { Response::Ok } },
#endif
#if ENABLED(DETECT_PRINT_SHEET)
        { PhasesWarning::SteelSheetNotDetected, { Response::Retry, Response::Ignore } },
#endif
>>>>>>> b91eeda0
#if HAS_CHAMBER_API()
        { PhasesWarning::FailedToReachChamberTemperature, { Response::Ok, Response::Skip } },
#endif
#if HAS_UNEVEN_BED_PROMPT()
        { PhasesWarning::BedUnevenAlignmentPrompt, { Response::Yes, Response::No } },
#endif
#if HAS_CEILING_CLEARANCE()
        { PhasesWarning::CeilingClearanceViolation, { Response::Continue, Response::Abort } },
#endif
#if HAS_PRECISE_HOMING_COREXY()
        { PhasesWarning::HomingCalibrationNeeded, { Response::Calibrate, Response::Skip, Response::Always, Response::Never } },
        { PhasesWarning::HomingRefinementFailed, { Response::Retry, Response::Abort, Response::Ignore } },
        { PhasesWarning::HomingCalibrationFromMenuNeeded, { Response::Abort, Response::Ignore } },
#endif
#if HAS_ILI9488_DISPLAY()
        { PhasesWarning::DisplayProblemDetected, { Response::Yes, Response::No } },
#endif
        { PhasesWarning::MetricsConfigChangePrompt, { Response::Yes, Response::No } },
};

#if HAS_COLDPULL()
inline constexpr PhaseResponses ColdPullResponses[] = {
    { Response::Continue, Response::Stop }, // introduction,
    #if HAS_TOOLCHANGER()
    { Response::Continue, Response::Tool1, Response::Tool2, Response::Tool3, Response::Tool4, Response::Tool5 }, // select_tool
    {}, // pick_tool
    #endif
    #if HAS_MMU2()
    { Response::Abort }, // stop_mmu,
    #endif
    #if HAS_TOOLCHANGER() || HAS_MMU2()
    { Response::Unload, Response::Continue, Response::Abort }, // unload_ptfe,
    { Response::Load, Response::Continue, Response::Abort }, // load_ptfe,
    #endif
    { Response::Unload, Response::Load, Response::Continue, Response::Abort }, // prepare_filament,
    #if HAS_AUTO_RETRACT()
    { Response::Abort }, // deretract
    #endif
    {}, // blank_load
    {}, // blank_unload
    { Response::Abort }, // cool_down,
    { Response::Abort }, // heat_up,
    {}, // automatic_pull,
    { Response::Continue }, // manual_pull,
    { Response::Abort }, // cleanup (restart_mmu),
    { Response::Finish }, // pull_done,
    {}, // finish,
};
static_assert(std::size(ClientResponses::ColdPullResponses) == CountPhases<PhasesColdPull>());
#endif

<<<<<<< HEAD
#if HAS_PHASE_STEPPING()
    static constexpr EnumArray<PhasesPhaseStepping, PhaseResponses, CountPhases<PhasesPhaseStepping>()> phase_stepping_calibration_responses {
        { PhasesPhaseStepping::restore_defaults, { Response::Ok } },
            { PhasesPhaseStepping::intro, { Response::Continue, Response::Abort } },
            { PhasesPhaseStepping::home, {} },
=======
#if HAS_PHASE_STEPPING_CALIBRATION()
inline constexpr EnumArray<PhasesPhaseStepping, PhaseResponses, CountPhases<PhasesPhaseStepping>()> phase_stepping_calibration_responses {
    { PhasesPhaseStepping::restore_defaults, { Response::Ok } },
        { PhasesPhaseStepping::intro, { Response::Continue, Response::Abort } },
        { PhasesPhaseStepping::home, {} },
>>>>>>> b91eeda0
    #if HAS_ATTACHABLE_ACCELEROMETER()
        { PhasesPhaseStepping::connect_to_board, { Response::Abort } },
        { PhasesPhaseStepping::wait_for_extruder_temperature, { Response::Abort } },
        { PhasesPhaseStepping::attach_to_extruder, { Response::Continue, Response::Abort } },
        { PhasesPhaseStepping::attach_to_bed, { Response::Continue, Response::Abort } },
    #endif
        { PhasesPhaseStepping::calib_x, { Response::Abort } },
        { PhasesPhaseStepping::calib_y, { Response::Abort } },
        { PhasesPhaseStepping::calib_error, { Response::Ok } },
        { PhasesPhaseStepping::calib_nok, { Response::Ok } },
        { PhasesPhaseStepping::calib_ok, { Response::Ok } },
        { PhasesPhaseStepping::finish, {} },
};
#endif

#if HAS_INPUT_SHAPER_CALIBRATION()
inline constexpr EnumArray<PhasesInputShaperCalibration, PhaseResponses, CountPhases<PhasesInputShaperCalibration>()> input_shaper_calibration_responses {
    { PhasesInputShaperCalibration::info, { Response::Continue, Response::Abort } },
        { PhasesInputShaperCalibration::parking, {} },
    #if HAS_ATTACHABLE_ACCELEROMETER()
        { PhasesInputShaperCalibration::connect_to_board, { Response::Abort } },
        { PhasesInputShaperCalibration::wait_for_extruder_temperature, { Response::Abort } },
        { PhasesInputShaperCalibration::attach_to_extruder, { Response::Continue, Response::Abort } },
        { PhasesInputShaperCalibration::attach_to_bed, { Response::Continue, Response::Abort } },
    #endif
        { PhasesInputShaperCalibration::measuring_x_axis, { Response::Abort } },
        { PhasesInputShaperCalibration::measuring_y_axis, { Response::Abort } },
        { PhasesInputShaperCalibration::measurement_failed, { Response::Retry, Response::Abort } },
        { PhasesInputShaperCalibration::computing, { Response::Abort } },
        { PhasesInputShaperCalibration::bad_results, { Response::Ok } },
        { PhasesInputShaperCalibration::results, { Response::Yes, Response::No } },
        { PhasesInputShaperCalibration::finish, {} },
};
#endif

#if HAS_BELT_TUNING()
inline constexpr EnumArray<PhaseBeltTuning, PhaseResponses, CountPhases<PhaseBeltTuning>()> belt_tuning_responses {
    { PhaseBeltTuning::init, {} },
    { PhaseBeltTuning::ask_for_gantry_align, { Response::Done, Response::Abort } },
    { PhaseBeltTuning::preparing, { Response::Abort } },
    { PhaseBeltTuning::ask_for_dampeners_installation, { Response::Done, Response::Abort } },
    { PhaseBeltTuning::calibrating_accelerometer, { Response::Abort } },
    { PhaseBeltTuning::measuring, { Response::Abort } },
    { PhaseBeltTuning::vibration_check, { Response::Yes, Response::No } },
    { PhaseBeltTuning::results, { Response::Retry, Response::Finish } },
    { PhaseBeltTuning::ask_for_dampeners_uninstallation, { Response::Done } },
    { PhaseBeltTuning::error, { Response::Abort, Response::Retry } },
    { PhaseBeltTuning::finish, {} },
};
#endif

<<<<<<< HEAD
#if HAS_DOOR_SENSOR_CALIBRATION()
    static constexpr EnumArray<PhaseDoorSensorCalibration, PhaseResponses, CountPhases<PhaseDoorSensorCalibration>()> door_sensor_calibration_responses {
        { PhaseDoorSensorCalibration::confirm_abort, { Response::Back, Response::Skip } },
        { PhaseDoorSensorCalibration::repeat, { Response::Ok } },
        { PhaseDoorSensorCalibration::skip_ask, { Response::Calibrate, Response::Skip } },
        { PhaseDoorSensorCalibration::confirm_closed, { Response::Continue, Response::Abort } },
        { PhaseDoorSensorCalibration::tighten_screw_half, { Response::Continue, Response::Abort } },
        { PhaseDoorSensorCalibration::confirm_open, { Response::Continue, Response::Abort } },
        { PhaseDoorSensorCalibration::loosen_screw_half, { Response::Continue, Response::Abort } },
        { PhaseDoorSensorCalibration::finger_test, { Response::Continue, Response::Abort } },
        { PhaseDoorSensorCalibration::tighten_screw_quarter, { Response::Continue, Response::Abort } },
        { PhaseDoorSensorCalibration::done, { Response::Continue } },
        { PhaseDoorSensorCalibration::finish, {} },
    };
#endif

    static constexpr EnumArray<ClientFSM, std::span<const PhaseResponses>, ClientFSM::_count> fsm_phase_responses {
        { ClientFSM::Serial_printing, {} },
            { ClientFSM::Load_unload, LoadUnloadResponses },
            { ClientFSM::Preheat, PreheatResponses },
#if HAS_SELFTEST()
            { ClientFSM::Selftest, SelftestResponses },
#endif
            { ClientFSM::FansSelftest, FanSelftestResponses },
            { ClientFSM::NetworkSetup, network_setup_responses },
            { ClientFSM::Printing, {} },
#if ENABLED(CRASH_RECOVERY)
            { ClientFSM::CrashRecovery, CrashRecoveryResponses },
#endif
            { ClientFSM::QuickPause, QuickPauseResponses },
            { ClientFSM::Warning, WarningResponses },
            { ClientFSM::PrintPreview, PrintPreviewResponses },
#if HAS_COLDPULL()
            { ClientFSM::ColdPull, ColdPullResponses },
#endif
#if HAS_PHASE_STEPPING()
            { ClientFSM::PhaseStepping, phase_stepping_calibration_responses },
#endif
#if HAS_INPUT_SHAPER_CALIBRATION()
            { ClientFSM::InputShaperCalibration, input_shaper_calibration_responses },
#endif
#if HAS_BELT_TUNING()
            { ClientFSM::BeltTuning, belt_tuning_responses },
#endif
#if HAS_DOOR_SENSOR_CALIBRATION()
            { ClientFSM::DoorSensorCalibration, door_sensor_calibration_responses },
#endif
            { ClientFSM::Wait, {} },
    };
=======
#if HAS_GEARBOX_ALIGNMENT()
inline constexpr EnumArray<PhaseGearboxAlignment, PhaseResponses, CountPhases<PhaseGearboxAlignment>()> gearbox_alignment_responses {
    { PhaseGearboxAlignment::intro, { Response::Continue, Response::Skip } },
    { PhaseGearboxAlignment::filament_loaded_ask_unload, { Response::Unload, Response::Abort } },
    { PhaseGearboxAlignment::filament_unknown_ask_unload, { Response::Continue, Response::Unload, Response::Abort } },
    { PhaseGearboxAlignment::loosen_screws, { Response::Continue, Response::Skip } },
    { PhaseGearboxAlignment::alignment, {} },
    { PhaseGearboxAlignment::tighten_screws, { Response::Continue } },
    { PhaseGearboxAlignment::done, { Response::Continue } },
    { PhaseGearboxAlignment::finish, {} },
};
#endif
>>>>>>> b91eeda0

#if HAS_DOOR_SENSOR_CALIBRATION()
inline constexpr EnumArray<PhaseDoorSensorCalibration, PhaseResponses, CountPhases<PhaseDoorSensorCalibration>()> door_sensor_calibration_responses {
    { PhaseDoorSensorCalibration::confirm_abort, { Response::Back, Response::Skip } },
    { PhaseDoorSensorCalibration::repeat, { Response::Ok } },
    { PhaseDoorSensorCalibration::skip_ask, { Response::Calibrate, Response::Skip } },
    { PhaseDoorSensorCalibration::confirm_closed, { Response::Continue, Response::Abort } },
    { PhaseDoorSensorCalibration::tighten_screw_half, { Response::Continue, Response::Abort } },
    { PhaseDoorSensorCalibration::confirm_open, { Response::Continue, Response::Abort } },
    { PhaseDoorSensorCalibration::loosen_screw_half, { Response::Continue, Response::Abort } },
    { PhaseDoorSensorCalibration::finger_test, { Response::Continue, Response::Abort } },
    { PhaseDoorSensorCalibration::loosen_screw_quarter, { Response::Continue, Response::Abort } },
    { PhaseDoorSensorCalibration::done, { Response::Continue } },
    { PhaseDoorSensorCalibration::finish, {} },
};
#endif

extern constinit const EnumArray<ClientFSM, std::span<const PhaseResponses>, ClientFSM::_count> fsm_phase_responses;

inline constexpr const PhaseResponses &get_fsm_responses(ClientFSM fsm_type, PhaseUnderlyingType phase) {
    if (std::to_underlying(fsm_type) >= fsm_phase_responses.size()) {
        return empty_phase_responses;
    }

    const auto &responses = fsm_phase_responses[fsm_type];
    if (phase >= responses.size()) {
        return empty_phase_responses;
    }

    return responses[phase];
}

// get all responses accepted in phase
inline constexpr const PhaseResponses &get_available_responses(FSMAndPhase fsm_phase) {
    return get_fsm_responses(fsm_phase.fsm, fsm_phase.phase);
}

// get index of single response in PhaseResponses
// return -1 (maxval) if does not exist
inline constexpr uint8_t GetIndex(FSMAndPhase fsm_phase, Response response) {
    const auto responses = fsm_phase_responses[fsm_phase.fsm];
    if (fsm_phase.phase >= responses.size()) {
        return -1;
    }

    const PhaseResponses &cmds = responses[fsm_phase.phase];
    for (size_t i = 0; i < MAX_RESPONSES; ++i) {
        if (cmds[i] == response) {
            return i;
        }
    }
    return -1;
}

// get response from PhaseResponses by index
inline constexpr const Response &get_available_response(FSMAndPhase phase, const uint8_t index) {
    if (index >= MAX_RESPONSES) {
        return ResponseNone;
    }
    return get_available_responses(phase)[index];
}

template <class T>
inline bool has_available_responses(const T phase) {
    return get_available_response(phase, 0) != Response::_none; // this phase has no responses
}
} // namespace ClientResponses

#if HAS_SELFTEST()
enum class SelftestParts {
    Axis,
    #if HAS_LOADCELL()
    Loadcell,
    #endif
    CalibZ,
    Heaters,
    #if FILAMENT_SENSOR_IS_ADC()
    FSensor,
    #endif
    FirstLayer,
    FirstLayerQuestions,
    #if HAS_TOOLCHANGER()
    Dock,
    ToolOffsets,
    #endif
    RevisePrinterSetup,
    _none, // cannot be created, must have same index as _count
    _count = _none
};

inline constexpr PhasesSelftest SelftestGetFirstPhaseFromPart(SelftestParts part) {
    switch (part) {
    case SelftestParts::Axis:
        return PhasesSelftest::_first_Axis;
    #if HAS_LOADCELL()
    case SelftestParts::Loadcell:
        return PhasesSelftest::_first_Loadcell;
    #endif
    #if FILAMENT_SENSOR_IS_ADC()
    case SelftestParts::FSensor:
        return PhasesSelftest::_first_FSensor;
    #endif
    case SelftestParts::CalibZ:
        return PhasesSelftest::_first_CalibZ;
    case SelftestParts::Heaters:
        return PhasesSelftest::_first_Heaters;
    case SelftestParts::FirstLayer:
        return PhasesSelftest::_first_FirstLayer;
    case SelftestParts::FirstLayerQuestions:
        return PhasesSelftest::_first_FirstLayerQuestions;
    #if HAS_TOOLCHANGER()
    case SelftestParts::Dock:
        return PhasesSelftest::_first_Dock;
    case SelftestParts::ToolOffsets:
        return PhasesSelftest::_first_Tool_Offsets;
    #endif
    case SelftestParts::RevisePrinterSetup:
        return PhasesSelftest::_first_RevisePrinterStatus;

    case SelftestParts::_none:
        break;
    }
    return PhasesSelftest::_none;
}

inline constexpr PhasesSelftest SelftestGetLastPhaseFromPart(SelftestParts part) {
    switch (part) {
    case SelftestParts::Axis:
        return PhasesSelftest::_last_Axis;
    #if HAS_LOADCELL()
    case SelftestParts::Loadcell:
        return PhasesSelftest::_last_Loadcell;
    #endif
    #if FILAMENT_SENSOR_IS_ADC()
    case SelftestParts::FSensor:
        return PhasesSelftest::_last_FSensor;
    #endif
    case SelftestParts::CalibZ:
        return PhasesSelftest::_last_CalibZ;
    case SelftestParts::Heaters:
        return PhasesSelftest::_last_Heaters;
    case SelftestParts::FirstLayer:
        return PhasesSelftest::_last_FirstLayer;
    case SelftestParts::FirstLayerQuestions:
        return PhasesSelftest::_last_FirstLayerQuestions;
<<<<<<< HEAD
#if HAS_TOOLCHANGER()
=======
    #if HAS_TOOLCHANGER()
>>>>>>> b91eeda0
    case SelftestParts::Dock:
        return PhasesSelftest::_last_Dock;
    case SelftestParts::ToolOffsets:
        return PhasesSelftest::_last_Tool_Offsets;
    #endif
    case SelftestParts::RevisePrinterSetup:
        return PhasesSelftest::_last_RevisePrinterStatus;

    case SelftestParts::_none:
        break;
    }
    return PhasesSelftest::_none;
}

inline constexpr bool SelftestPartContainsPhase(SelftestParts part, PhasesSelftest ph) {
    const PhaseUnderlyingType ph_u16 = PhaseUnderlyingType(ph);

    return (ph_u16 >= PhaseUnderlyingType(SelftestGetFirstPhaseFromPart(part))) && (ph_u16 <= PhaseUnderlyingType(SelftestGetLastPhaseFromPart(part)));
}

inline constexpr SelftestParts SelftestGetPartFromPhase(PhasesSelftest ph) {
    for (size_t i = 0; i < size_t(SelftestParts::_none); ++i) {
        if (SelftestPartContainsPhase(SelftestParts(i), ph)) {
            return SelftestParts(i);
        }
    }

    #if HAS_LOADCELL()
    if (SelftestPartContainsPhase(SelftestParts::Loadcell, ph)) {
        return SelftestParts::Loadcell;
    }
    #endif

    #if FILAMENT_SENSOR_IS_ADC()
    if (SelftestPartContainsPhase(SelftestParts::FSensor, ph)) {
        return SelftestParts::FSensor;
    }
    #endif
    if (SelftestPartContainsPhase(SelftestParts::Axis, ph)) {
        return SelftestParts::Axis;
    }

    if (SelftestPartContainsPhase(SelftestParts::Heaters, ph)) {
        return SelftestParts::Heaters;
    }

    if (SelftestPartContainsPhase(SelftestParts::CalibZ, ph)) {
        return SelftestParts::CalibZ;
    }

    #if BOARD_IS_XLBUDDY()
    if (SelftestPartContainsPhase(SelftestParts::Dock, ph)) {
        return SelftestParts::Dock;
    }
    #endif

    if (SelftestPartContainsPhase(SelftestParts::RevisePrinterSetup, ph)) {
        return SelftestParts::RevisePrinterSetup;
    }

    return SelftestParts::_none;
};
#endif // HAS_SELFTEST()<|MERGE_RESOLUTION|>--- conflicted
+++ resolved
@@ -34,13 +34,6 @@
 #include <option/has_toolchanger.h>
 #include <option/xl_enclosure_support.h>
 #include <option/has_chamber_api.h>
-<<<<<<< HEAD
-#include <option/has_xbuddy_extension.h>
-#include <option/has_uneven_bed_prompt.h>
-#include <option/has_door_sensor_calibration.h>
-#include <common/hotend_type.hpp>
-#include <option/has_auto_retract.h>
-=======
 #include <option/has_chamber_filtration_api.h>
 #include <option/has_xbuddy_extension.h>
 #include <option/has_uneven_bed_prompt.h>
@@ -56,7 +49,6 @@
     #include <hotend_type.hpp>
 #endif
 
->>>>>>> b91eeda0
 #include <device/board.h>
 
 /// number of bits used to encode response
@@ -447,12 +439,6 @@
     FilamentSensorStuckHelpMMU,
 #endif
 
-    FilamentSensorStuckHelp,
-
-#if HAS_MMU2()
-    FilamentSensorStuckHelpMMU,
-#endif
-
 #if ENABLED(DETECT_PRINT_SHEET)
     /// Shown on failed print sheet detection. Custom handling.
     SteelSheetNotDetected,
@@ -612,8 +598,6 @@
 constexpr inline ClientFSM client_fsm_from_phase(PhaseBeltTuning) { return ClientFSM::BeltTuning; }
 #endif
 
-<<<<<<< HEAD
-=======
 #if HAS_GEARBOX_ALIGNMENT()
 enum class PhaseGearboxAlignment : PhaseUnderlyingType {
     intro,
@@ -629,7 +613,6 @@
 constexpr inline ClientFSM client_fsm_from_phase(PhaseGearboxAlignment) { return ClientFSM::GearboxAlignment; }
 #endif
 
->>>>>>> b91eeda0
 #if HAS_DOOR_SENSOR_CALIBRATION()
 enum class PhaseDoorSensorCalibration : PhaseUnderlyingType {
     confirm_abort,
@@ -640,11 +623,7 @@
     confirm_open,
     loosen_screw_half,
     finger_test,
-<<<<<<< HEAD
-    tighten_screw_quarter,
-=======
     loosen_screw_quarter,
->>>>>>> b91eeda0
     done,
     finish,
     _last = finish,
@@ -652,110 +631,6 @@
 constexpr inline ClientFSM client_fsm_from_phase(PhaseDoorSensorCalibration) { return ClientFSM::DoorSensorCalibration; }
 #endif
 
-<<<<<<< HEAD
-// static class for work with fsm responses (like button click)
-// encode responses - get them from marlin client, to marlin server and decode them again
-class ClientResponses {
-    ClientResponses() = delete;
-    ClientResponses(ClientResponses &) = delete;
-
-    // declare 2d arrays of single buttons for radio buttons
-    static constexpr EnumArray<PhasesLoadUnload, PhaseResponses, CountPhases<PhasesLoadUnload>()> LoadUnloadResponses {
-        { PhasesLoadUnload::initial, {} },
-            { PhasesLoadUnload::ChangingTool, {} },
-            { PhasesLoadUnload::Parking_stoppable, { Response::Stop } },
-            { PhasesLoadUnload::Parking_unstoppable, {} },
-            { PhasesLoadUnload::WaitingTemp_stoppable, { Response::Stop } },
-            { PhasesLoadUnload::WaitingTemp_unstoppable, {} },
-            { PhasesLoadUnload::PreparingToRam_stoppable, { Response::Stop } },
-            { PhasesLoadUnload::PreparingToRam_unstoppable, {} },
-            { PhasesLoadUnload::Ramming_stoppable, { Response::Stop } },
-            { PhasesLoadUnload::Ramming_unstoppable, {} },
-            { PhasesLoadUnload::Unloading_stoppable, { Response::Stop } },
-            { PhasesLoadUnload::Unloading_unstoppable, {} },
-            { PhasesLoadUnload::RemoveFilament, { Response::Filament_removed } },
-            { PhasesLoadUnload::IsFilamentUnloaded, { Response::Yes, Response::No } },
-            { PhasesLoadUnload::FilamentNotInFS, { Response::Help } },
-            { PhasesLoadUnload::ManualUnload_continuable, { Response::Continue, Response::Retry } },
-            { PhasesLoadUnload::ManualUnload_uncontinuable, { Response::Help, Response::Retry } },
-            { PhasesLoadUnload::UserPush_stoppable, { Response::Continue, Response::Stop } },
-            { PhasesLoadUnload::UserPush_unstoppable, { Response::Continue } },
-            { PhasesLoadUnload::MakeSureInserted_stoppable, { Response::Stop, Response::Help } },
-            { PhasesLoadUnload::MakeSureInserted_unstoppable, { Response::Help } },
-            { PhasesLoadUnload::Inserting_stoppable, { Response::Stop } },
-            { PhasesLoadUnload::Inserting_unstoppable, {} },
-            { PhasesLoadUnload::IsFilamentInGear, { Response::Yes, Response::No } },
-            { PhasesLoadUnload::Ejecting_stoppable, { Response::Stop } },
-            { PhasesLoadUnload::Ejecting_unstoppable, {} },
-            { PhasesLoadUnload::Loading_stoppable, { Response::Stop } },
-            { PhasesLoadUnload::Loading_unstoppable, {} },
-            { PhasesLoadUnload::Purging_stoppable, { Response::Stop } },
-            { PhasesLoadUnload::Purging_unstoppable, {} },
-            { PhasesLoadUnload::IsColor, { Response::Yes, Response::Purge_more, Response::Retry } },
-            { PhasesLoadUnload::IsColorPurge, { Response::Yes, Response::Purge_more } },
-            { PhasesLoadUnload::Unparking, {} },
-#if HAS_LOADCELL()
-            { PhasesLoadUnload::FilamentStuck, { Response::Unload } },
-#endif
-#if HAS_AUTO_RETRACT()
-            { PhasesLoadUnload::AutoRetracting, {} },
-#endif
-#if HAS_MMU2()
-            { PhasesLoadUnload::LoadFilamentIntoMMU, { Response::Continue } },
-
-            { PhasesLoadUnload::MMU_EngagingIdler, {} },
-            { PhasesLoadUnload::MMU_DisengagingIdler, {} },
-            { PhasesLoadUnload::MMU_UnloadingToFinda, {} },
-            { PhasesLoadUnload::MMU_UnloadingToPulley, {} },
-            { PhasesLoadUnload::MMU_FeedingToFinda, {} },
-            { PhasesLoadUnload::MMU_FeedingToBondtech, {} },
-            { PhasesLoadUnload::MMU_FeedingToNozzle, {} },
-            { PhasesLoadUnload::MMU_AvoidingGrind, {} },
-            { PhasesLoadUnload::MMU_FinishingMoves, {} },
-            { PhasesLoadUnload::MMU_ERRDisengagingIdler, {} },
-            { PhasesLoadUnload::MMU_ERREngagingIdler, {} },
-            { PhasesLoadUnload::MMU_ERRWaitingForUser, { Response::Retry, Response::Slowly, Response::Continue, Response::Restart, Response::Unload, Response::Stop, Response::MMU_disable } },
-            { PhasesLoadUnload::MMU_ERRInternal, {} },
-            { PhasesLoadUnload::MMU_ERRHelpingFilament, {} },
-            { PhasesLoadUnload::MMU_ERRTMCFailed, {} },
-            { PhasesLoadUnload::MMU_UnloadingFilament, {} },
-            { PhasesLoadUnload::MMU_LoadingFilament, {} },
-            { PhasesLoadUnload::MMU_SelectingFilamentSlot, {} },
-            { PhasesLoadUnload::MMU_PreparingBlade, {} },
-            { PhasesLoadUnload::MMU_PushingFilament, {} },
-            { PhasesLoadUnload::MMU_PerformingCut, {} },
-            { PhasesLoadUnload::MMU_ReturningSelector, {} },
-            { PhasesLoadUnload::MMU_ParkingSelector, {} },
-            { PhasesLoadUnload::MMU_EjectingFilament, {} },
-            { PhasesLoadUnload::MMU_RetractingFromFinda, {} },
-            { PhasesLoadUnload::MMU_Homing, {} },
-            { PhasesLoadUnload::MMU_MovingSelector, {} },
-            { PhasesLoadUnload::MMU_FeedingToFSensor, {} },
-            { PhasesLoadUnload::MMU_HWTestBegin, {} },
-            { PhasesLoadUnload::MMU_HWTestIdler, {} },
-            { PhasesLoadUnload::MMU_HWTestSelector, {} },
-            { PhasesLoadUnload::MMU_HWTestPulley, {} },
-            { PhasesLoadUnload::MMU_HWTestCleanup, {} },
-            { PhasesLoadUnload::MMU_HWTestExec, {} },
-            { PhasesLoadUnload::MMU_HWTestDisplay, {} },
-            { PhasesLoadUnload::MMU_ErrHwTestFailed, {} },
-#endif
-    };
-
-    static constexpr EnumArray<PhasesPreheat, PhaseResponses, CountPhases<PhasesPreheat>()> PreheatResponses {
-        { PhasesPreheat::initial, {} },
-
-        // Additionally, filament type selection is passed through FSMResponseVariant(FilamentType)
-        { PhasesPreheat::UserTempSelection, { Response::Abort, Response::Cooldown } },
-    };
-
-    static constexpr EnumArray<PhasesPrintPreview, PhaseResponses, CountPhases<PhasesPrintPreview>()> PrintPreviewResponses {
-        { PhasesPrintPreview::loading, {} },
-            { PhasesPrintPreview::download_wait, {
-                                                     Response::Quit,
-                                                 } },
-            { PhasesPrintPreview::main_dialog, {
-=======
 namespace ClientResponses {
 
 // declare 2d arrays of single buttons for radio buttons
@@ -859,7 +734,6 @@
                                                  Response::Quit,
                                              } },
         { PhasesPrintPreview::main_dialog, {
->>>>>>> b91eeda0
 #if PRINTER_IS_PRUSA_XL()
                                                Response::Continue,
 #elif PRINTER_IS_PRUSA_MINI()
@@ -1049,25 +923,6 @@
 };
 static_assert(std::size(ClientResponses::QuickPauseResponses) == CountPhases<PhasesQuickPause>());
 
-<<<<<<< HEAD
-    static constexpr EnumArray<PhasesWarning, PhaseResponses, CountPhases<PhasesWarning>()> WarningResponses {
-#if HAS_EMERGENCY_STOP()
-        { PhasesWarning::DoorOpen, {} },
-#endif
-            { PhasesWarning::Warning, { Response::Continue } },
-#if XL_ENCLOSURE_SUPPORT()
-            { PhasesWarning::EnclosureFilterExpiration, { Response::Ignore, Response::Postpone5Days, Response::Done } },
-#endif
-            { PhasesWarning::ProbingFailed, { Response::Yes, Response::No } },
-            { PhasesWarning::MetricsConfigChangePrompt, { Response::Yes, Response::No } },
-            { PhasesWarning::FilamentSensorStuckHelp, { Response::Ok, Response::FS_disable } },
-#if HAS_MMU2()
-            { PhasesWarning::FilamentSensorStuckHelpMMU, { Response::Ok } },
-#endif
-#if ENABLED(DETECT_PRINT_SHEET)
-            { PhasesWarning::SteelSheetNotDetected, { Response::Retry, Response::Ignore } },
-#endif
-=======
 inline constexpr EnumArray<PhasesWarning, PhaseResponses, CountPhases<PhasesWarning>()> WarningResponses {
 #if HAS_EMERGENCY_STOP()
     { PhasesWarning::DoorOpen, {} },
@@ -1087,7 +942,6 @@
 #if ENABLED(DETECT_PRINT_SHEET)
         { PhasesWarning::SteelSheetNotDetected, { Response::Retry, Response::Ignore } },
 #endif
->>>>>>> b91eeda0
 #if HAS_CHAMBER_API()
         { PhasesWarning::FailedToReachChamberTemperature, { Response::Ok, Response::Skip } },
 #endif
@@ -1139,19 +993,11 @@
 static_assert(std::size(ClientResponses::ColdPullResponses) == CountPhases<PhasesColdPull>());
 #endif
 
-<<<<<<< HEAD
-#if HAS_PHASE_STEPPING()
-    static constexpr EnumArray<PhasesPhaseStepping, PhaseResponses, CountPhases<PhasesPhaseStepping>()> phase_stepping_calibration_responses {
-        { PhasesPhaseStepping::restore_defaults, { Response::Ok } },
-            { PhasesPhaseStepping::intro, { Response::Continue, Response::Abort } },
-            { PhasesPhaseStepping::home, {} },
-=======
 #if HAS_PHASE_STEPPING_CALIBRATION()
 inline constexpr EnumArray<PhasesPhaseStepping, PhaseResponses, CountPhases<PhasesPhaseStepping>()> phase_stepping_calibration_responses {
     { PhasesPhaseStepping::restore_defaults, { Response::Ok } },
         { PhasesPhaseStepping::intro, { Response::Continue, Response::Abort } },
         { PhasesPhaseStepping::home, {} },
->>>>>>> b91eeda0
     #if HAS_ATTACHABLE_ACCELEROMETER()
         { PhasesPhaseStepping::connect_to_board, { Response::Abort } },
         { PhasesPhaseStepping::wait_for_extruder_temperature, { Response::Abort } },
@@ -1203,57 +1049,6 @@
 };
 #endif
 
-<<<<<<< HEAD
-#if HAS_DOOR_SENSOR_CALIBRATION()
-    static constexpr EnumArray<PhaseDoorSensorCalibration, PhaseResponses, CountPhases<PhaseDoorSensorCalibration>()> door_sensor_calibration_responses {
-        { PhaseDoorSensorCalibration::confirm_abort, { Response::Back, Response::Skip } },
-        { PhaseDoorSensorCalibration::repeat, { Response::Ok } },
-        { PhaseDoorSensorCalibration::skip_ask, { Response::Calibrate, Response::Skip } },
-        { PhaseDoorSensorCalibration::confirm_closed, { Response::Continue, Response::Abort } },
-        { PhaseDoorSensorCalibration::tighten_screw_half, { Response::Continue, Response::Abort } },
-        { PhaseDoorSensorCalibration::confirm_open, { Response::Continue, Response::Abort } },
-        { PhaseDoorSensorCalibration::loosen_screw_half, { Response::Continue, Response::Abort } },
-        { PhaseDoorSensorCalibration::finger_test, { Response::Continue, Response::Abort } },
-        { PhaseDoorSensorCalibration::tighten_screw_quarter, { Response::Continue, Response::Abort } },
-        { PhaseDoorSensorCalibration::done, { Response::Continue } },
-        { PhaseDoorSensorCalibration::finish, {} },
-    };
-#endif
-
-    static constexpr EnumArray<ClientFSM, std::span<const PhaseResponses>, ClientFSM::_count> fsm_phase_responses {
-        { ClientFSM::Serial_printing, {} },
-            { ClientFSM::Load_unload, LoadUnloadResponses },
-            { ClientFSM::Preheat, PreheatResponses },
-#if HAS_SELFTEST()
-            { ClientFSM::Selftest, SelftestResponses },
-#endif
-            { ClientFSM::FansSelftest, FanSelftestResponses },
-            { ClientFSM::NetworkSetup, network_setup_responses },
-            { ClientFSM::Printing, {} },
-#if ENABLED(CRASH_RECOVERY)
-            { ClientFSM::CrashRecovery, CrashRecoveryResponses },
-#endif
-            { ClientFSM::QuickPause, QuickPauseResponses },
-            { ClientFSM::Warning, WarningResponses },
-            { ClientFSM::PrintPreview, PrintPreviewResponses },
-#if HAS_COLDPULL()
-            { ClientFSM::ColdPull, ColdPullResponses },
-#endif
-#if HAS_PHASE_STEPPING()
-            { ClientFSM::PhaseStepping, phase_stepping_calibration_responses },
-#endif
-#if HAS_INPUT_SHAPER_CALIBRATION()
-            { ClientFSM::InputShaperCalibration, input_shaper_calibration_responses },
-#endif
-#if HAS_BELT_TUNING()
-            { ClientFSM::BeltTuning, belt_tuning_responses },
-#endif
-#if HAS_DOOR_SENSOR_CALIBRATION()
-            { ClientFSM::DoorSensorCalibration, door_sensor_calibration_responses },
-#endif
-            { ClientFSM::Wait, {} },
-    };
-=======
 #if HAS_GEARBOX_ALIGNMENT()
 inline constexpr EnumArray<PhaseGearboxAlignment, PhaseResponses, CountPhases<PhaseGearboxAlignment>()> gearbox_alignment_responses {
     { PhaseGearboxAlignment::intro, { Response::Continue, Response::Skip } },
@@ -1266,7 +1061,6 @@
     { PhaseGearboxAlignment::finish, {} },
 };
 #endif
->>>>>>> b91eeda0
 
 #if HAS_DOOR_SENSOR_CALIBRATION()
 inline constexpr EnumArray<PhaseDoorSensorCalibration, PhaseResponses, CountPhases<PhaseDoorSensorCalibration>()> door_sensor_calibration_responses {
@@ -1412,11 +1206,7 @@
         return PhasesSelftest::_last_FirstLayer;
     case SelftestParts::FirstLayerQuestions:
         return PhasesSelftest::_last_FirstLayerQuestions;
-<<<<<<< HEAD
-#if HAS_TOOLCHANGER()
-=======
     #if HAS_TOOLCHANGER()
->>>>>>> b91eeda0
     case SelftestParts::Dock:
         return PhasesSelftest::_last_Dock;
     case SelftestParts::ToolOffsets:
