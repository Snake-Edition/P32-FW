--- conflicted
+++ resolved
@@ -40,11 +40,7 @@
     void play(eSOUND_TYPE eSoundType);
     void stop();
     void update1ms();
-<<<<<<< HEAD
-    void buzz(float frq, uint16_t dur) { _sound(1, frq, dur, 0, 1.0, false); }
-=======
     void singleSound(float frq, int16_t dur, float vol);
->>>>>>> 8951490e
 
 private:
     Sound();
