// marlin_server.hpp
#pragma once

#include <optional>
#include <atomic>
#include "marlin_vars.hpp"

#include "encoded_fsm_response.hpp"
#include <warning_type.hpp>
#include "../../lib/Marlin/Marlin/src/inc/MarlinConfig.h"
#include "marlin_events.h"
#include "client_fsm_types.h"
#include "marlin_server_extended_fsm_data.hpp"
#include <stddef.h>
#include <gcode/inject_queue_actions.hpp>
#include <marlin_server_shared.h>
#include <utils/callback_hook.hpp>
#include <marlin_server_request.hpp>

#include <serial_printing.hpp>

#if BOARD_IS_DWARF()
    #error "You're trying to add marlin_server to Dwarf. Don't!"
#endif /*BOARD_IS_DWARF()*/

/// Determines how full should the gcode queue be kept when fetching from media
/// You need at least one free slot for commands from serial (and UI)
#define MEDIA_FETCH_GCODE_QUEUE_FILL_TARGET (BUFSIZE - 1)

class GCodeReaderStreamRestoreInfo;
struct GCodeReaderPosition;

namespace marlin_server {

// server flags
// FIXME define the same type for these and marlin_server.flags
constexpr uint16_t MARLIN_SFLG_EXCMODE = 0x0010; // exclusive mode enabled (currently used for selftest/wizard)
constexpr uint16_t MARLIN_SFLG_STOPPED = 0x0020; // moves stopped until command drain

// server variable update interval [ms]
constexpr uint8_t MARLIN_UPDATE_PERIOD = 100;

//-----------------------------------------------------------------------------
// server side functions (can be called from server thread only)

// initialize server side - must be called at beginning in server thread
void init();

// server loop - must be called periodically in server thread
void loop();

// direct call of babystep.add_steps(Z_AXIS, ...)
void do_babystep_Z(float offs);

void move_axis(float pos, float feedrate, size_t axis);

// direct call of 'enqueue_and_echo_command'
// @retval true command enqueued
// @retval false otherwise
void enqueue_gcode(const char *gcode);

[[nodiscard]] bool enqueue_gcode_try(const char *gcode);

// direct call of 'enqueue_and_echo_command' with formatting
// @retval true command enqueued
// @retval false otherwise
void __attribute__((format(__printf__, 1, 2)))
enqueue_gcode_printf(const char *gcode, ...);

// direct call of 'inject_action'
// @retval true command enqueued in inject queue
// @retval false otherwise
bool inject(InjectQueueRecord record);

// direct call of settings.save()
void settings_save();

// direct call of settings.reset()
void settings_reset();

// Start serial print (issue when gcodes start comming via serial line)
void serial_print_start();

/**
 * @brief Direct print file with SFN format.
 * @param filename file to print
 * @param resume_pos position in the file to start from
 * @param skip_preview can be used to skip preview thumbnail or toolmapping screen
 */
void print_start(const char *filename, const GCodeReaderPosition &resume_pos, marlin_server::PreviewSkipIfAble skip_preview = marlin_server::PreviewSkipIfAble::no);

/// Finalize serial print (exit print state and clean up)
/// this is meant to be gracefull print finish, called when print finishes sucessfully.
void serial_print_finalize();

//
void set_command(uint32_t command);

//
void print_abort();

//
void print_resume();

// Quick stop to avoid harm to the user
void quick_stop();

// Resume operation after quick_stop
void quick_resume();

// return true if the printer is not moving (idle, paused, aborted or finished)
bool printer_idle();

// returns true if printer is printing, else false;
bool is_printing();

/// \returns whether the server is currently processing or has queued any gcodes, motion and such
bool is_processing();

/**
 * @brief Know if any print preview state is active.
 * @return true if print preview is on
 */
bool print_preview();

struct resume_state_t {
    xyze_pos_t pos = {}; // resume position for unpark_head
<<<<<<< HEAD
    float nozzle_temp[EXTRUDERS] = {}; // resume nozzle temperature
    bool nozzle_temp_paused = false; // True if nozzle_temp is valid and hotend cools down
=======
    std::array<int16_t, HOTENDS> nozzle_temp; // target nozzle temperatures
>>>>>>> b91eeda0
    uint8_t fan_speed = 0; // resume fan speed
    uint16_t print_speed = 0; // resume printing speed
};

//
void print_pause();

// return true if the printer is currently aborting or already aborted the print
bool aborting_or_aborted();

// return true if the printer is currently finishing or already finished the print
bool finishing_or_finished();

// return true if the printer is in the paused and not moving state
bool printer_paused();

// Printer is paused, preparing for a pause or resuming from a pause.
bool printer_paused_extended();

// return the resume state during a paused print
resume_state_t *get_resume_data();

// set the resume state for unpausing a print
void set_resume_data(const resume_state_t *data);

/// Plans retract and returns E stepper position in mm
void retract();

/// Lifts printing head
void lift_head();

/// Parks head at print pause or crash
/// If Z lift or retraction wasn't performed
/// you can rerun them.
void park_head();

//
void unpark_head_XY();
void unpark_head_ZE();

//
bool all_axes_homed();

//
bool all_axes_known();

// returns state of exclusive mode (1/0)
int get_exclusive_mode();

// set state of exclusive mode (1/0)
void set_exclusive_mode(int exclusive);

// display different value than target, used in preheat
void set_temp_to_display(float value, uint8_t extruder);

// called to set target bed (sets both marlin_vars and thermal_manager)
void set_target_bed(float value);

bool get_media_inserted();

//
void resuming_begin();

// Thread-safe way to send request that don't require parameters
void send_request_flag(const RequestFlag request);

const GCodeReaderStreamRestoreInfo &stream_restore_info();

/// Returns media position of the currently executed gcode
uint32_t media_position();
void set_media_position(uint32_t set);

void print_quick_stop_powerpanic();

<<<<<<< HEAD
void increment_user_click_count();
uint32_t get_user_click_count();
void increment_user_move_count();
uint32_t get_user_move_count();

void nozzle_timeout_on();
void nozzle_timeout_off();

class DisableNozzleTimeout {
public:
    DisableNozzleTimeout() {
        nozzle_timeout_off();
    }
    ~DisableNozzleTimeout() {
        nozzle_timeout_on();
    }
};
=======
int32_t get_knob_position();
>>>>>>> b91eeda0

// user can stop waiting for heating/cooling by pressing a button
bool can_stop_wait_for_heatup();
void can_stop_wait_for_heatup(bool val);

/// If the phase matches currently recorded response, return it and consume it.
/// Otherwise, return std::monostate and do not consume it.
FSMResponseVariant get_response_variant_from_phase(FSMAndPhase fsm_and_phase, bool consume_response = true);

/// Sets a FSM response to be processed
void set_response(const EncodedFSMResponse &response);

/// Clears any pending response for the provided FSM
void clear_fsm_response(ClientFSM fsm);

/// If the phase matches currently recorded response, return it and consume it.
/// Otherwise, return Response::_none and do not consume it.
inline Response get_response_from_phase(FSMAndPhase fsm_and_phase, bool consume_response = true) {
    return get_response_variant_from_phase(fsm_and_phase, consume_response).value_or<Response>(Response::_none);
}

/// idles() for FSM response for the given phase and then \returns it
Response wait_for_response(FSMAndPhase fsm_and_phase, uint32_t timeout_ms = 0);

/// Replacement for the FSM_Notifier. Hooked callbacks will get called in marlin idle()
extern CallbackHookPoint<> idle_hook_point;

void fsm_create(FSMAndPhase fsm_and_phase, fsm::PhaseData data = {});

void fsm_change(FSMAndPhase fsm_and_phase, fsm::PhaseData data = {});

void fsm_destroy(ClientFSM type);

template <FSMExtendedDataSubclass DATA_TYPE>
void fsm_change_extended(FSMAndPhase fsm_and_phase, DATA_TYPE data) {
    FSMExtendedDataManager::store(data);
    // TODO Investigate if this hack is still needed since we have fsm::States::generation
    //  We use this ugly hack that we increment fsm_change_data[0] every time data changed, to force redraw of GUI
    static std::array<uint8_t, 4> fsm_change_data = { 0 };
    fsm_change_data[0]++;
    fsm_change(fsm_and_phase, fsm_change_data);
}

class FSM_Holder {
    ClientFSM type;

public:
    FSM_Holder(FSMAndPhase fsm_and_phase, fsm::PhaseData data = fsm::PhaseData())
        : type { fsm_and_phase.fsm } {
        fsm_create(fsm_and_phase, data);
    }

    ~FSM_Holder() {
        fsm_destroy(type);
    }
};

void set_warning(WarningType type);
void clear_warning(WarningType type);
bool is_warning_active(WarningType type);

/// Displays a warning and blockingly waits for the response
<<<<<<< HEAD
Response prompt_warning(WarningType type);
=======
Response prompt_warning(WarningType type, uint32_t timeout_ms = 0);
>>>>>>> b91eeda0

#if ENABLED(AXIS_MEASURE)
// Sets length of X and Y axes for crash recovery
void set_axes_length(xy_float_t xy);
#endif

void powerpanic_resume(const char *media_SFN_path, const GCodeReaderPosition &resume_pos, bool auto_recover);
void powerpanic_finish_recovery();
void powerpanic_finish_pause();
void powerpanic_finish_toolcrash();

void request_calibrations_screen();

} // namespace marlin_server<|MERGE_RESOLUTION|>--- conflicted
+++ resolved
@@ -125,12 +125,7 @@
 
 struct resume_state_t {
     xyze_pos_t pos = {}; // resume position for unpark_head
-<<<<<<< HEAD
-    float nozzle_temp[EXTRUDERS] = {}; // resume nozzle temperature
-    bool nozzle_temp_paused = false; // True if nozzle_temp is valid and hotend cools down
-=======
     std::array<int16_t, HOTENDS> nozzle_temp; // target nozzle temperatures
->>>>>>> b91eeda0
     uint8_t fan_speed = 0; // resume fan speed
     uint16_t print_speed = 0; // resume printing speed
 };
@@ -205,27 +200,7 @@
 
 void print_quick_stop_powerpanic();
 
-<<<<<<< HEAD
-void increment_user_click_count();
-uint32_t get_user_click_count();
-void increment_user_move_count();
-uint32_t get_user_move_count();
-
-void nozzle_timeout_on();
-void nozzle_timeout_off();
-
-class DisableNozzleTimeout {
-public:
-    DisableNozzleTimeout() {
-        nozzle_timeout_off();
-    }
-    ~DisableNozzleTimeout() {
-        nozzle_timeout_on();
-    }
-};
-=======
 int32_t get_knob_position();
->>>>>>> b91eeda0
 
 // user can stop waiting for heating/cooling by pressing a button
 bool can_stop_wait_for_heatup();
@@ -288,11 +263,7 @@
 bool is_warning_active(WarningType type);
 
 /// Displays a warning and blockingly waits for the response
-<<<<<<< HEAD
-Response prompt_warning(WarningType type);
-=======
 Response prompt_warning(WarningType type, uint32_t timeout_ms = 0);
->>>>>>> b91eeda0
 
 #if ENABLED(AXIS_MEASURE)
 // Sets length of X and Y axes for crash recovery
