// media.cpp

#include <algorithm>

#include "media.hpp"
#include "log.h"
#include "lfn.h"
#include "ff.h"
#include "usbh_core.h"
#include "../Marlin/src/gcode/queue.h"
#include <sys/iosupport.h>
#include "marlin_server.hpp"
#include "gcode_filter.hpp"
#include "stdio.h"
#include <fcntl.h>
#include "timing.h"
#include "metric.h"
#include "tasks.hpp"
#include <errno.h>
#include "gcode_info.hpp"
#include <ccm_thread.hpp>
#include <transfers/transfer.hpp>
#include "usb_host.h"

using transfers::Transfer;
using State = transfers::PartialFile::State;
using std::is_same_v;

LOG_COMPONENT_REF(USBHost);
LOG_COMPONENT_REF(MarlinServer);

<<<<<<< HEAD
#ifdef REENUMERATE_USB

extern USBH_HandleTypeDef hUsbHostHS; // UsbHost handle

static const constexpr uint8_t USBHOST_REENUM_DELAY = 100; // pool delay [ms]
static const constexpr uint16_t USBHOST_REENUM_TIMEOUT = 500; // state-hang timeout [ms]

// Re-enumerate UsbHost in case that it hangs in enumeration state (HOST_ENUMERATION,ENUM_IDLE)
// this is not solved in original UsbHost driver
// this occurs e.g. when user connects and then quickly disconnects usb flash during connection process
// state is checked every 100ms, timeout for re-enumeration is 500ms
// TODO: maybe we will change condition for states, because it can hang also in different state
static void _usbhost_reenum(void) {
    static uint32_t timer = 0; // static timer variable
    uint32_t tick = HAL_GetTick(); // read tick
    if ((tick - timer) > USBHOST_REENUM_DELAY) { // every 100ms
        // timer is valid, UsbHost is in enumeration state
        if ((timer) && (hUsbHostHS.gState == HOST_ENUMERATION) && (hUsbHostHS.EnumState == ENUM_IDLE)) {
            // longer than 500ms
            if ((tick - timer) > USBHOST_REENUM_TIMEOUT) {
                log_info(USBHost, "USB host reenumerating"); // trace
                USBH_ReEnumerate(&hUsbHostHS); // re-enumerate UsbHost
            }
        } else { // otherwise update timer
            timer = tick;
        }
    }
}
#else
static void _usbhost_reenum(void) {};
#endif

extern "C" {

=======
char getByte(GCodeFilter::State *state);
>>>>>>> 0de68b87
namespace {
volatile media_state_t media_state = media_state_REMOVED;
volatile media_error_t media_error = media_error_OK;

std::atomic<media_print_state_t> media_print_state = media_print_state_NONE;
AnyGcodeFormatReader media_print_file; ///< File used to print
AnyGcodeFormatReader gcode_info_file; ///< File used to scan GcodeInfo
uint32_t media_print_size_estimate = 0; ///< Estimated uncompressed G-code size in bytes
uint32_t media_current_position = 0; // Current position in the file
uint32_t media_gcode_position = 0; // Beginning of the current G-Code
/// Cache of PrusaPackGcodeReader that allows to resume print quickly without long searches for correct block
GCodeReaderStreamRestoreInfo media_stream_restore_info;

// Position where to start after pause / quick stop
uint32_t media_reset_position = GCodeQueue::SDPOS_INVALID;

char gcode_buffer[MAX_CMD_SIZE + 1]; // + 1 for NULL char
GCodeFilter gcode_filter(&getByte, gcode_buffer, sizeof(gcode_buffer));
bool skip_gcode = false;

uint32_t usbh_error_count = 0;
// uint32_t usb_host_reset_timestamp = 0; // USB Host timestamp in seconds

METRIC_DEF(usbh_error_cnt, "usbh_err_cnt", METRIC_VALUE_INTEGER, 1000, METRIC_HANDLER_ENABLE_ALL);

// These buffers are HUGE. We need to rework the prefetcher logic
// to be more efficient and add compression.
constexpr size_t FILE_BUFF_SIZE = 5120;
char __attribute__((section(".ccmram"))) prefetch_buff[2][FILE_BUFF_SIZE];
char *file_buff;
uint32_t file_buff_level;
size_t back_buff_level = 0;
uint32_t file_buff_pos;
GCodeFilter::State prefetch_state;

SemaphoreHandle_t prefetch_mutex_data_out = nullptr; ///< Mutex to switch buffers
SemaphoreHandle_t prefetch_mutex_file_reader = nullptr; ///< Mutex to not close while another thread is using it

METRIC_DEF(metric_prefetched_bytes, "media_prefetched", METRIC_VALUE_INTEGER, 1000, METRIC_HANDLER_ENABLE_ALL);

/**
 * @brief Initialize GCodeInfo.
 * @param event signal that started this, will be updated while waiting for file to be downloaded
 * @param event nullptr if not waiting for file to be downloaded
 */
void media_gcode_info_scan(osEvent *event = nullptr) {
    auto &gcode_info = GCodeInfo::getInstance();

    if (!gcode_info.start_load(gcode_info_file)) {
        log_error(MarlinServer, "Media prefetch GCodeInfo: fail to open");
        return;
    }

    const bool should_load_gcode = [&] {
        // Wait for gcode to be valid
        while (!gcode_info.check_valid_for_print(gcode_info_file)) {
            if (gcode_info.has_error()) {
                log_error(MarlinServer, "Media prefetch GCodeInfo: not valid: %s", gcode_info.error_str());
                return false;
            }

            if (!event) {
                // Do not wait for file to download
                log_error(MarlinServer, "Media prefetch GCodeInfo: cannot wait");
                return false;
            } else {
                // Check for signal to stop loading (for example Quit button during the Downloading screen)
                *event = osSignalWait(PREFETCH_SIGNAL_GCODE_INFO_STOP, 500);
                if (event->value.signals & PREFETCH_SIGNAL_GCODE_INFO_STOP) {
                    log_info(MarlinServer, "Media prefetch GCodeInfo: stopped");
                    return false;
                }
            }
        }

        // Verify the file CRC
        if (!gcode_info.verify_file(gcode_info_file)) {
            log_error(MarlinServer, "Media prefetch GCodeInfo: fail to verify: %s", gcode_info.error_str());
            return false;
        }

        return true;
    }();

    if (should_load_gcode) {
        log_info(MarlinServer, "Media prefetch GCodeInfo: loading");
        gcode_info.load(gcode_info_file);
    }

    gcode_info.end_load(gcode_info_file);
}
} // namespace

media_state_t media_get_state(void) {
    return media_state;
}

void media_prefetch(const void *) {
    prefetch_mutex_data_out = xSemaphoreCreateMutex();
    assert(prefetch_mutex_data_out);

    prefetch_mutex_file_reader = xSemaphoreCreateMutex();
    assert(prefetch_mutex_file_reader);

    TaskDeps::provide(TaskDeps::Dependency::media_prefetch_ready);
    for (;;) {
        char *back_buff = prefetch_buff[0];
        GCodeFilter::State bb_state = GCodeFilter::State::Ok;

        file_buff = prefetch_buff[1];
        prefetch_state = GCodeFilter::State::Ok;
        osEvent event;

        file_buff_level = file_buff_pos = 0;

        event = osSignalWait(PREFETCH_SIGNAL_START | PREFETCH_SIGNAL_STOP | PREFETCH_SIGNAL_FETCH | PREFETCH_SIGNAL_GCODE_INFO_INIT | PREFETCH_SIGNAL_GCODE_INFO_STOP | PREFETCH_SIGNAL_CHECK, osWaitForever);

        if (event.value.signals & PREFETCH_SIGNAL_GCODE_INFO_INIT) {
            media_gcode_info_scan(&event);
        }

        if (event.value.signals & PREFETCH_SIGNAL_CHECK) {
            GCodeInfo::getInstance().check_still_valid();
        }

        if ((event.value.signals & PREFETCH_SIGNAL_START) == 0) {
            continue;
        }

        log_info(MarlinServer, "Media prefetch: started");

        back_buff_level = FILE_BUFF_SIZE;

        IGcodeReader::Result_t first_read_res;
        do {
            log_info(MarlinServer, "Media prefetch: Prefetching first %zu bytes at offset %" PRIu32, FILE_BUFF_SIZE, media_current_position);
            xSemaphoreTake(prefetch_mutex_file_reader, portMAX_DELAY);
            if (media_print_file.is_open()) {
                back_buff_level = FILE_BUFF_SIZE;
                first_read_res = media_print_file.get()->stream_get_block(back_buff, back_buff_level);
            } else {
                first_read_res = IGcodeReader::Result_t::RESULT_ERROR;
            }
            xSemaphoreGive(prefetch_mutex_file_reader);
        } while (first_read_res == IGcodeReader::Result_t::RESULT_TIMEOUT);

        if ((first_read_res == IGcodeReader::Result_t::RESULT_OK || first_read_res == IGcodeReader::Result_t::RESULT_EOF) && back_buff_level > 0) { // read anything, or EOF happened
            bb_state = GCodeFilter::State::Ok;
        } else if (first_read_res == IGcodeReader::Result_t::RESULT_OUT_OF_RANGE) {
            bb_state = GCodeFilter::State::NotDownloaded;
            log_warning(MarlinServer, "Media prefetch: data not yet downloaded");
            osSignalWait(PREFETCH_SIGNAL_STOP, osWaitForever);
            continue;
        } else {
            prefetch_state = GCodeFilter::State::Error;
            log_info(MarlinServer, "Media prefetch: stopped by error");
            osSignalWait(PREFETCH_SIGNAL_STOP, osWaitForever);
            continue;
        }

        for (;;) {
            bool rerun_loop = false; // by default, loop will run once and wait for signal

            // swap back and front buffer, if its possible
            xSemaphoreTake(prefetch_mutex_data_out, portMAX_DELAY);
            if (file_buff_pos == file_buff_level) { // file buffer depleted
                prefetch_state = bb_state;
                if (back_buff_level > 0 && bb_state != GCodeFilter::State::Timeout && bb_state != GCodeFilter::State::Error) { // swap to back buffer
                    if (file_buff == prefetch_buff[0]) {
                        file_buff = prefetch_buff[1];
                        back_buff = prefetch_buff[0];
                    } else {
                        file_buff = prefetch_buff[0];
                        back_buff = prefetch_buff[1];
                    }
                    file_buff_level = back_buff_level;
                    file_buff_pos = 0;
                    back_buff_level = 0;
                }
            }
            xSemaphoreGive(prefetch_mutex_data_out);

            const bool need_fetch = back_buff_level == 0 && (bb_state != GCodeFilter::State::Eof && bb_state != GCodeFilter::State::Error && bb_state != GCodeFilter::State::NotDownloaded);
            if (need_fetch) {
                // We don't want other threads holding FS/media locks to inherit high priority
                osThreadSetPriority(osThreadGetId(), TASK_PRIORITY_MEDIA_PREFETCH_WHILE_FREAD);
                log_info(USBHost, "Media prefetch start read");
                back_buff_level = FILE_BUFF_SIZE;
                auto second_read_res = IGcodeReader::Result_t::RESULT_ERROR;

                xSemaphoreTake(prefetch_mutex_file_reader, portMAX_DELAY);
                if (media_print_file.is_open()) {
                    second_read_res = media_print_file.get()->stream_get_block(back_buff, back_buff_level);
                } else {
                    second_read_res = IGcodeReader::Result_t::RESULT_ERROR;
                }

                if (second_read_res == IGcodeReader::Result_t::RESULT_OUT_OF_RANGE) {
                    // The reader thinks it is outside of the already
                    // downloaded range. But we haven't updated our knowledge
                    // about what's downloaded in a while, so update it now and
                    // retry. If it still fails even after update, deal with it below.
                    transfers::Transfer::Path path;
                    marlin_vars()->media_SFN_path.execute_with([&](const char *value) {
                        path = transfers::Transfer::Path(value);
                    });

                    media_print_file.get()->update_validity(path);
                    back_buff_level = FILE_BUFF_SIZE;
                    second_read_res = media_print_file.get()->stream_get_block(back_buff, back_buff_level);
                }
                xSemaphoreGive(prefetch_mutex_file_reader);
                log_info(USBHost, "Media prefetch read done");
                osThreadSetPriority(osThreadGetId(), TASK_PRIORITY_MEDIA_PREFETCH);

                if (second_read_res == IGcodeReader::Result_t::RESULT_OK && back_buff_level > 0) {
                    // read ok
                    bb_state = GCodeFilter::State::Ok;
                } else if (second_read_res == IGcodeReader::Result_t::RESULT_OUT_OF_RANGE) {
                    bb_state = GCodeFilter::State::NotDownloaded;
                    log_warning(MarlinServer, "Media prefetch: data not yet downloaded");
                } else if (second_read_res == IGcodeReader::Result_t::RESULT_EOF) {
                    bb_state = GCodeFilter::State::Eof;
                    log_warning(MarlinServer, "Media prefetch: EOF");
                } else if (second_read_res == IGcodeReader::Result_t::RESULT_TIMEOUT) {
                    bb_state = GCodeFilter::State::Timeout;
                    rerun_loop = true;
                    log_warning(MarlinServer, "Media prefetch: timeout");
                } else {
                    bb_state = GCodeFilter::State::Error;
                    log_error(MarlinServer, "Media prefetch: error");
                }
            }

            if (!rerun_loop) {
                event = osSignalWait(PREFETCH_SIGNAL_FETCH | PREFETCH_SIGNAL_STOP, osWaitForever);
                if (event.value.signals & PREFETCH_SIGNAL_GCODE_INFO_INIT) {
                    media_gcode_info_scan();
                }
                if (event.value.signals & PREFETCH_SIGNAL_STOP) {
                    log_info(MarlinServer, "Media prefetch got STOP signal");
                    break;
                }
            }
        }
    }
}

void media_print_start__prepare(const char *sfnFilePath) {
    if (sfnFilePath) {
        auto lock = MarlinVarsLockGuard();
        // update media_SFN_path
        strlcpy(marlin_vars()->media_SFN_path.get_modifiable_ptr(lock), sfnFilePath, marlin_vars()->media_SFN_path.max_length());

        // set media_LFN
        get_LFN(marlin_vars()->media_LFN.get_modifiable_ptr(lock), marlin_vars()->media_LFN.max_length(), marlin_vars()->media_SFN_path.get_modifiable_ptr(lock));
    }
}

void media_print_start() {
    assert(prefetch_mutex_file_reader);

    if (media_print_state != media_print_state_NONE) {
        return;
    }

    xSemaphoreTake(prefetch_mutex_file_reader, portMAX_DELAY);
    media_print_file.open(marlin_vars()->media_SFN_path.get_ptr());
    if (media_print_file.is_open() && media_print_file.get()->stream_gcode_start()) {
        media_gcode_position = media_current_position = 0;
        media_print_state = media_print_state_PRINTING;
        media_print_size_estimate = media_print_file.get()->get_gcode_stream_size_estimate();

        // Do not remove, needed for 3rd party tools such as octoprint to get status about the gcode file being opened
        SERIAL_ECHOLNPAIR(MSG_SD_FILE_OPENED, marlin_vars()->media_SFN_path.get_ptr(), " Size:", media_print_size_estimate);

        gcode_filter.reset();
        osSignalSet(prefetch_thread_id, PREFETCH_SIGNAL_START);
    } else {
        marlin_server::set_warning(WarningType::USBFlashDiskError);
    }
    xSemaphoreGive(prefetch_mutex_file_reader);
}

inline void close_file_no_lock() {
    osSignalSet(prefetch_thread_id, PREFETCH_SIGNAL_STOP);
    media_print_file.close();
}

inline void close_file() {
    assert(prefetch_mutex_file_reader);

    xSemaphoreTake(prefetch_mutex_file_reader, portMAX_DELAY);
    close_file_no_lock();
    xSemaphoreGive(prefetch_mutex_file_reader);
}

void media_print_stop(void) {
    if ((media_print_state == media_print_state_PRINTING) || (media_print_state == media_print_state_PAUSED)) {
        close_file();

        // Do not remove, needed for 3rd party tools such as octoprint to get status that the gcode file printing has finished
        SERIAL_ECHOLNPGM(MSG_FILE_PRINTED);

        media_print_state = media_print_state_NONE;
        queue.sdpos = GCodeQueue::SDPOS_INVALID;
    }
}

void media_print_quick_stop(uint32_t pos) {
    assert(prefetch_mutex_file_reader);

    skip_gcode = false;
    media_print_state = media_print_state_PAUSED;
    media_reset_position = pos;
    queue.clear();

    xSemaphoreTake(prefetch_mutex_file_reader, portMAX_DELAY);
    if (media_print_file.is_open()) {
        media_stream_restore_info = media_print_file->get_restore_info();
    }
    xSemaphoreGive(prefetch_mutex_file_reader);
}

void media_print_quick_stop_powerpanic() {
    skip_gcode = false;
    media_print_state = media_print_state_PAUSED;
    media_reset_position = GCodeQueue::SDPOS_INVALID;
    queue.clear();

    // These two need to happen at once, from high priority ISR
    if (media_print_file.is_open()) {
        media_stream_restore_info = media_print_file->get_restore_info();
    }
}

void media_print_pause(bool repeat_last = false) {
    if (media_print_state != media_print_state_PRINTING) {
        return;
    }

    media_print_quick_stop(queue.get_current_sdpos());
    close_file();

    // when pausing the current instruction is fully processed, skip it on resume
    skip_gcode = !repeat_last;
}

static bool media_print_file_reset_position() {
    media_print_size_estimate = media_print_file->get_gcode_stream_size_estimate();
    if (media_reset_position != GCodeQueue::SDPOS_INVALID) {
        media_print_set_position(media_reset_position);
    }
    media_print_file->set_restore_info(media_get_restore_info());

    const bool result = media_print_file.get()->stream_gcode_start(media_current_position);

    // Only reset reset position on success - otherwise we get stuck on repeated USB error
    if (result) {
        media_reset_position = GCodeQueue::SDPOS_INVALID;
    }

    return result;
}

void media_print_resume(void) {
    assert(prefetch_mutex_file_reader);

    if ((media_print_state != media_print_state_PAUSED)) {
        return;
    }

    xSemaphoreTake(prefetch_mutex_file_reader, portMAX_DELAY);
    if (!media_print_file.is_open()) {
        // file was closed by media_print_pause, reopen
        media_print_file.open(marlin_vars()->media_SFN_path.get_ptr());
    }
    if (media_print_file.is_open()) {
        // file was left open between pause/resume or re-opened successfully
        if (media_print_file_reset_position()) {
            gcode_filter.reset();
            media_print_state = media_print_state_PRINTING;
            osSignalSet(prefetch_thread_id, PREFETCH_SIGNAL_START);
        } else {
            marlin_server::set_warning(WarningType::USBFlashDiskError);
            close_file_no_lock();
        }
    } else {
        marlin_server::set_warning(WarningType::USBFlashDiskError);
    }
    xSemaphoreGive(prefetch_mutex_file_reader);
}

void media_print_reopen() {
    xSemaphoreTake(prefetch_mutex_file_reader, portMAX_DELAY);
    if (media_print_file.is_open()) {
        media_stream_restore_info = media_print_file->get_restore_info();
        media_print_file.close();
        skip_gcode = true;
        media_print_file.open(marlin_vars()->media_SFN_path.get_ptr());
        if (!media_print_file.is_open() || !media_print_file_reset_position()) {
            usbh_power_cycle::trigger_usb_failed_dialog = true;
        }
    }
    xSemaphoreGive(prefetch_mutex_file_reader);
}

media_print_state_t media_print_get_state(void) {
    return media_print_state;
}

uint32_t media_print_get_size(void) {
    return media_print_size_estimate;
}

uint32_t media_print_get_position(void) {
    return media_current_position;
}

void media_print_set_position(uint32_t pos) {
    media_gcode_position = media_current_position = pos;
}

uint32_t media_print_get_pause_position(void) {
    return media_reset_position;
}

float media_print_get_percent_done(void) {
    if (media_print_size_estimate == 0) {
        return 100;
    }

    return std::min(99.0f, 100 * ((float)media_current_position / media_print_size_estimate));
}

char getByte(GCodeFilter::State *state) {
    char byte;
    uint32_t level;

    xSemaphoreTake(prefetch_mutex_data_out, portMAX_DELAY);
    if (file_buff_level - file_buff_pos > 0) {
        *state = GCodeFilter::State::Ok;
        media_current_position++;
        byte = file_buff[file_buff_pos++];
        level = file_buff_level - file_buff_pos;
        xSemaphoreGive(prefetch_mutex_data_out);
        if (level == 0) {
            osSignalSet(prefetch_thread_id, PREFETCH_SIGNAL_FETCH);
        }
        return byte;
    }

    if (prefetch_state == GCodeFilter::State::Ok) {
        // Ok makes no sense if we didn't get a byte, ground it to some safer state.
        *state = GCodeFilter::State::Timeout;
    } else {
        *state = prefetch_state;
    }
    xSemaphoreGive(prefetch_mutex_data_out);
    return '\0';
}

static size_t media_get_bytes_prefetched() {
    return (file_buff_level - file_buff_pos) + back_buff_level;
}

void media_loop(void) {
    if (media_print_state != media_print_state_PRINTING) {
        if (media_print_file.is_open()) { // Read pointer without mutex lock, should be safe
            // complete closing the file in the main loop (for media_print_quick_stop)
            close_file();
        }

        return;
    }

    while (queue.length < MEDIA_FETCH_GCODE_QUEUE_FILL_TARGET) { // Keep one free slot for serial commands
        GCodeFilter::State state;
        char *gcode = gcode_filter.nextGcode(&state);

        switch (state) {
        case GCodeFilter::State::NotDownloaded:
            // TODO: We want a specialized pause screen with error message and help link.
            // TODO: We want to auto-unpause if more data arrive.
            marlin_server::set_warning(WarningType::NotDownloaded);
            media_print_pause();
            return;
        case GCodeFilter::State::Timeout:
            // Unlock the loop
            return;
        case GCodeFilter::State::Error:
            // Pause in case of some issue
            usbh_error_count++;
            metric_record_integer(&usbh_error_cnt, usbh_error_count);
            media_print_pause();
            if (usbh_power_cycle::trigger_usb_failed_dialog) {
                marlin_server::set_warning(WarningType::USBFlashDiskError);
            }
            return;
        case GCodeFilter::State::Eof:
            // Stop print on EOF
            // TODO: this is incorrect. We need to wait until the queue is drained before we can stop
            media_print_stop();
            return;
        case GCodeFilter::State::Ok:
            if (gcode == NULL || gcode[0] == '\0') {
                // Nothing to process, continue to the next G-Code
                break;
            }

            if (media_print_state == media_print_state_PAUSED
                || media_print_state == media_print_state_NONE) {
                // Exit from the loop if aborted early
                // TODO: this is incorrect. We need to wait until the queue is drained before we can stop
                return;
            }

            if (skip_gcode) {
                skip_gcode = false;
            } else {
                // update the gcode position for the queue
                queue.sdpos = media_gcode_position;
                // FIXME: what if the gcode is not enqueued
                // use 'enqueue_one_now' instead
                queue.enqueue_one(gcode, false);
            }

            // Current position can be after ';' char or after new line.  We need
            // to store the position before a semicolon. Position before a new line
            // char is also safe, therefore decrement the position.
            media_gcode_position = media_current_position - 1;
            break;
        }
    }

    if (media_print_state == media_print_state_PRINTING && metric_record_is_due(&metric_prefetched_bytes)) {
        metric_record_integer(&metric_prefetched_bytes, media_get_bytes_prefetched());
    }
}

// callback from usb_host
void media_set_removed(void) {
    media_state = media_state_REMOVED;
    media_error = media_error_OK;
}

// callback from usb_host
void media_set_inserted(void) {
    media_state = media_state_INSERTED;
    media_error = media_error_OK;
}

// callback from usb_host
void media_set_error(media_error_t error) {
    media_error = error;
    media_state = media_state_ERROR;
}

void media_reset_usbh_error() {
    usbh_error_count = 0;
}

void media_set_restore_info(const GCodeReaderStreamRestoreInfo &info) {
    media_stream_restore_info = info;
}

GCodeReaderStreamRestoreInfo media_get_restore_info() {
    return media_stream_restore_info;
}<|MERGE_RESOLUTION|>--- conflicted
+++ resolved
@@ -29,44 +29,7 @@
 LOG_COMPONENT_REF(USBHost);
 LOG_COMPONENT_REF(MarlinServer);
 
-<<<<<<< HEAD
-#ifdef REENUMERATE_USB
-
-extern USBH_HandleTypeDef hUsbHostHS; // UsbHost handle
-
-static const constexpr uint8_t USBHOST_REENUM_DELAY = 100; // pool delay [ms]
-static const constexpr uint16_t USBHOST_REENUM_TIMEOUT = 500; // state-hang timeout [ms]
-
-// Re-enumerate UsbHost in case that it hangs in enumeration state (HOST_ENUMERATION,ENUM_IDLE)
-// this is not solved in original UsbHost driver
-// this occurs e.g. when user connects and then quickly disconnects usb flash during connection process
-// state is checked every 100ms, timeout for re-enumeration is 500ms
-// TODO: maybe we will change condition for states, because it can hang also in different state
-static void _usbhost_reenum(void) {
-    static uint32_t timer = 0; // static timer variable
-    uint32_t tick = HAL_GetTick(); // read tick
-    if ((tick - timer) > USBHOST_REENUM_DELAY) { // every 100ms
-        // timer is valid, UsbHost is in enumeration state
-        if ((timer) && (hUsbHostHS.gState == HOST_ENUMERATION) && (hUsbHostHS.EnumState == ENUM_IDLE)) {
-            // longer than 500ms
-            if ((tick - timer) > USBHOST_REENUM_TIMEOUT) {
-                log_info(USBHost, "USB host reenumerating"); // trace
-                USBH_ReEnumerate(&hUsbHostHS); // re-enumerate UsbHost
-            }
-        } else { // otherwise update timer
-            timer = tick;
-        }
-    }
-}
-#else
-static void _usbhost_reenum(void) {};
-#endif
-
-extern "C" {
-
-=======
 char getByte(GCodeFilter::State *state);
->>>>>>> 0de68b87
 namespace {
 volatile media_state_t media_state = media_state_REMOVED;
 volatile media_error_t media_error = media_error_OK;
