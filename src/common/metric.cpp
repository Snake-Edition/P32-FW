--- conflicted
+++ resolved
@@ -68,17 +68,8 @@
     return __start_metric_definitions;
 }
 
-<<<<<<< HEAD
-void metric_linked_list_append(metric_t *metric) {
-    metric_t **pointer_next = &metric_linked_list_root;
-    while (*pointer_next != NULL) {
-        pointer_next = &((*pointer_next)->next);
-    }
-    *pointer_next = metric;
-=======
 metric_t *metric_get_iterator_end() {
     return __end_metric_definitions;
->>>>>>> 0de68b87
 }
 
 static void metric_system_task_run(const void *) {
@@ -116,29 +107,17 @@
     if (!metric_system_initialized) {
         return NULL;
     }
-<<<<<<< HEAD
-    if (!metric->_registered) {
-        metric_register(metric);
-    }
+
     if (!check_min_interval(metric, timestamp)) {
         return NULL;
     }
-=======
-
-    if (!check_min_interval(metric, timestamp)) {
-        return NULL;
-    }
-
->>>>>>> 0de68b87
+
     if (metric->type != type) {
         log_error(Metrics, "Attempt to record an invalid value type for metric %s", metric->name);
         metric_record_error(metric, "invalid type");
         return NULL;
     }
-<<<<<<< HEAD
-=======
-
->>>>>>> 0de68b87
+
     if (!metric->enabled_handlers) {
         return NULL; // don't try to enqueue if nobody is listening
     }
@@ -164,24 +143,6 @@
         dropped_points_count += 1;
     }
 }
-<<<<<<< HEAD
-
-void metric_register(metric_t *metric) {
-    if (metric->_registered) {
-        return;
-    }
-    for (metric_handler_t **handlers = metric_system_handlers; *handlers != NULL; handlers++) {
-        metric_handler_t *handler = *handlers;
-        if (handler->on_metric_registered_fn) {
-            handler->on_metric_registered_fn(metric);
-        }
-    }
-    metric->_registered = true;
-    metric_linked_list_append(metric);
-}
-
-=======
->>>>>>> 0de68b87
 void metric_record_float_at_time(metric_t *metric, uint32_t timestamp, float value) {
     metric_point_t *recording = point_check_and_prepare(metric, timestamp, METRIC_VALUE_FLOAT);
     if (!recording) {
