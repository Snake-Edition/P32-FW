--- conflicted
+++ resolved
@@ -27,13 +27,10 @@
 #if HAS_CHAMBER_API()
 static_assert(sizeof(FilamentTypeParameters_EEPROM2) == 3);
 #endif
-<<<<<<< HEAD
-=======
 
 #if HAS_FILAMENT_HEATBREAK_PARAM()
 static_assert(sizeof(FilamentTypeParameters_EEPROM3) == 1);
 #endif
->>>>>>> b91eeda0
 
 static_assert(preset_filament_type_count <= max_preset_filament_type_count);
 static_assert(user_filament_type_count <= max_user_filament_type_count);
@@ -57,12 +54,9 @@
             .name = FilamentTypeParameters::name_from_str("PLA"),
             .nozzle_temperature = 215,
             .heatbed_temperature = 60,
-<<<<<<< HEAD
-=======
 #if HAS_FILAMENT_HEATBREAK_PARAM()
             .heatbreak_temperature = 45,
 #endif
->>>>>>> b91eeda0
 #if HAS_CHAMBER_API()
             .chamber_min_temperature = 15,
             .chamber_max_temperature = 38,
@@ -76,12 +70,9 @@
             .name = FilamentTypeParameters::name_from_str("PETG"),
             .nozzle_temperature = 230,
             .heatbed_temperature = 85,
-<<<<<<< HEAD
-=======
 #if HAS_FILAMENT_HEATBREAK_PARAM()
             .heatbreak_temperature = 60,
 #endif
->>>>>>> b91eeda0
 #if HAS_CHAMBER_API()
             .chamber_min_temperature = 15,
             .chamber_max_temperature = 45,
@@ -95,12 +86,9 @@
             .name = FilamentTypeParameters::name_from_str("ASA"),
             .nozzle_temperature = 260,
             .heatbed_temperature = 100,
-<<<<<<< HEAD
-=======
 #if HAS_FILAMENT_HEATBREAK_PARAM()
             .heatbreak_temperature = 65,
 #endif
->>>>>>> b91eeda0
 #if HAS_CHAMBER_API()
             .chamber_min_temperature = 40,
             .chamber_max_temperature = 75,
@@ -116,12 +104,9 @@
             .nozzle_temperature = 275,
             .nozzle_preheat_temperature = HAS_LOADCELL() ? 170 : 275 - 25,
             .heatbed_temperature = 100,
-<<<<<<< HEAD
-=======
 #if HAS_FILAMENT_HEATBREAK_PARAM()
             .heatbreak_temperature = 65,
 #endif
->>>>>>> b91eeda0
 #if HAS_CHAMBER_API()
             .chamber_min_temperature = 40,
             .chamber_max_temperature = 80,
@@ -149,12 +134,9 @@
             .name = FilamentTypeParameters::name_from_str("ABS"),
             .nozzle_temperature = 255,
             .heatbed_temperature = 100,
-<<<<<<< HEAD
-=======
 #if HAS_FILAMENT_HEATBREAK_PARAM()
             .heatbreak_temperature = 65,
 #endif
->>>>>>> b91eeda0
 #if HAS_CHAMBER_API()
             .chamber_min_temperature = 40,
             .chamber_max_temperature = 75,
@@ -204,11 +186,7 @@
             .chamber_target_temperature = 25,
             .requires_filtration = true,
 #endif
-<<<<<<< HEAD
-            .is_flexible = true,
-=======
             .do_not_auto_retract = true,
->>>>>>> b91eeda0
         },
     },
     {
@@ -325,24 +303,18 @@
 #if HAS_CHAMBER_API()
                                          const FilamentTypeParameters_EEPROM2 &e2,
 #endif
-<<<<<<< HEAD
-=======
 #if HAS_FILAMENT_HEATBREAK_PARAM()
                                          const FilamentTypeParameters_EEPROM3 &e3,
 #endif
->>>>>>> b91eeda0
                                          std::monostate) {
         return FilamentTypeParameters {
             .name = e1.name,
             .nozzle_temperature = e1.nozzle_temperature,
             .nozzle_preheat_temperature = e1.nozzle_preheat_temperature,
             .heatbed_temperature = e1.heatbed_temperature,
-<<<<<<< HEAD
-=======
 #if HAS_FILAMENT_HEATBREAK_PARAM()
             .heatbreak_temperature = e3.heatbreak_temperature,
 #endif
->>>>>>> b91eeda0
 #if HAS_CHAMBER_API()
             .chamber_min_temperature = e2.decode_chamber_temp(e2.chamber_min_temperature),
             .chamber_max_temperature = e2.decode_chamber_temp(e2.chamber_max_temperature),
@@ -350,14 +322,9 @@
             .requires_filtration = e1.requires_filtration,
 #endif
             .is_abrasive = e1.is_abrasive,
-<<<<<<< HEAD
-            .is_flexible = e1.is_flexible,
-        };
-=======
             .do_not_auto_retract = e1.do_not_auto_retract,
         };
         static_assert(aggregate_arity<FilamentTypeParameters>() == 6 + HAS_FILAMENT_HEATBREAK_PARAM() * 1 + HAS_CHAMBER_API() * 4, "Revise the initializer");
->>>>>>> b91eeda0
     };
 
     return std::visit([]<typename T>(const T &v) -> FilamentTypeParameters {
@@ -370,12 +337,9 @@
 #if HAS_CHAMBER_API()
                 config_store().user_filament_parameters_2.get(v.index),
 #endif
-<<<<<<< HEAD
-=======
 #if HAS_FILAMENT_HEATBREAK_PARAM()
                 config_store().user_filament_parameters_3.get(v.index),
 #endif
->>>>>>> b91eeda0
                 std::monostate());
 
         } else if constexpr (std::is_same_v<T, AdHocFilamentType>) {
@@ -384,12 +348,9 @@
 #if HAS_CHAMBER_API()
                 config_store().adhoc_filament_parameters_2.get(v.tool),
 #endif
-<<<<<<< HEAD
-=======
 #if HAS_FILAMENT_HEATBREAK_PARAM()
                 config_store().adhoc_filament_parameters_3.get(v.tool),
 #endif
->>>>>>> b91eeda0
                 std::monostate());
 
         } else if constexpr (std::is_same_v<T, PendingAdHocFilamentType>) {
@@ -414,25 +375,18 @@
         .requires_filtration = set.requires_filtration,
 #endif
         .is_abrasive = set.is_abrasive,
-<<<<<<< HEAD
-        .is_flexible = set.is_flexible,
-    };
-=======
         .do_not_auto_retract = set.do_not_auto_retract,
     };
     // Note - even though we're not setting requires_filtration without HAS_CHAMBER_API, it is still in the EEPROM struct to provide binary compatibility
     static_assert(aggregate_arity<FilamentTypeParameters_EEPROM1>() == 7 + 1 /* _unused */, "Revise the initializer");
     static_assert(requires { FilamentTypeParameters_EEPROM1::_unused; });
 
->>>>>>> b91eeda0
 #if HAS_CHAMBER_API()
     const FilamentTypeParameters_EEPROM2 e2 {
         .chamber_min_temperature = e2.encode_chamber_temp(set.chamber_min_temperature),
         .chamber_max_temperature = e2.encode_chamber_temp(set.chamber_max_temperature),
         .chamber_target_temperature = e2.encode_chamber_temp(set.chamber_target_temperature),
     };
-<<<<<<< HEAD
-=======
     static_assert(aggregate_arity<FilamentTypeParameters_EEPROM2>() == 3, "Revise the initializer");
 #endif
 
@@ -441,7 +395,6 @@
         .heatbreak_temperature = set.heatbreak_temperature,
     };
     static_assert(aggregate_arity<FilamentTypeParameters_EEPROM3>() == 1, "Revise the initializer");
->>>>>>> b91eeda0
 #endif
 
     std::visit([&]<typename T>(const T &v) {
@@ -453,24 +406,18 @@
 #if HAS_CHAMBER_API()
             config_store().user_filament_parameters_2.set(v.index, e2);
 #endif
-<<<<<<< HEAD
-=======
 #if HAS_FILAMENT_HEATBREAK_PARAM()
             config_store().user_filament_parameters_3.set(v.index, e3);
 #endif
->>>>>>> b91eeda0
 
         } else if constexpr (std::is_same_v<T, AdHocFilamentType>) {
             config_store().adhoc_filament_parameters.set(v.tool, e1);
 #if HAS_CHAMBER_API()
             config_store().adhoc_filament_parameters_2.set(v.tool, e2);
 #endif
-<<<<<<< HEAD
-=======
 #if HAS_FILAMENT_HEATBREAK_PARAM()
             config_store().adhoc_filament_parameters_3.set(v.tool, e3);
 #endif
->>>>>>> b91eeda0
 
         } else if constexpr (std::is_same_v<T, PendingAdHocFilamentType>) {
             pending_adhoc_filament_parameters = set;
