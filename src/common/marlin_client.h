--- conflicted
+++ resolved
@@ -2,10 +2,7 @@
 #pragma once
 
 #include <stdbool.h>
-<<<<<<< HEAD
-=======
-
->>>>>>> 8951490e
+
 #include "marlin_events.h"
 #include "marlin_vars.h"
 #include "marlin_errors.h"
