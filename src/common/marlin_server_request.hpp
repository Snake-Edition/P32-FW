#pragma once

#include <encoded_fsm_response.hpp>
#include <freertos/queue.hpp>
#include <marlin_events.h>
#include <gcode/inject_queue_actions.hpp>
#include <warning_type.hpp>
#include <option/has_selftest.h>
#include <option/has_cancel_object.h>

namespace marlin_server {

/// marlin_client -> marlin_server request
struct Request {
    enum class Type : uint8_t {
        EventMask,
        Gcode,
        Inject,
        SetVariable,
        Babystep,
#if HAS_SELFTEST()
        TestStart,
#endif
        PrintStart,
<<<<<<< HEAD
        PrintAbort,
        PrintPause,
        PrintResume,
        TryRecoverFromMediaError,
        PrintExit,
        FSM,
        PrintReady,
        GuiCantPrint,
=======
>>>>>>> b91eeda0
        CancelObjectID,
        UncancelObjectID,
        SetWarning,
    };

    union {
        uint64_t event_mask = 0; // Type::EventMask
        int cancel_object_id; // Type::CancelObjectID/Type::UncancelObjectID
        struct {
            uintptr_t variable;
            union {
                float float_value;
                uint32_t uint32_value;
            };
        } set_variable; // Type::SetVariable
        struct {
            uint64_t test_mask;
            size_t test_data_index;
            uint32_t test_data_data;
        } test_start; // Type::TestStart
        char gcode[MARLIN_MAX_REQUEST + 1]; // Type::Gcode
        InjectQueueRecord inject; // Type::Inject
        float babystep; // Type::Babystep
        struct {
            marlin_server::PreviewSkipIfAble skip_preview;
            char filename[FILE_PATH_BUFFER_LEN];
        } print_start; // Type::PrintStart
        WarningType warning_type;
    };

    /// if it is set to 1, then the marlin server sends an acknowledge (default)
    /// in some cases (sending a request from svc task) waiting is prohibited and it is necessary not to request an acknowledgment
    unsigned response_required : 1;
    unsigned client_id : 7;
    Type type;
};

using RequestQueue = freertos::Queue<Request, 1>;
extern RequestQueue request_queue;

enum class RequestFlag : uint8_t {
    PrintReady,
    PrintAbort,
    PrintPause,
    PrintResume,
    TryRecoverFromMediaError,
    PrintExit,
    KnobMoveUp,
    KnobMoveDown,
    KnobClick,
    GuiCantPrint,
#if HAS_SELFTEST()
    TestAbort,
#endif
#if HAS_CANCEL_OBJECT()
    CancelCurrentObject,
#endif
    _cnt
};

} // namespace marlin_server<|MERGE_RESOLUTION|>--- conflicted
+++ resolved
@@ -22,17 +22,6 @@
         TestStart,
 #endif
         PrintStart,
-<<<<<<< HEAD
-        PrintAbort,
-        PrintPause,
-        PrintResume,
-        TryRecoverFromMediaError,
-        PrintExit,
-        FSM,
-        PrintReady,
-        GuiCantPrint,
-=======
->>>>>>> b91eeda0
         CancelObjectID,
         UncancelObjectID,
         SetWarning,
