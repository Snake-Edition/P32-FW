--- conflicted
+++ resolved
@@ -14,8 +14,6 @@
 
 class StringBuilder;
 
-#include <option/has_chamber_api.h>
-
 // !!! DO NOT CHANGE - this is used in config store
 /// Maximum length of a filament name, including the terminating zero
 constexpr size_t filament_name_buffer_size = 8;
@@ -53,14 +51,11 @@
     /// Bed temperature for the filament, in degrees Celsius
     uint16_t heatbed_temperature = 60;
 
-<<<<<<< HEAD
-=======
 #if HAS_FILAMENT_HEATBREAK_PARAM()
     /// Target heatbreak temperature for the filament
     uint8_t heatbreak_temperature = DEFAULT_HEATBREAK_TEMPERATURE;
 #endif
 
->>>>>>> b91eeda0
 #if HAS_CHAMBER_API()
     /// Minimum temperature at which it's recommended to print this material
     std::optional<uint8_t> chamber_min_temperature = std::nullopt;
@@ -78,13 +73,8 @@
     /// Whether the filament is abrasive and requires hardened (abrasive-resistant) nozzle
     bool is_abrasive = false;
 
-<<<<<<< HEAD
-    /// Whether the filament is flexible - might require special care in some cases
-    bool is_flexible = false;
-=======
     /// If set, the filament should not be auto-retracted (for example TPU could get tangled in the extruder gear)
     bool do_not_auto_retract = false;
->>>>>>> b91eeda0
 
 public:
     constexpr bool operator==(const FilamentTypeParameters &) const = default;
