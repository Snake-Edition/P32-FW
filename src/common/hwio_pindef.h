/**
 * @file
 * @author Marek Bel
 *
 * @brief All GPIOs used by firmware are defined here
 *
 * @startuml
 *
 * title Mapping between buddy::Pin and Marlin pin
 *
 * file "src/common/hwio_pindef.h" as hwio_pindef
 * note right
 * ~#define MARLIN_PORT_X_STEP   MARLIN_PORT_D
 * ~#define MARLIN_PIN_NR_X_STEP MARLIN_PIN_NR_1
 *
 * ~#define PIN_TABLE(MACRO_FUNCTION) \
 * MACRO_FUNCTION(buddy::hw::OutputPin, xStep, BUDDY_PIN(X_STEP), Pin::State::low COMMA OMode::pushPull COMMA OSpeed::low, buddy::hw::noHandler)
 * end note
 *
 * file "lib/Marlin/Marlin/src/pins/stm32/pins_BUDDY_2209_02.h" as pins
 * note right
 * ~#define X_STEP_PIN             MARLIN_PIN(X_STEP)
 * end note
 *
 * file "src/common/hwio_buddy_2209_02.cpp" as hwio
 * note right
 * digitalWrite()
 * end note
 *
 * component Marlin
 *
 * hwio_pindef --> pins
 * pins --> Marlin
 * Marlin --> hwio
 * hwio_pindef --> hwio
 *
 * @enduml
 */
#pragma once
#include "printers.h"
#include <device/board.h>
#include "FreeRTOS.h"
#include "MarlinPin.hpp"
#include <stdint.h>
#include "MarlinPin.h"
#include "../../lib/Marlin/Marlin/src/HAL/HAL_STM32_F4_F7/endstop_ISR.h"
#include <type_traits>
#include "buddy/priorities_config.h"
#include <option/has_local_bed.h>
#include <option/has_loadcell_hx717.h>
#include <option/has_phase_stepping.h>
#include <option/has_i2c_expander.h>

#if (!defined(PRINTER_IS_PRUSA_MINI) || !defined(PRINTER_IS_PRUSA_MK4) || !defined(PRINTER_IS_PRUSA_MK3_5) \
    || !defined(PRINTER_IS_PRUSA_XL) || !defined(PRINTER_IS_PRUSA_iX) || !defined(PRINTER_IS_PRUSA_COREONE))
    #error "Some printer type not defined."
#endif

#include <option/has_advanced_power.h>
#if HAS_ADVANCED_POWER()
// #include "advanced_power.hpp"
#endif // HAS_ADVANCED_POWER()

#if HAS_LOADCELL_HX717()
namespace buddy::hw {
inline Pin::State zMinReadFn();
extern "C" void hx717_irq(); // fast data interrupt, used to trigger the following ...
extern "C" void hx717_soft(); // low-priority soft read interrupt
} // namespace buddy::hw
#endif

#if BOARD_IS_XLBUDDY()
/**
 * @brief Init SPI for side leds
 * @note They use different SPIs depending on HW revision, so this is optional initialization
 */
void hw_init_spi_side_leds();
#endif

#if (PRINTER_IS_PRUSA_XL() && BOARD_IS_DWARF())
    #include "hwio_pindef_XL_dwarf.h"
#elif PRINTER_IS_PRUSA_XL() && !BOARD_IS_DWARF() || BOARD_IS_MODULARBED()
    #include "hwio_pindef_XL.h"
#else // Not special board with separate pin definition file.

    #if PRINTER_IS_PRUSA_iX()
<<<<<<< HEAD
=======
        #include <device/peripherals.h>
>>>>>>> b91eeda0
inline constexpr SPI_HandleTypeDef *hw_get_spi_side_strip() {
    return &SPI_HANDLE_FOR(led);
}
    #endif

    /**
     * @name Define pins to be accessed from Marlin
     *
     *  * Obey naming convention MARLIN_PORT_\<PIN_NAME\> and MARLIN_PIN_NR_\<PIN_NAME\>
     * @par Example
     * @code
     * #define MARLIN_PORT_E0_DIR   MARLIN_PORT_B
     * #define MARLIN_PIN_NR_E0_DIR MARLIN_PIN_NR_8
     * //inside PIN_TABLE
     * MACRO_FUNCTION(buddy::hw::OutputPin, e0Dir, BUDDY_PIN(E0_DIR), Pin::State::low COMMA OMode::pushPull COMMA OSpeed::low)
     *
     * //inside hwio_\<board>\.cpp (necessary only for virtual pins (MARLIN_PORT_V))
     * case MARLIN_PIN(E0_DIR):
     *
     * //inside Marlin/pins/\<architecture\>/pins_\<board\>.h
     * #define E0_DIR_PIN             MARLIN_PIN(E0_DIR)
     * @endcode
     *
     *  @{
     */

    // dummy pin, we map everything that is not needed here
    #define MARLIN_PORT_DUMMY   MARLIN_PORT_V
    #define MARLIN_PIN_NR_DUMMY MARLIN_PIN_NR_15

    #if (BOARD_IS_XBUDDY())
        #define MARLIN_PORT_TEMP_BOARD   MARLIN_PORT_V
        #define MARLIN_PIN_NR_TEMP_BOARD MARLIN_PIN_NR_0

        #define MARLIN_PORT_X_DIAG   MARLIN_PORT_G
        #define MARLIN_PIN_NR_X_DIAG MARLIN_PIN_NR_9

        #define MARLIN_PORT_Y_DIAG   MARLIN_PORT_E
        #define MARLIN_PIN_NR_Y_DIAG MARLIN_PIN_NR_13

        #define MARLIN_PORT_X_STEP   MARLIN_PORT_D
        #define MARLIN_PIN_NR_X_STEP MARLIN_PIN_NR_7

        #define MARLIN_PORT_Y_STEP   MARLIN_PORT_D
        #define MARLIN_PIN_NR_Y_STEP MARLIN_PIN_NR_5

        #define MARLIN_PORT_X_DIR   MARLIN_PORT_D
        #define MARLIN_PIN_NR_X_DIR MARLIN_PIN_NR_6

        #define MARLIN_PORT_Y_DIR   MARLIN_PORT_D
        #define MARLIN_PIN_NR_Y_DIR MARLIN_PIN_NR_4

        #if PRINTER_IS_PRUSA_MK3_5()
            #define MARLIN_PORT_Z_MIN   MARLIN_PORT_A
            #define MARLIN_PIN_NR_Z_MIN MARLIN_PIN_NR_6
        #else
            #define MARLIN_PORT_Z_MIN   MARLIN_PORT_V
            #define MARLIN_PIN_NR_Z_MIN MARLIN_PIN_NR_1
        #endif

        #define MARLIN_PORT_Z_DIR           MARLIN_PORT_D
        #define MARLIN_PIN_NR_Z_DIR         MARLIN_PIN_NR_2
        #define MARLIN_PORT_Z_STEP          MARLIN_PORT_D
        #define MARLIN_PIN_NR_Z_STEP        MARLIN_PIN_NR_3
        #define MARLIN_PORT_Z_ENA           MARLIN_PORT_B
        #define MARLIN_PIN_NR_Z_ENA         MARLIN_PIN_NR_8
        #define MARLIN_PORT_Z_DIAG          MARLIN_PORT_B
        #define MARLIN_PIN_NR_Z_DIAG        MARLIN_PIN_NR_4
        #define MARLIN_PORT_E0_DIR          MARLIN_PORT_D
        #define MARLIN_PIN_NR_E0_DIR        MARLIN_PIN_NR_0
        #define MARLIN_PORT_E0_STEP         MARLIN_PORT_D
        #define MARLIN_PIN_NR_E0_STEP       MARLIN_PIN_NR_1
        #define MARLIN_PORT_E0_ENA          MARLIN_PORT_D
        #define MARLIN_PIN_NR_E0_ENA        MARLIN_PIN_NR_10
        #define MARLIN_PORT_E0_DIAG         MARLIN_PORT_D
        #define MARLIN_PIN_NR_E0_DIAG       MARLIN_PIN_NR_14
        #define MARLIN_PORT_HEATER_ENABLE   MARLIN_PORT_G
        #define MARLIN_PIN_NR_HEATER_ENABLE MARLIN_PIN_NR_10
        #define MARLIN_PORT_THERM2          MARLIN_PORT_V
        #define MARLIN_PIN_NR_THERM2        MARLIN_PIN_NR_2 // ADC
        #define MARLIN_PORT_X_ENA           MARLIN_PORT_B // XY enable
        #define MARLIN_PIN_NR_X_ENA         MARLIN_PIN_NR_9 // XY enable
        #define MARLIN_PORT_Y_ENA           MARLIN_PORT_B // XY enable
        #define MARLIN_PIN_NR_Y_ENA         MARLIN_PIN_NR_9 // XY enable
        #define MARLIN_PORT_CS_X            MARLIN_PORT_G
        #define MARLIN_PIN_NR_CS_X          MARLIN_PIN_NR_15
        #define MARLIN_PORT_CS_Y            MARLIN_PORT_B
        #define MARLIN_PIN_NR_CS_Y          MARLIN_PIN_NR_5
        #define MARLIN_PORT_CS_Z            MARLIN_PORT_F
        #define MARLIN_PIN_NR_CS_Z          MARLIN_PIN_NR_15
        #define MARLIN_PORT_CS_E            MARLIN_PORT_F
        #define MARLIN_PIN_NR_CS_E          MARLIN_PIN_NR_12
    #elif BOARD_IS_BUDDY()
        #define MARLIN_PORT_TEMP_BOARD   MARLIN_PORT_V
        #define MARLIN_PIN_NR_TEMP_BOARD MARLIN_PIN_NR_0

        #define MARLIN_PORT_X_DIAG   MARLIN_PORT_E
        #define MARLIN_PIN_NR_X_DIAG MARLIN_PIN_NR_2

        #define MARLIN_PORT_Y_DIAG   MARLIN_PORT_E
        #define MARLIN_PIN_NR_Y_DIAG MARLIN_PIN_NR_1

        #define MARLIN_PORT_X_STEP   MARLIN_PORT_D
        #define MARLIN_PIN_NR_X_STEP MARLIN_PIN_NR_1

        #define MARLIN_PORT_X_DIR   MARLIN_PORT_D
        #define MARLIN_PIN_NR_X_DIR MARLIN_PIN_NR_0

        #define MARLIN_PORT_Y_STEP   MARLIN_PORT_D
        #define MARLIN_PIN_NR_Y_STEP MARLIN_PIN_NR_13

        #define MARLIN_PORT_Y_DIR   MARLIN_PORT_D
        #define MARLIN_PIN_NR_Y_DIR MARLIN_PIN_NR_12

        #define MARLIN_PORT_Z_MIN     MARLIN_PORT_A
        #define MARLIN_PIN_NR_Z_MIN   MARLIN_PIN_NR_8
        #define MARLIN_PORT_Z_DIR     MARLIN_PORT_D
        #define MARLIN_PIN_NR_Z_DIR   MARLIN_PIN_NR_15
        #define MARLIN_PORT_Z_STEP    MARLIN_PORT_D
        #define MARLIN_PIN_NR_Z_STEP  MARLIN_PIN_NR_4
        #define MARLIN_PORT_Z_ENA     MARLIN_PORT_D
        #define MARLIN_PIN_NR_Z_ENA   MARLIN_PIN_NR_2
        #define MARLIN_PORT_Z_DIAG    MARLIN_PORT_E
        #define MARLIN_PIN_NR_Z_DIAG  MARLIN_PIN_NR_3
        #define MARLIN_PORT_E0_DIR    MARLIN_PORT_D
        #define MARLIN_PIN_NR_E0_DIR  MARLIN_PIN_NR_8
        #define MARLIN_PORT_E0_STEP   MARLIN_PORT_D
        #define MARLIN_PIN_NR_E0_STEP MARLIN_PIN_NR_9
        #define MARLIN_PORT_E0_ENA    MARLIN_PORT_D
        #define MARLIN_PIN_NR_E0_ENA  MARLIN_PIN_NR_10
        #define MARLIN_PORT_E0_DIAG   MARLIN_PORT_A
        #define MARLIN_PIN_NR_E0_DIAG MARLIN_PIN_NR_15
        #define MARLIN_PORT_THERM2    MARLIN_PORT_A
        #define MARLIN_PIN_NR_THERM2  MARLIN_PIN_NR_5 // ADC
        #define MARLIN_PORT_Y_ENA     MARLIN_PORT_D
        #define MARLIN_PIN_NR_Y_ENA   MARLIN_PIN_NR_14
        #define MARLIN_PORT_X_ENA     MARLIN_PORT_D
        #define MARLIN_PIN_NR_X_ENA   MARLIN_PIN_NR_3
    #else
        #error "Unknown board."
    #endif //(BOARD_TYPE == XBUDDY_BOARD)

    #if HAS_LOCAL_BED()
        #define MARLIN_PORT_BED_HEAT   MARLIN_PORT_B
        #define MARLIN_PIN_NR_BED_HEAT MARLIN_PIN_NR_0
    #endif

    #define MARLIN_PORT_HEAT0   MARLIN_PORT_B
    #define MARLIN_PIN_NR_HEAT0 MARLIN_PIN_NR_1

    #define MARLIN_PORT_FAN   MARLIN_PORT_E
    #define MARLIN_PIN_NR_FAN MARLIN_PIN_NR_11

    #define MARLIN_PORT_FAN1   MARLIN_PORT_E
    #define MARLIN_PIN_NR_FAN1 MARLIN_PIN_NR_9

    #define MARLIN_PORT_HW_IDENTIFY   MARLIN_PORT_A
    #define MARLIN_PIN_NR_HW_IDENTIFY MARLIN_PIN_NR_3 // ADC, unused

    #if PRINTER_IS_PRUSA_iX()
        #define MARLIN_PORT_TEMP_PSU   MARLIN_PORT_A
        #define MARLIN_PIN_NR_TEMP_PSU MARLIN_PIN_NR_4 // ADC

        #define MARLIN_PORT_TEMP_AMBIENT   MARLIN_PORT_F
        #define MARLIN_PIN_NR_TEMP_AMBIENT MARLIN_PIN_NR_5 // ADC
    #endif

    #if HAS_LOCAL_BED()
        #define MARLIN_PORT_TEMP_BED   MARLIN_PORT_A
        #define MARLIN_PIN_NR_TEMP_BED MARLIN_PIN_NR_4 // ADC
    #endif

    #if (!PRINTER_IS_PRUSA_MK3_5())
        #define MARLIN_PORT_TEMP_HEATBREAK   MARLIN_PORT_A
        #define MARLIN_PIN_NR_TEMP_HEATBREAK MARLIN_PIN_NR_6 // ADC
    #endif // !PRINTER_IS_PRUSA_MK3_5()

    #define MARLIN_PORT_TEMP_0   MARLIN_PORT_C
    #define MARLIN_PIN_NR_TEMP_0 MARLIN_PIN_NR_0

/** @}*/

/**
 * @name Define all GPIO pins used in firmware
 *
 * @see PIN_TABLE
 * @{
 */
// clang-format off
    #if (BOARD_IS_BUDDY())
        #define PIN_TABLE_BOARD_SPECIFIC(MACRO_FUNCTION) \
            MACRO_FUNCTION(buddy::hw::InterruptPin, zMin, BUDDY_PIN(Z_MIN), IMode::IT_rising_falling COMMA Pull::up COMMA ISR_PRIORITY_ENDSTOP COMMA 0, endstop_ISR) \
            MACRO_FUNCTION(buddy::hw::OutputPin, yEnable, BUDDY_PIN(Y_ENA), Pin::State::high COMMA OMode::pushPull COMMA OSpeed::low, buddy::hw::noHandler) \
            MACRO_FUNCTION(buddy::hw::OutputPin, displayCs, buddy::hw::IoPort::C COMMA buddy::hw::IoPin::p9, Pin::State::high COMMA OMode::pushPull COMMA OSpeed::high, buddy::hw::noHandler) \
            MACRO_FUNCTION(buddy::hw::OutputPin, displayRs, buddy::hw::IoPort::D COMMA buddy::hw::IoPin::p11, Pin::State::high COMMA OMode::pushPull COMMA OSpeed::high, buddy::hw::noHandler) \
            MACRO_FUNCTION(buddy::hw::OutputInputPin, displayRst, buddy::hw::IoPort::C COMMA buddy::hw::IoPin::p8, Pin::State::high COMMA OMode::pushPull COMMA OSpeed::low, buddy::hw::noHandler) \
            MACRO_FUNCTION(buddy::hw::InputPin, jogWheelEN1, buddy::hw::IoPort::E COMMA buddy::hw::IoPin::p15, IMode::input COMMA Pull::up, buddy::hw::noHandler) \
            MACRO_FUNCTION(buddy::hw::InputPin, jogWheelEN2, buddy::hw::IoPort::E COMMA buddy::hw::IoPin::p13, IMode::input COMMA Pull::up, buddy::hw::noHandler) \
            MACRO_FUNCTION(buddy::hw::InputPin, fSensor, buddy::hw::IoPort::B COMMA buddy::hw::IoPin::p4, IMode::input COMMA Pull::up, buddy::hw::noHandler) \
            MACRO_FUNCTION(buddy::hw::InputPin, fsVBUSSens, buddy::hw::IoPort::A COMMA buddy::hw::IoPin::p9, IMode::input COMMA Pull::none, buddy::hw::noHandler) \
            MACRO_FUNCTION(buddy::hw::OutputPin, hsUSBEnable, buddy::hw::IoPort::E COMMA buddy::hw::IoPin::p5, Pin::State::low COMMA OMode::pushPull COMMA OSpeed::low, buddy::hw::noHandler) \
            MACRO_FUNCTION(buddy::hw::InputPin, jogWheelENC, buddy::hw::IoPort::E COMMA buddy::hw::IoPin::p12, IMode::input COMMA Pull::up, buddy::hw::noHandler) \
            MACRO_FUNCTION(buddy::hw::OutputPin, extFlashCs, buddy::hw::IoPort::D COMMA buddy::hw::IoPin::p7, Pin::State::high COMMA OMode::pushPull COMMA OSpeed::high, buddy::hw::noHandler) \
            MACRO_FUNCTION(buddy::hw::InputPin, fanPrintTach, buddy::hw::IoPort::E COMMA buddy::hw::IoPin::p10, IMode::input COMMA Pull::up, buddy::hw::noHandler) \
            MACRO_FUNCTION(buddy::hw::InputPin, fanHeatBreakTach, buddy::hw::IoPort::E COMMA buddy::hw::IoPin::p14, IMode::input COMMA Pull::up, buddy::hw::noHandler)
    #elif (BOARD_IS_XBUDDY() && PRINTER_IS_PRUSA_iX())
        #define PIN_TABLE_BOARD_SPECIFIC(MACRO_FUNCTION) \
            MACRO_FUNCTION(buddy::hw::OutputPin, heaterEnable, BUDDY_PIN(HEATER_ENABLE), Pin::State::low COMMA OMode::pushPull COMMA OSpeed::low, buddy::hw::noHandler) \
            MACRO_FUNCTION(buddy::hw::OutputPin, displayCs, buddy::hw::IoPort::D COMMA buddy::hw::IoPin::p11, Pin::State::high COMMA OMode::pushPull COMMA OSpeed::high, buddy::hw::noHandler) \
            MACRO_FUNCTION(buddy::hw::OutputPin, displayRs, buddy::hw::IoPort::D COMMA buddy::hw::IoPin::p15, Pin::State::high COMMA OMode::pushPull COMMA OSpeed::high, buddy::hw::noHandler) \
            MACRO_FUNCTION(buddy::hw::OutputPin, displayRst, buddy::hw::IoPort::G COMMA buddy::hw::IoPin::p4, Pin::State::high COMMA OMode::pushPull COMMA OSpeed::high, buddy::hw::noHandler) \
            MACRO_FUNCTION(buddy::hw::InputPin, jogWheelEN1, buddy::hw::IoPort::D COMMA buddy::hw::IoPin::p13, IMode::input COMMA Pull::up, buddy::hw::noHandler) \
            MACRO_FUNCTION(buddy::hw::InputPin, jogWheelEN2, buddy::hw::IoPort::D COMMA buddy::hw::IoPin::p12, IMode::input COMMA Pull::up, buddy::hw::noHandler) \
            MACRO_FUNCTION(buddy::hw::InputPin, jogWheelENC, buddy::hw::IoPort::G COMMA buddy::hw::IoPin::p3, IMode::input COMMA Pull::up, buddy::hw::noHandler) \
            MACRO_FUNCTION(buddy::hw::OutputPin, xCs, BUDDY_PIN(CS_X), Pin::State::high COMMA OMode::pushPull COMMA OSpeed::high, buddy::hw::noHandler) \
            MACRO_FUNCTION(buddy::hw::OutputPin, yCs, BUDDY_PIN(CS_Y), Pin::State::high COMMA OMode::pushPull COMMA OSpeed::high, buddy::hw::noHandler) \
            MACRO_FUNCTION(buddy::hw::OutputPin, zCs, BUDDY_PIN(CS_Z), Pin::State::high COMMA OMode::pushPull COMMA OSpeed::high, buddy::hw::noHandler) \
            MACRO_FUNCTION(buddy::hw::OutputPin, eCs, BUDDY_PIN(CS_E), Pin::State::high COMMA OMode::pushPull COMMA OSpeed::high, buddy::hw::noHandler) \
            MACRO_FUNCTION(buddy::hw::OutputPin, RS485FlowControlPuppies, buddy::hw::IoPort::B COMMA buddy::hw::IoPin::p7, Pin::State::high COMMA OMode::pushPull COMMA OSpeed::high, buddy::hw::noHandler) \
            MACRO_FUNCTION(buddy::hw::OutputPin_Inverted, modularBedReset, buddy::hw::IoPort::G COMMA buddy::hw::IoPin::p8, Pin::State::high COMMA OMode::pushPull COMMA OSpeed::low, buddy::hw::noHandler) \
            MACRO_FUNCTION(buddy::hw::OutputPin, MMUEnable, buddy::hw::IoPort::G COMMA buddy::hw::IoPin::p2, Pin::State::high COMMA OMode::pushPull COMMA OSpeed::low, buddy::hw::noHandler) \
            MACRO_FUNCTION(buddy::hw::InputPin, MMUFault, buddy::hw::IoPort::B COMMA buddy::hw::IoPin::p6, IMode::input COMMA Pull::up, buddy::hw::noHandler) \
            MACRO_FUNCTION(buddy::hw::InputPin, heaterCurrentFault, buddy::hw::IoPort::G COMMA buddy::hw::IoPin::p5, IMode::input COMMA Pull::up, buddy::hw::noHandler) \
            MACRO_FUNCTION(buddy::hw::InputPin, inputCurrentFault, buddy::hw::IoPort::G COMMA buddy::hw::IoPin::p6, IMode::input COMMA Pull::up, buddy::hw::noHandler) \
            MACRO_FUNCTION(buddy::hw::OutputPin, faultMemoryReset, buddy::hw::IoPort::G COMMA buddy::hw::IoPin::p7, Pin::State::high COMMA OMode::pushPull COMMA OSpeed::low, buddy::hw::noHandler) \
            MACRO_FUNCTION(buddy::hw::OutputPin, hsUSBEnable, buddy::hw::IoPort::D COMMA buddy::hw::IoPin::p8, Pin::State::low COMMA OMode::pushPull COMMA OSpeed::low, buddy::hw::noHandler) \
            MACRO_FUNCTION(buddy::hw::OutputPin, fsUSBPwrEnable, buddy::hw::IoPort::G COMMA buddy::hw::IoPin::p11, Pin::State::high COMMA OMode::pushPull COMMA OSpeed::low, buddy::hw::noHandler) \
            MACRO_FUNCTION(buddy::hw::InputPin, hsUSBOvercurrent, buddy::hw::IoPort::D COMMA buddy::hw::IoPin::p9, IMode::input COMMA Pull::none, buddy::hw::noHandler) \
            MACRO_FUNCTION(buddy::hw::InputPin, fsUSBOvercurrent, buddy::hw::IoPort::F COMMA buddy::hw::IoPin::p14, IMode::input COMMA Pull::none, buddy::hw::noHandler) \
            MACRO_FUNCTION(buddy::hw::InputPin, fsUSBCInt, buddy::hw::IoPort::A COMMA buddy::hw::IoPin::p9, IMode::input COMMA Pull::none, buddy::hw::noHandler) \
            MACRO_FUNCTION(buddy::hw::OutputPin, acellCs, buddy::hw::IoPort::A COMMA buddy::hw::IoPin::p10, Pin::State::high COMMA OMode::pushPull COMMA OSpeed::high, buddy::hw::noHandler) \
            MACRO_FUNCTION(buddy::hw::InterruptPin, acFault, buddy::hw::IoPort::G COMMA buddy::hw::IoPin::p0, IMode::IT_falling COMMA Pull::none COMMA ISR_PRIORITY_POWER_PANIC COMMA 0, power_panic::ac_fault_isr) \
            MACRO_FUNCTION(buddy::hw::OutputPin, extFlashCs, buddy::hw::IoPort::F COMMA buddy::hw::IoPin::p2, Pin::State::high COMMA OMode::pushPull COMMA OSpeed::high, buddy::hw::noHandler) \
            MACRO_FUNCTION(buddy::hw::InputPin, fanTach, buddy::hw::IoPort::E COMMA buddy::hw::IoPin::p10, IMode::input COMMA Pull::up, buddy::hw::noHandler) \
            MACRO_FUNCTION(buddy::hw::InputOutputPin, touch_sig, buddy::hw::IoPort::C COMMA buddy::hw::IoPin::p8, IMode::input COMMA Pull::none, buddy::hw::noHandler) \
            MACRO_FUNCTION(buddy::hw::OutputPin, tachoSelectPrintFan, buddy::hw::IoPort::F COMMA buddy::hw::IoPin::p13, Pin::State::low COMMA OMode::pushPull COMMA OSpeed::high, buddy::hw::noHandler) \
            MACRO_FUNCTION(buddy::hw::InterruptPin, hx717Dout, buddy::hw::IoPort::E COMMA buddy::hw::IoPin::p7, IMode::IT_falling COMMA Pull::up COMMA ISR_PRIORITY_HX717_HARD COMMA 0 COMMA false, buddy::hw::hx717_irq) \
            MACRO_FUNCTION(buddy::hw::InterruptPin, hx717Soft, buddy::hw::IoPort::E COMMA buddy::hw::IoPin::p3, IMode::IT_rising_falling COMMA Pull::down COMMA ISR_PRIORITY_HX717_SOFT COMMA 0 COMMA false, buddy::hw::hx717_soft) \
            MACRO_FUNCTION(buddy::hw::OutputPin, hx717Sck, buddy::hw::IoPort::G COMMA buddy::hw::IoPin::p1, Pin::State::low COMMA OMode::pushPull COMMA OSpeed::very_high, buddy::hw::noHandler) \
            MACRO_FUNCTION(buddy::hw::InputPin, backFilamentSensorState, buddy::hw::IoPort::C COMMA buddy::hw::IoPin::p9, IMode::input COMMA Pull::none, buddy::hw::noHandler) \
            MACRO_FUNCTION(buddy::hw::InputPin, backFilamentSensorDetect, buddy::hw::IoPort::A COMMA buddy::hw::IoPin::p8, IMode::input COMMA Pull::none, buddy::hw::noHandler) \

    #elif (BOARD_IS_XBUDDY() && PRINTER_IS_PRUSA_MK3_5())
        #define PIN_TABLE_BOARD_SPECIFIC(MACRO_FUNCTION) \
            MACRO_FUNCTION(buddy::hw::InputPin, fSensor, buddy::hw::IoPort::F COMMA buddy::hw::IoPin::p13, IMode::input COMMA Pull::up, buddy::hw::noHandler) \
            MACRO_FUNCTION(buddy::hw::OutputPin, extruderSwitch, buddy::hw::IoPort::E COMMA buddy::hw::IoPin::p14, Pin::State::low COMMA OMode::pushPull COMMA OSpeed::very_high, buddy::hw::noHandler) \
            MACRO_FUNCTION(buddy::hw::InputOutputPin, fanPrintTach, buddy::hw::IoPort::A COMMA buddy::hw::IoPin::p10, IMode::input COMMA Pull::none, buddy::hw::noHandler) \
            MACRO_FUNCTION(buddy::hw::InputPin, fanHeatBreakTach, buddy::hw::IoPort::E COMMA buddy::hw::IoPin::p10, IMode::input COMMA Pull::none, buddy::hw::noHandler) \
            MACRO_FUNCTION(buddy::hw::InterruptPin_Inverted, zMin, BUDDY_PIN(Z_MIN), IMode::IT_rising_falling COMMA Pull::none COMMA ISR_PRIORITY_ENDSTOP COMMA 0, endstop_ISR) \
            MACRO_FUNCTION(buddy::hw::OutputPin, heaterEnable, BUDDY_PIN(HEATER_ENABLE), Pin::State::low COMMA OMode::pushPull COMMA OSpeed::low, buddy::hw::noHandler) \
            MACRO_FUNCTION(buddy::hw::OutputPin, displayCs, buddy::hw::IoPort::D COMMA buddy::hw::IoPin::p11, Pin::State::high COMMA OMode::pushPull COMMA OSpeed::high, buddy::hw::noHandler) \
            MACRO_FUNCTION(buddy::hw::OutputPin, displayRs, buddy::hw::IoPort::D COMMA buddy::hw::IoPin::p15, Pin::State::high COMMA OMode::pushPull COMMA OSpeed::high, buddy::hw::noHandler) \
            MACRO_FUNCTION(buddy::hw::OutputPin, displayRst, buddy::hw::IoPort::G COMMA buddy::hw::IoPin::p4, Pin::State::high COMMA OMode::pushPull COMMA OSpeed::high, buddy::hw::noHandler) \
            MACRO_FUNCTION(buddy::hw::InputPin, jogWheelEN1, buddy::hw::IoPort::D COMMA buddy::hw::IoPin::p13, IMode::input COMMA Pull::up, buddy::hw::noHandler) \
            MACRO_FUNCTION(buddy::hw::InputPin, jogWheelEN2, buddy::hw::IoPort::D COMMA buddy::hw::IoPin::p12, IMode::input COMMA Pull::up, buddy::hw::noHandler) \
            MACRO_FUNCTION(buddy::hw::InputPin, jogWheelENC, buddy::hw::IoPort::G COMMA buddy::hw::IoPin::p3, IMode::input COMMA Pull::up, buddy::hw::noHandler) \
            MACRO_FUNCTION(buddy::hw::OutputPin, xCs, BUDDY_PIN(CS_X), Pin::State::high COMMA OMode::pushPull COMMA OSpeed::high, buddy::hw::noHandler) \
            MACRO_FUNCTION(buddy::hw::OutputPin, yCs, BUDDY_PIN(CS_Y), Pin::State::high COMMA OMode::pushPull COMMA OSpeed::high, buddy::hw::noHandler) \
            MACRO_FUNCTION(buddy::hw::OutputPin, zCs, BUDDY_PIN(CS_Z), Pin::State::high COMMA OMode::pushPull COMMA OSpeed::high, buddy::hw::noHandler) \
            MACRO_FUNCTION(buddy::hw::OutputPin, eCs, BUDDY_PIN(CS_E), Pin::State::high COMMA OMode::pushPull COMMA OSpeed::high, buddy::hw::noHandler) \
            MACRO_FUNCTION(buddy::hw::OutputPin, RS485FlowControlPuppies, buddy::hw::IoPort::B COMMA buddy::hw::IoPin::p7, Pin::State::high COMMA OMode::pushPull COMMA OSpeed::high, buddy::hw::noHandler) \
            MACRO_FUNCTION(buddy::hw::OutputPin, MMUReset, buddy::hw::IoPort::G COMMA buddy::hw::IoPin::p8, Pin::State::high COMMA OMode::openDrain COMMA OSpeed::low, buddy::hw::noHandler) \
            MACRO_FUNCTION(buddy::hw::OutputPin, MMUEnable, buddy::hw::IoPort::G COMMA buddy::hw::IoPin::p2, Pin::State::low COMMA OMode::pushPull COMMA OSpeed::high, buddy::hw::noHandler) \
            MACRO_FUNCTION(buddy::hw::InputPin, MMUFault, buddy::hw::IoPort::B COMMA buddy::hw::IoPin::p6, IMode::input COMMA Pull::up, buddy::hw::noHandler) \
            MACRO_FUNCTION(buddy::hw::InputPin, heaterCurrentFault, buddy::hw::IoPort::G COMMA buddy::hw::IoPin::p5, IMode::input COMMA Pull::up, buddy::hw::noHandler) \
            MACRO_FUNCTION(buddy::hw::InputPin, inputCurrentFault, buddy::hw::IoPort::G COMMA buddy::hw::IoPin::p6, IMode::input COMMA Pull::up, buddy::hw::noHandler) \
            MACRO_FUNCTION(buddy::hw::OutputPin, faultMemoryReset, buddy::hw::IoPort::G COMMA buddy::hw::IoPin::p7, Pin::State::high COMMA OMode::pushPull COMMA OSpeed::low, buddy::hw::noHandler) \
            MACRO_FUNCTION(buddy::hw::OutputPin, hsUSBEnable, buddy::hw::IoPort::D COMMA buddy::hw::IoPin::p8, Pin::State::high COMMA OMode::pushPull COMMA OSpeed::low, buddy::hw::noHandler) \
            MACRO_FUNCTION(buddy::hw::OutputPin, fsUSBPwrEnable, buddy::hw::IoPort::G COMMA buddy::hw::IoPin::p11, Pin::State::high COMMA OMode::pushPull COMMA OSpeed::low, buddy::hw::noHandler) \
            MACRO_FUNCTION(buddy::hw::InputPin, hsUSBOvercurrent, buddy::hw::IoPort::D COMMA buddy::hw::IoPin::p9, IMode::input COMMA Pull::none, buddy::hw::noHandler) \
            MACRO_FUNCTION(buddy::hw::InputPin, fsUSBOvercurrent, buddy::hw::IoPort::F COMMA buddy::hw::IoPin::p14, IMode::input COMMA Pull::none, buddy::hw::noHandler) \
            MACRO_FUNCTION(buddy::hw::InputPin, fsUSBCInt, buddy::hw::IoPort::A COMMA buddy::hw::IoPin::p9, IMode::input COMMA Pull::none, buddy::hw::noHandler) \
            MACRO_FUNCTION(buddy::hw::InterruptPin, acFault, buddy::hw::IoPort::G COMMA buddy::hw::IoPin::p0, IMode::IT_falling COMMA Pull::none COMMA ISR_PRIORITY_POWER_PANIC COMMA 0, power_panic::ac_fault_isr) \
            MACRO_FUNCTION(buddy::hw::OutputPin, extFlashCs, buddy::hw::IoPort::F COMMA buddy::hw::IoPin::p2, Pin::State::high COMMA OMode::pushPull COMMA OSpeed::high, buddy::hw::noHandler) \
            MACRO_FUNCTION(buddy::hw::InputOutputPin, touch_sig, buddy::hw::IoPort::C COMMA buddy::hw::IoPin::p8, IMode::input COMMA Pull::none, buddy::hw::noHandler)
    #elif (BOARD_IS_XBUDDY())
        #define PIN_TABLE_BOARD_SPECIFIC(MACRO_FUNCTION) \
            MACRO_FUNCTION(buddy::hw::OutputPin, heaterEnable, BUDDY_PIN(HEATER_ENABLE), Pin::State::low COMMA OMode::pushPull COMMA OSpeed::low, buddy::hw::noHandler) \
            MACRO_FUNCTION(buddy::hw::OutputPin, displayCs, buddy::hw::IoPort::D COMMA buddy::hw::IoPin::p11, Pin::State::high COMMA OMode::pushPull COMMA OSpeed::high, buddy::hw::noHandler) \
            MACRO_FUNCTION(buddy::hw::OutputPin, displayRs, buddy::hw::IoPort::D COMMA buddy::hw::IoPin::p15, Pin::State::high COMMA OMode::pushPull COMMA OSpeed::high, buddy::hw::noHandler) \
            MACRO_FUNCTION(buddy::hw::OutputPin, displayRst, buddy::hw::IoPort::G COMMA buddy::hw::IoPin::p4, Pin::State::high COMMA OMode::pushPull COMMA OSpeed::high, buddy::hw::noHandler) \
            MACRO_FUNCTION(buddy::hw::InputPin, jogWheelEN1, buddy::hw::IoPort::D COMMA buddy::hw::IoPin::p13, IMode::input COMMA Pull::up, buddy::hw::noHandler) \
            MACRO_FUNCTION(buddy::hw::InputPin, jogWheelEN2, buddy::hw::IoPort::D COMMA buddy::hw::IoPin::p12, IMode::input COMMA Pull::up, buddy::hw::noHandler) \
            MACRO_FUNCTION(buddy::hw::InputPin, jogWheelENC, buddy::hw::IoPort::G COMMA buddy::hw::IoPin::p3, IMode::input COMMA Pull::up, buddy::hw::noHandler) \
            MACRO_FUNCTION(buddy::hw::OutputPin, xCs, BUDDY_PIN(CS_X), Pin::State::high COMMA OMode::pushPull COMMA OSpeed::high, buddy::hw::noHandler) \
            MACRO_FUNCTION(buddy::hw::OutputPin, yCs, BUDDY_PIN(CS_Y), Pin::State::high COMMA OMode::pushPull COMMA OSpeed::high, buddy::hw::noHandler) \
            MACRO_FUNCTION(buddy::hw::OutputPin, zCs, BUDDY_PIN(CS_Z), Pin::State::high COMMA OMode::pushPull COMMA OSpeed::high, buddy::hw::noHandler) \
            MACRO_FUNCTION(buddy::hw::OutputPin, eCs, BUDDY_PIN(CS_E), Pin::State::high COMMA OMode::pushPull COMMA OSpeed::high, buddy::hw::noHandler) \
            MACRO_FUNCTION(buddy::hw::OutputPin, RS485FlowControlPuppies, buddy::hw::IoPort::B COMMA buddy::hw::IoPin::p7, Pin::State::high COMMA OMode::pushPull COMMA OSpeed::high, buddy::hw::noHandler) \
            MACRO_FUNCTION(buddy::hw::OutputPin, MMUReset, buddy::hw::IoPort::G COMMA buddy::hw::IoPin::p8, Pin::State::high COMMA OMode::openDrain COMMA OSpeed::low, buddy::hw::noHandler) \
            MACRO_FUNCTION(buddy::hw::OutputPin, MMUEnable, buddy::hw::IoPort::G COMMA buddy::hw::IoPin::p2, Pin::State::low COMMA OMode::pushPull COMMA OSpeed::high, buddy::hw::noHandler) \
            MACRO_FUNCTION(buddy::hw::InputPin, MMUFault, buddy::hw::IoPort::B COMMA buddy::hw::IoPin::p6, IMode::input COMMA Pull::up, buddy::hw::noHandler) \
            MACRO_FUNCTION(buddy::hw::InputPin, heaterCurrentFault, buddy::hw::IoPort::G COMMA buddy::hw::IoPin::p5, IMode::input COMMA Pull::up, buddy::hw::noHandler) \
            MACRO_FUNCTION(buddy::hw::InputPin, inputCurrentFault, buddy::hw::IoPort::G COMMA buddy::hw::IoPin::p6, IMode::input COMMA Pull::up, buddy::hw::noHandler) \
            MACRO_FUNCTION(buddy::hw::OutputPin, faultMemoryReset, buddy::hw::IoPort::G COMMA buddy::hw::IoPin::p7, Pin::State::high COMMA OMode::pushPull COMMA OSpeed::low, buddy::hw::noHandler) \
            MACRO_FUNCTION(buddy::hw::OutputPin, hsUSBEnable, buddy::hw::IoPort::D COMMA buddy::hw::IoPin::p8, Pin::State::high COMMA OMode::pushPull COMMA OSpeed::low, buddy::hw::noHandler) \
            MACRO_FUNCTION(buddy::hw::OutputPin, fsUSBPwrEnable, buddy::hw::IoPort::G COMMA buddy::hw::IoPin::p11, Pin::State::high COMMA OMode::pushPull COMMA OSpeed::low, buddy::hw::noHandler) \
            MACRO_FUNCTION(buddy::hw::InputPin, hsUSBOvercurrent, buddy::hw::IoPort::D COMMA buddy::hw::IoPin::p9, IMode::input COMMA Pull::none, buddy::hw::noHandler) \
            MACRO_FUNCTION(buddy::hw::InputPin, fsUSBOvercurrent, buddy::hw::IoPort::F COMMA buddy::hw::IoPin::p14, IMode::input COMMA Pull::none, buddy::hw::noHandler) \
            MACRO_FUNCTION(buddy::hw::InputPin, fsUSBCInt, buddy::hw::IoPort::A COMMA buddy::hw::IoPin::p9, IMode::input COMMA Pull::none, buddy::hw::noHandler) \
            MACRO_FUNCTION(buddy::hw::OutputPin, acellCs, buddy::hw::IoPort::A COMMA buddy::hw::IoPin::p10, Pin::State::high COMMA OMode::pushPull COMMA OSpeed::high, buddy::hw::noHandler) \
            MACRO_FUNCTION(buddy::hw::InterruptPin, acFault, buddy::hw::IoPort::G COMMA buddy::hw::IoPin::p0, IMode::IT_falling COMMA Pull::none COMMA ISR_PRIORITY_POWER_PANIC COMMA 0, power_panic::ac_fault_isr) \
            MACRO_FUNCTION(buddy::hw::OutputPin, extFlashCs, buddy::hw::IoPort::F COMMA buddy::hw::IoPin::p2, Pin::State::high COMMA OMode::pushPull COMMA OSpeed::high, buddy::hw::noHandler) \
            MACRO_FUNCTION(buddy::hw::InputPin, fanTach, buddy::hw::IoPort::E COMMA buddy::hw::IoPin::p10, IMode::input COMMA Pull::up, buddy::hw::noHandler) \
            MACRO_FUNCTION(buddy::hw::InputOutputPin, touch_sig, buddy::hw::IoPort::C COMMA buddy::hw::IoPin::p8, IMode::input COMMA Pull::none, buddy::hw::noHandler) \
            MACRO_FUNCTION(buddy::hw::OutputPin, tachoSelectPrintFan, buddy::hw::IoPort::F COMMA buddy::hw::IoPin::p13, Pin::State::low COMMA OMode::pushPull COMMA OSpeed::high, buddy::hw::noHandler) \
            MACRO_FUNCTION(buddy::hw::InterruptPin, hx717Dout, buddy::hw::IoPort::E COMMA buddy::hw::IoPin::p7, IMode::IT_falling COMMA Pull::up COMMA ISR_PRIORITY_HX717_HARD COMMA 0 COMMA false, buddy::hw::hx717_irq) \
            MACRO_FUNCTION(buddy::hw::InterruptPin, hx717Soft, buddy::hw::IoPort::E COMMA buddy::hw::IoPin::p3, IMode::IT_rising_falling COMMA Pull::down COMMA ISR_PRIORITY_HX717_SOFT COMMA 0 COMMA false, buddy::hw::hx717_soft) \
            MACRO_FUNCTION(buddy::hw::OutputPin, hx717Sck, buddy::hw::IoPort::G COMMA buddy::hw::IoPin::p1, Pin::State::low COMMA OMode::pushPull COMMA OSpeed::very_high, buddy::hw::noHandler)
    #else
        #error "Unknown board."
    #endif // #if (BOARD_TYPE == BUDDY_BOARD)

    #if HAS_I2C_EXPANDER()
        #include "TCA6408A.hpp"
        namespace buddy::hw {
            extern TCA6408A io_expander2;
        }
    #endif // HAS_I2C_EXPANDER()
// clang-format on

/**
 * @brief Define @p PIN_TABLE macro containing all physical pins used in project.
 *
 * When defining @p PIN_TABLE use COMMA macro to separate parameters inside sections PORTPIN and PARAMETERS,
 * use ordinary comma (,) to separate sections (TYPE, NAME, PORTPIN, PARAMETERS, INTERRUPT_HANDLER).
 *
 * Physical pins accessed by Marlin needs to be repeated here, use BUDDY_PIN() macro to convert Marlin pin into Buddy Pin.
 * This doesn't apply for virtual pins (MARLIN_PORT_V).
 *
 * @par Sections:
 * @n @p TYPE pin type e.g. InputPin, OutputPin, OutputInputPin, InterruptPin,  ...
 * @n @p NAME Name used to access pin. E.g. fastBoot, later accessed as e.g. fastboot.read()
 * @n @p PORTPIN Physical location of pin. E.g. IoPort::C COMMA IoPin::p7 or BUDDY_PIN(E0_DIR) for pin defined for Marlin earlier.
 * @n @p PARAMETERS Parameters passed to pin constructor. Number and type of parameters varies between Pins @p TYPE
 * @n @p INTERRUPT_HANDLER Name of the function to be called on pin interrupt with no non-default parameters.
 *           Return value is ignored. Use buddy::hw::noHandler if this is not InterruptPin.
 *           Symbol used here must be visible in ExtInterruptHandler.cpp. So include needed header file in
 *           ExtInterruptHandler.cpp.
 *
 *           @warning @p INTERRUPT_HANDLER might be called more often than expected.
 *           There are less interrupt lines than number of all pins so one line can be shared between more pins.
 *           If the action done by the interrupt handler can not be arbitrarily repeated it is handler responsibility
 *           to check trigger condition itself. (Or read the note.)
 *
 *           @note Unique interrupt can be easily implemented when needed and allowed by pinout.
 *           E.g. add template parameter enum class Type{Shared, Unique} to InterruptPin class.
 *           And add compile time check to PinsCheck.cpp so none InterruptPin<Type::Unique> in PIN_TABLE,
 *           shares the same pin number with any other InterruptPin.
 *
 * @par Example usage:
 * @code
 * #define PIN_TABLE(MACRO_FUNCTION) \
 *      MACRO_FUNCTION(buddy::hw::OutputPin, e0Dir, BUDDY_PIN(E0_DIR), InitState::reset COMMA OMode::pushPull COMMA OSpeed::low, buddy::hw::noHandler) \
 *      MACRO_FUNCTION(buddy::hw::InputPin, fastBoot, IoPort::C COMMA IoPin::p7, IMode::input COMMA Pull::up, buddy::hw::noHandler) \
 *      MACRO_FUNCTION(buddy::hw::InterruptPin, yDiag, BUDDY_PIN(Y_DIAG), IMode::IT_rising_falling COMMA Pull::none COMMA 15 COMMA 0, endstops.poll)
 *
 * namespace buddy::hw {
 * DECLARE_PINS(PIN_TABLE)
 * }
 *
 * CONFIGURE_PINS(PIN_TABLE)
 *
 * constexpr PinChecker pinsToCheck[] = {
 *   PINS_TO_CHECK(PIN_TABLE)
 * };
 *
 * @endcode
 *
 */
// clang-format off
    #define PIN_TABLE(MACRO_FUNCTION) \
        PIN_TABLE_BOARD_SPECIFIC(MACRO_FUNCTION) \
        MACRO_FUNCTION(buddy::hw::InterruptPin, xDiag, BUDDY_PIN(X_DIAG), IMode::IT_rising_falling COMMA Pull::none COMMA ISR_PRIORITY_ENDSTOP COMMA 0, endstop_ISR) \
        MACRO_FUNCTION(buddy::hw::InterruptPin, yDiag, BUDDY_PIN(Y_DIAG), IMode::IT_rising_falling COMMA Pull::none COMMA ISR_PRIORITY_ENDSTOP COMMA 0, endstop_ISR) \
        MACRO_FUNCTION(buddy::hw::InterruptPin, zDiag, BUDDY_PIN(Z_DIAG), IMode::IT_rising_falling COMMA Pull::none COMMA ISR_PRIORITY_ENDSTOP COMMA 0, endstop_ISR) \
        MACRO_FUNCTION(buddy::hw::InputPin, e0Diag, BUDDY_PIN(E0_DIAG), IMode::input COMMA Pull::none, buddy::hw::noHandler) \
        MACRO_FUNCTION(buddy::hw::OutputPin, xEnable, BUDDY_PIN(X_ENA), Pin::State::high COMMA OMode::pushPull COMMA OSpeed::low, buddy::hw::noHandler) \
        MACRO_FUNCTION(buddy::hw::OutputPin, zEnable, BUDDY_PIN(Z_ENA), Pin::State::high COMMA OMode::pushPull COMMA OSpeed::low, buddy::hw::noHandler) \
        MACRO_FUNCTION(buddy::hw::OutputPin, e0Enable, BUDDY_PIN(E0_ENA), Pin::State::high COMMA OMode::pushPull COMMA OSpeed::low, buddy::hw::noHandler) \
        MACRO_FUNCTION(buddy::hw::OutputPin, xStep, BUDDY_PIN(X_STEP), Pin::State::low COMMA OMode::pushPull COMMA OSpeed::very_high, buddy::hw::noHandler) \
        MACRO_FUNCTION(buddy::hw::OutputPin, yStep, BUDDY_PIN(Y_STEP), Pin::State::low COMMA OMode::pushPull COMMA OSpeed::very_high, buddy::hw::noHandler) \
        MACRO_FUNCTION(buddy::hw::OutputPin, zStep, BUDDY_PIN(Z_STEP), Pin::State::low COMMA OMode::pushPull COMMA OSpeed::very_high, buddy::hw::noHandler) \
        MACRO_FUNCTION(buddy::hw::OutputPin, e0Step, BUDDY_PIN(E0_STEP), Pin::State::low COMMA OMode::pushPull COMMA OSpeed::very_high, buddy::hw::noHandler) \
        MACRO_FUNCTION(buddy::hw::OutputPin, xDir, BUDDY_PIN(X_DIR), Pin::State::low COMMA OMode::pushPull COMMA OSpeed::very_high, buddy::hw::noHandler) \
        MACRO_FUNCTION(buddy::hw::OutputPin, yDir, BUDDY_PIN(Y_DIR), Pin::State::low COMMA OMode::pushPull COMMA OSpeed::very_high, buddy::hw::noHandler) \
        MACRO_FUNCTION(buddy::hw::OutputPin, zDir, BUDDY_PIN(Z_DIR), Pin::State::low COMMA OMode::pushPull COMMA OSpeed::very_high, buddy::hw::noHandler) \
        MACRO_FUNCTION(buddy::hw::OutputPin, e0Dir, BUDDY_PIN(E0_DIR), Pin::State::low COMMA OMode::pushPull COMMA OSpeed::very_high, buddy::hw::noHandler) \
        MACRO_FUNCTION(buddy::hw::OutputPin, fanPrintPwm, buddy::hw::IoPort::E COMMA buddy::hw::IoPin::p11, Pin::State::low COMMA OMode::pushPull COMMA OSpeed::high, buddy::hw::noHandler) \
        MACRO_FUNCTION(buddy::hw::OutputPin, fanHeatBreakPwm, buddy::hw::IoPort::E COMMA buddy::hw::IoPin::p9, Pin::State::low COMMA OMode::pushPull COMMA OSpeed::high, buddy::hw::noHandler)
// clang-format on

    #if HAS_LOADCELL_HX717()

    /**
     * @brief Define @p VIRTUAL_PIN_TABLE macro containing all virtual pins
     *
     * When defining @p VIRTUAL_PIN_TABLE use COMMA macro to separate parameters inside sections PORTPIN and PARAMETERS,
     * use ordinary comma (,) to separate sections (TYPE, READ_FN, ISR_FN, NAME, PORTPIN, PARAMETERS).
     *
     * Virtual pins (MARLIN_PORT_V) accessed by Marlin needs to be repeated here, use BUDDY_PIN() macro to convert Marlin pin into Buddy Pin.
     *
     * @par Sections:
     * @n @p TYPE pin type. At this moment only VirtualInterruptPin is possible option.
     *       @note If implementing new type of the pin, make sure isVirtualInterruptPin() and getInterruptHandler() is adjusted accordingly.
     * @n @p READ_FN Supplied function to read the virtual pin
     * @n @p ISR_FN Supplied function to emulate interrupt routine service call.
     * @n @p NAME Name used to access pin. E.g. zMin, later accessed as e.g. zMin.read()
     * @n @p PORTPIN Virtual location of pin. E.g. BUDDY_PIN(Z_MIN) for virtual pin defined for Marlin earlier.
     * @n @p PARAMETERS Parameters passed to pin constructor.
     *
     * @par Example usage:
     * @code
     * #define VIRTUAL_PIN_TABLE(MACRO_FUNCTION) \
     *          MACRO_FUNCTION(buddy::hw::VirtualInterruptPin, buddy::hw::zMinReadFn, endstop_ISR, zMin, BUDDY_PIN(Z_MIN), IMode::IT_rising_falling)
     *
     * namespace buddy::hw {
     * DECLARE_VIRTUAL_PINS(VIRTUAL_PIN_TABLE)
     * }
     *
     * };
     *
     * @endcode
     *
     */
        #define VIRTUAL_PIN_TABLE(MACRO_FUNCTION) \
            MACRO_FUNCTION(buddy::hw::VirtualInterruptPin, buddy::hw::zMinReadFn, endstop_ISR, zMin, BUDDY_PIN(Z_MIN), IMode::IT_rising_falling)

        #define HAS_ZMIN_READ_FN 1
    #else
        #define VIRTUAL_PIN_TABLE(MACRO_FUNCTION)
    #endif // HAS_LOADCELL_HX717()

#endif // Not special board with separate pin definition file.

/** @}*/

#if HAS_ZMIN_READ_FN || HAS_XYPROBE_READ_FN
    #include "loadcell.hpp"
#endif

namespace buddy::hw {
PIN_TABLE(DECLARE_PINS)
#if defined(RUNTIME_PIN_TABLE)
RUNTIME_PIN_TABLE(DECLARE_PINS)
#endif
#if defined(EXTENDER_PIN_TABLE)
EXTENDER_PIN_TABLE(DECLARE_PINS)
#endif
VIRTUAL_PIN_TABLE(DECLARE_VIRTUAL_PINS)

#if HAS_ZMIN_READ_FN
inline Pin::State zMinReadFn() {
    const bool zStall = !static_cast<bool>(buddy::hw::zDiag.read()); // TMC2130 driver has inverted diag output
    return static_cast<Pin::State>(!(loadcell.GetMinZEndstop() || zStall)); // Marlin expects inverted Z MIN endstop
}
#endif

#if HAS_XYPROBE_READ_FN
inline Pin::State xyProbeReadFn() {
    const bool zStall = !static_cast<bool>(buddy::hw::zDiag.read()); // TMC2130 driver has inverted diag output
    return static_cast<Pin::State>(!(loadcell.GetXYEndstop() || zStall)); // Marlin expects inverted XY PROBE endstop
}
#endif

/**
 * @brief Convert IoPort and IoPin pair into marlinPin (uint32_t)
 *
 * @param port
 * @param pin
 * @return marlinPin unsigned number used to identify pin inside Marlin
 */
constexpr uint32_t toMarlinPin(IoPort port, IoPin pin) {
    return (MARLIN_PORT_PIN(static_cast<uint32_t>(port), static_cast<uint32_t>(pin)));
}

/**
 * @brief Exist mapping between marlinPin and physical Buddy Pin?
 *
 * @param marlinPin
 * @retval true marlinPin exists in PIN_TABLE
 * @retval false marlinPin does not exists in PIN_TABLE
 */
constexpr bool physicalPinExist(uint32_t marlinPin) {
#define ALL_PHYSICAL_PINS(TYPE, NAME, PORTPIN, PARAMETERS, INTERRUPT_HANDLER) case toMarlinPin(PORTPIN):
    switch (marlinPin) {
        PIN_TABLE(ALL_PHYSICAL_PINS)
        return true;
    default:
        return false;
    }
#undef ALL_PHYSICAL_PINS
}

/**
 * @brief Exist mapping between marlinPin and virtual Buddy Pin?
 *
 * @param marlinPin
 * @retval true marlinPin exists in VIRTUAL_PIN_TABLE
 * @retval false marlinPin does not exists in VIRTUAL_PIN_TABLE
 */
constexpr bool virtualPinExist(uint32_t marlinPin) {
#define ALL_VIRTUAL_PINS(TYPE, READ_FN, ISR_FN, NAME, PORTPIN, PARAMETERS) case toMarlinPin(PORTPIN):
    switch (marlinPin) {
        VIRTUAL_PIN_TABLE(ALL_VIRTUAL_PINS)
        return true;
    default:
        return false;
    }
#undef ALL_VIRTUAL_PINS
}

/**
 * @brief Exist mapping between marlinPin and physical Buddy InterruptPin?
 *
 * @param marlinPin
 * @retval true marlinPin is InterruptPin in PIN_TABLE
 * @retval false marlinPin is not InterruptPin in PIN_TABLE
 */
constexpr bool isInterruptPin(uint32_t marlinPin) {
#define ALL_INTERRUPT_PINS(TYPE, NAME, PORTPIN, PARAMETERS, INTERRUPT_HANDLER) \
    case toMarlinPin(PORTPIN):                                                 \
        return (std::is_same_v<TYPE, InterruptPin> || std::is_base_of_v<InterruptPin, TYPE>);

    switch (marlinPin) {
        PIN_TABLE(ALL_INTERRUPT_PINS)
    default:
        return false;
    }
#undef ALL_INTERRUPT_PINS
}

/**
 * @brief Exist mapping between marlinPin and VirtualInterruptPin?
 *
 * @param marlinPin
 * @retval true marlinPin is VirtualInterruptPin in VIRTUAL_PIN_TABLE
 * @retval false marlinPin is not VirtualInterruptPin in VIRTUAL_PIN_TABLE
 */
constexpr bool isVirtualInterruptPin(uint32_t marlinPin) {
    return virtualPinExist(marlinPin);
}

void hwio_configure_board_revision_changed_pins();

} // namespace buddy::hw<|MERGE_RESOLUTION|>--- conflicted
+++ resolved
@@ -84,10 +84,7 @@
 #else // Not special board with separate pin definition file.
 
     #if PRINTER_IS_PRUSA_iX()
-<<<<<<< HEAD
-=======
         #include <device/peripherals.h>
->>>>>>> b91eeda0
 inline constexpr SPI_HandleTypeDef *hw_get_spi_side_strip() {
     return &SPI_HANDLE_FOR(led);
 }
