--- conflicted
+++ resolved
@@ -53,27 +53,10 @@
     static const eSOUND_TYPE assistTypes[7];
 
     /// signals repeats - how many times will sound signals repeat (-1 is infinite)
-<<<<<<< HEAD
-    const int onceRepeats[4] = { 1, 1, 1, -1 };
-    const int loudRepeats[5] = { 1, 1, -1, 3, -1 };
-    const int silentRepeats[3] = { 1, 1, -1 };
-    const int assistRepeats[7] = { 1, 1, -1, 3, 1, 1, -1 };
-
-private:
-    Sound();
-    ~Sound() {};
-
-    /// main fnc
-    void init();
-    void saveMode();
-    void _sound(int rep, float frq, uint32_t dur, float vol);
-    void _playSound(eSOUND_TYPE sound, const eSOUND_TYPE types[], const int repeats[], int size);
-=======
     static const int onceRepeats[4];
     static const int loudRepeats[5];
     static const int silentRepeats[3];
     static const int assistRepeats[7];
 
     eSOUND_MODE eSoundMode;
->>>>>>> 1ad37069
 };