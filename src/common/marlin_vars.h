--- conflicted
+++ resolved
@@ -5,91 +5,55 @@
 #include "../../src/gui/file_list_defs.h"
 
 // Marlin variables
-<<<<<<< HEAD
-enum {
-    MARLIN_VAR_MOTION = 0x00,   // R:  uint8, method stepper.axis_is_moving
-    MARLIN_VAR_GQUEUE = 0x01,   // R:  uint8, method queue.length
-    MARLIN_VAR_PQUEUE = 0x02,   // R:  uint8, variables planner.block_buffer_head/tail
-    MARLIN_VAR_IPOS_X = 0x03,   // RW: int32, variable stepper.count_position
-    MARLIN_VAR_IPOS_Y = 0x04,   // RW: ==||==
-    MARLIN_VAR_IPOS_Z = 0x05,   // RW: ==||==
-    MARLIN_VAR_IPOS_E = 0x06,   // RW: ==||==
-    MARLIN_VAR_POS_X = 0x07,    // RW: float, planner.getAxisPosition_mm(), setAxisPosition_mm()
-    MARLIN_VAR_POS_Y = 0x08,    // RW: ==||==
-    MARLIN_VAR_POS_Z = 0x09,    // RW: ==||==
-    MARLIN_VAR_POS_E = 0x0a,    // RW: ==||==
-    MARLIN_VAR_TEMP_NOZ = 0x0b, // R:  float, thermalManager.temp_hotend[0].current
-    MARLIN_VAR_TEMP_BED = 0x0c, // R:  float, thermalManager.temp_bed.current
-    MARLIN_VAR_TTEM_NOZ = 0x0d, // RW: float, thermalManager.temp_hotend[0].target, thermalManager.setTargetHotend()
-    MARLIN_VAR_TTEM_BED = 0x0e, // RW: float, thermalManager.temp_bed.target, thermalManager.setTargetBed()
-    MARLIN_VAR_Z_OFFSET = 0x0f, // R:  float, zprobe_zoffset
-    MARLIN_VAR_FANSPEED = 0x10, // RW: uint8, thermalManager.fan_speed[0], thermalManager.set_fan_speed()
-    MARLIN_VAR_PRNSPEED = 0x11, // RW: uint16, feedrate_percentage
-    MARLIN_VAR_FLOWFACT = 0x12, // RW: uint16, planner.flow_percentage
-    MARLIN_VAR_WAITHEAT = 0x13, // RW: uint8, Marlin, wait_for_heatup
-    MARLIN_VAR_WAITUSER = 0x14, // RW: uint8, Marlin, wait_for_user
-    MARLIN_VAR_SD_PRINT = 0x15, // R:  uint8, card.flag.sdprinting
-    MARLIN_VAR_SD_PDONE = 0x16, // R:  uint8, card.percentDone()
-    MARLIN_VAR_DURATION = 0x17, // R:  uint32, print_job_timer.duration()
-    MARLIN_VAR_MEDIAINS = 0x18, // R:  uint8, media_is_inserted()
-    MARLIN_VAR_PRNSTATE = 0x19, // R:  marlin_print_state_t, marlin_server.print_state
-    MARLIN_VAR_FILENAME = 0x1a, // R:  char*,
-    MARLIN_VAR_FILEPATH = 0x1b, // R:  char*,
-    MARLIN_VAR_DTEM_NOZ = 0x1c, // R:  float, nozzle temperature to display
-    MARLIN_VAR_TIMTOEND = 0x1d, // R:  uint32, oProgressData.oTime2End.mGetValue() or -1 if not valid
-    MARLIN_VAR_FAN0_RPM = 0x1e, // R:  uint16, fanctl0.getActualRPM()
-    MARLIN_VAR_FAN1_RPM = 0x1f, // R:  uint16, fanctl1.getActualRPM()
-    MARLIN_VAR_SKEW_XY  = 0x20,             //RW: float
-    MARLIN_VAR_SKEW_XZ  = 0x21,             //RW: float
-    MARLIN_VAR_SKEW_YZ  = 0x22,             //RW: float
-    MARLIN_VAR_ESTEPS   = 0x23,             //RW: float
-    MARLIN_VAR_EXTRUDER_REVERSE = 0x24,    //RW: uint8
-    MARLIN_VAR_MAX = MARLIN_VAR_EXTRUDER_REVERSE
-};
-=======
 typedef enum {
-    MARLIN_VAR_MOTION = 0x00,              // R:  uint8, method stepper.axis_is_moving
-    MARLIN_VAR_GQUEUE = 0x01,              // R:  uint8, method queue.length
-    MARLIN_VAR_PQUEUE = 0x02,              // R:  uint8, variables planner.block_buffer_head/tail
-    MARLIN_VAR_IPOS_X = 0x03,              // RW: int32, variable stepper.count_position
-    MARLIN_VAR_IPOS_Y = 0x04,              // RW: ==||==
-    MARLIN_VAR_IPOS_Z = 0x05,              // RW: ==||==
-    MARLIN_VAR_IPOS_E = 0x06,              // RW: ==||==
-    MARLIN_VAR_POS_X = 0x07,               // RW: float, planner.getAxisPosition_mm(), setAxisPosition_mm()
-    MARLIN_VAR_POS_Y = 0x08,               // RW: ==||==
-    MARLIN_VAR_POS_Z = 0x09,               // RW: ==||==
-    MARLIN_VAR_POS_E = 0x0a,               // RW: ==||==
-    MARLIN_VAR_TEMP_NOZ = 0x0b,            // R:  float, thermalManager.temp_hotend[0].current
-    MARLIN_VAR_TEMP_BED = 0x0c,            // R:  float, thermalManager.temp_bed.current
-    MARLIN_VAR_TTEM_NOZ = 0x0d,            // RW: float, thermalManager.temp_hotend[0].target, thermalManager.setTargetHotend()
-    MARLIN_VAR_TTEM_BED = 0x0e,            // RW: float, thermalManager.temp_bed.target, thermalManager.setTargetBed()
-    MARLIN_VAR_Z_OFFSET = 0x0f,            // R:  float, zprobe_zoffset
-    MARLIN_VAR_FANSPEED = 0x10,            // RW: uint8, thermalManager.fan_speed[0], thermalManager.set_fan_speed()
-    MARLIN_VAR_PRNSPEED = 0x11,            // RW: uint16, feedrate_percentage
-    MARLIN_VAR_FLOWFACT = 0x12,            // RW: uint16, planner.flow_percentage
-    MARLIN_VAR_WAITHEAT = 0x13,            // RW: bool, Marlin, wait_for_heatup
-    MARLIN_VAR_WAITUSER = 0x14,            // RW: bool, Marlin, wait_for_user
-    MARLIN_VAR_SD_PRINT = 0x15,            // R:  bool, card.flag.sdprinting
-    MARLIN_VAR_SD_PDONE = 0x16,            // R:  uint8, card.percentDone()
-    MARLIN_VAR_DURATION = 0x17,            // R:  uint32, print_job_timer.duration()
-    MARLIN_VAR_MEDIAINS = 0x18,            // R:  bool, media_is_inserted()
-    MARLIN_VAR_PRNSTATE = 0x19,            // R:  marlin_print_state_t, marlin_server.print_state
-    MARLIN_VAR_FILENAME = 0x1a,            // R:  char*,
-    MARLIN_VAR_FILEPATH = 0x1b,            // R:  char*,
-    MARLIN_VAR_DTEM_NOZ = 0x1c,            // R:  float, nozzle temperature to display
-    MARLIN_VAR_TIMTOEND = 0x1d,            // R:  uint32, oProgressData.oTime2End.mGetValue() or -1 if not valid
-    MARLIN_VAR_PRINT_FAN_RPM = 0x1e,       // R:  uint16, fanCtlPrint.getActualRPM()
-    MARLIN_VAR_HEATBREAK_FAN_RPM = 0x1f,   // R:  uint16, fanCtlHeatBreak.getActualRPM()
-    MARLIN_VAR_FAN_CHECK_ENABLED = 0x20,   // RW: bool, fan_check
-    MARLIN_VAR_FS_AUTOLOAD_ENABLED = 0x21, // RW: bool, fs_autoload
-    MARLIN_VAR_CURR_POS_X = 0x22,          // R: float current_position
-    MARLIN_VAR_CURR_POS_Y = 0x23,          // R: ==||==
-    MARLIN_VAR_CURR_POS_Z = 0x24,          // R: ==||==
-    MARLIN_VAR_CURR_POS_E = 0x25,          // R: ==||==
-    MARLIN_VAR_TRAVEL_ACCEL = 0x26,        // R: float travel_acceleration
+    MARLIN_VAR_MOTION = 0x00,            // R:  uint8, method stepper.axis_is_moving
+    MARLIN_VAR_GQUEUE = 0x01,            // R:  uint8, method queue.length
+    MARLIN_VAR_PQUEUE = 0x02,            // R:  uint8, variables planner.block_buffer_head/tail
+    MARLIN_VAR_IPOS_X = 0x03,            // RW: int32, variable stepper.count_position
+    MARLIN_VAR_IPOS_Y = 0x04,            // RW: ==||==
+    MARLIN_VAR_IPOS_Z = 0x05,            // RW: ==||==
+    MARLIN_VAR_IPOS_E = 0x06,            // RW: ==||==
+    MARLIN_VAR_POS_X = 0x07,             // RW: float, planner.getAxisPosition_mm(), setAxisPosition_mm()
+    MARLIN_VAR_POS_Y = 0x08,             // RW: ==||==
+    MARLIN_VAR_POS_Z = 0x09,             // RW: ==||==
+    MARLIN_VAR_POS_E = 0x0a,             // RW: ==||==
+    MARLIN_VAR_TEMP_NOZ = 0x0b,          // R:  float, thermalManager.temp_hotend[0].current
+    MARLIN_VAR_TEMP_BED = 0x0c,          // R:  float, thermalManager.temp_bed.current
+    MARLIN_VAR_TTEM_NOZ = 0x0d,          // RW: float, thermalManager.temp_hotend[0].target, thermalManager.setTargetHotend()
+    MARLIN_VAR_TTEM_BED = 0x0e,          // RW: float, thermalManager.temp_bed.target, thermalManager.setTargetBed()
+    MARLIN_VAR_Z_OFFSET = 0x0f,          // R:  float, zprobe_zoffset
+    MARLIN_VAR_FANSPEED = 0x10,          // RW: uint8, thermalManager.fan_speed[0], thermalManager.set_fan_speed()
+    MARLIN_VAR_PRNSPEED = 0x11,          // RW: uint16, feedrate_percentage
+    MARLIN_VAR_FLOWFACT = 0x12,          // RW: uint16, planner.flow_percentage
+    MARLIN_VAR_WAITHEAT = 0x13,          // RW: uint8, Marlin, wait_for_heatup
+    MARLIN_VAR_WAITUSER = 0x14,          // RW: uint8, Marlin, wait_for_user
+    MARLIN_VAR_SD_PRINT = 0x15,          // R:  uint8, card.flag.sdprinting
+    MARLIN_VAR_SD_PDONE = 0x16,          // R:  uint8, card.percentDone()
+    MARLIN_VAR_DURATION = 0x17,          // R:  uint32, print_job_timer.duration()
+    MARLIN_VAR_MEDIAINS = 0x18,          // R:  uint8, media_is_inserted()
+    MARLIN_VAR_PRNSTATE = 0x19,          // R:  marlin_print_state_t, marlin_server.print_state
+    MARLIN_VAR_FILENAME = 0x1a,          // R:  char*,
+    MARLIN_VAR_FILEPATH = 0x1b,          // R:  char*,
+    MARLIN_VAR_DTEM_NOZ = 0x1c,          // R:  float, nozzle temperature to display
+    MARLIN_VAR_TIMTOEND = 0x1d,          // R:  uint32, oProgressData.oTime2End.mGetValue() or -1 if not valid
+    MARLIN_VAR_PRINT_FAN_RPM = 0x1e,     // R:  uint16, fanCtlPrint.getActualRPM()
+    MARLIN_VAR_HEATBREAK_FAN_RPM = 0x1f, // R:  uint16, fanCtlHeatBreak.getActualRPM()
+    MARLIN_VAR_FAN_CHECK_ENABLED = 0x20, // RW: bool, fan_check
+
+    MARLIN_VAR_SKEW_XY,          //RW: float
+    MARLIN_VAR_SKEW_XZ,          //RW: float
+    MARLIN_VAR_SKEW_YZ,          //RW: float
+    MARLIN_VAR_ESTEPS,           //RW: float
+    MARLIN_VAR_EXTRUDER_REVERSE, //RW: uint8
+
+    MARLIN_VAR_FS_AUTOLOAD_ENABLED, // RW: bool, fs_autoload
+    MARLIN_VAR_CURR_POS_X,          // R: float current_position
+    MARLIN_VAR_CURR_POS_Y,          // R: ==||==
+    MARLIN_VAR_CURR_POS_Z,          // R: ==||==
+    MARLIN_VAR_CURR_POS_E,          // R: ==||==
+    MARLIN_VAR_TRAVEL_ACCEL,        // R: float travel_acceleration
     MARLIN_VAR_MAX = MARLIN_VAR_TRAVEL_ACCEL
 } marlin_var_id_t;
->>>>>>> 8951490e
 
 // variable masks
 #define MARLIN_VAR_MSK(v_id)                               (((uint64_t)1) << (uint8_t)(v_id))
@@ -211,14 +175,11 @@
     float target_bed;                 // bed target temperature [C]
     float z_offset;                   // probe z-offset [mm]
     float display_nozzle;             // nozzle temperature to display [C]
-<<<<<<< HEAD
     float skew_xy;                    // XY skew factor
     float skew_xz;                    // XZ skew factor
     float skew_yz;                    // YZ skew factor
     float esteps;                     // extruder e-steps
-=======
     float travel_acceleration;        // travel acceleration from planner
->>>>>>> 8951490e
     uint32_t print_duration;          // print_job_timer.duration() [ms]
     uint32_t time_to_end;             // oProgressData.oTime2End.mGetValue() [s]
     char *media_LFN;                  // Long-File-Name of the currently selected file - a pointer to a global static buffer
@@ -232,18 +193,6 @@
     uint16_t heatbreak_fan_rpm; // fanCtlHeatBreak.getActualRPM() [1/min]
 
     // 1B base types
-<<<<<<< HEAD
-    uint8_t motion;          // motion (bit0-X, bit1-Y, bit2-Z, bit3-E)
-    uint8_t gqueue;          // number of commands in gcode queue
-    uint8_t pqueue;          // number of commands in planner queue
-    uint8_t fan_speed;       // print fan0 speed [0..255]
-    uint8_t wait_heat;       // wait_for_heatup
-    uint8_t wait_user;       // wait_for_user
-    uint8_t sd_printing;     // card.flag.sdprinting
-    uint8_t sd_percent_done; // card.percentDone() [%]
-    uint8_t media_inserted;  // media_is_inserted()
-    uint8_t extruder_reverse;// reverse extruder [on/off]
-=======
     uint8_t motion;              // motion (bit0-X, bit1-Y, bit2-Z, bit3-E)
     uint8_t gqueue;              // number of commands in gcode queue
     uint8_t pqueue;              // number of commands in planner queue
@@ -253,9 +202,9 @@
     uint8_t sd_printing;         // card.flag.sdprinting
     uint8_t sd_percent_done;     // card.percentDone() [%]
     uint8_t media_inserted;      // media_is_inserted()
+    uint8_t extruder_reverse;    // reverse extruder [on/off]
     uint8_t fan_check_enabled;   // fan_check [on/off]
     uint8_t fs_autoload_enabled; // fs_autoload [on/off]
->>>>>>> 8951490e
 } marlin_vars_t;
 
 #ifdef __cplusplus
