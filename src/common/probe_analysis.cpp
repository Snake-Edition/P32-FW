#include "probe_analysis.hpp"
#include "scope_guard.hpp"
#include "metric.h"
#include "timing.h"
#include <printers.h>
#ifdef PROBE_ANALYSIS_WITH_METRICS
    #include <Marlin.h>
#endif

using namespace buddy;

void ProbeAnalysisBase::SetSamplingIntervalMs(float interval) {
    samplingInterval = interval / 1000;
}

void ProbeAnalysisBase::StoreSample([[maybe_unused]] uint32_t time_us, float currentZ, float currentLoad) {
    if (analysisInProgress) {
        return;
    }
<<<<<<< HEAD
    window.push_back({ ticks_us(), currentZ, currentLoad });
=======
    window.push_back({ currentZ, currentLoad });

#if !defined(UNITTESTS)
    lastSampleTimestamp = ticks_us();
#endif
>>>>>>> b91eeda0
}

ProbeAnalysisBase::Result ProbeAnalysisBase::Analyse() {
    analysisInProgress = true;
    ScopeGuard _sg = [this] {
        analysisInProgress = false;
    };

    // First of all, shift Z coordinates in order to compansate for the system's delay.
    if (!CompensateForSystemDelay()) {
        return Result::Bad("not-ready");
    }

    // Next, calculate all the features
    Features features;
    CalculateHaltSpan(features);
    if (!CalculateAnalysisRange(features)) {
        return Result::Bad("not-ready");
    }

#ifdef PROBE_ANALYSIS_WITH_METRICS
    auto relative_position = [&window = this->window](Sample sample) {
        return static_cast<double>(sample - window.begin()) / static_cast<double>(window.capacity());
    };
    METRIC_DEF(probe_window_metric, "probe_window", METRIC_VALUE_CUSTOM, 0, METRIC_DISABLED);
    metric_record_custom(&probe_window_metric, " as=%0.3f,fe=%0.3f,rs=%0.3f,ae=%0.3f",
        relative_position(features.analysisStart),
        relative_position(features.fallEnd),
        relative_position(features.riseStart),
        relative_position(features.analysisEnd));
#endif

    if (CalculateLoadLineApproximationFeatures(features) == false) {
        return Result::Bad("load-lines");
    }
    if (CalculateZLineApproximationFeatures(features) == false) {
        return Result::Bad("z-lines");
    }
    if (!CheckLineSanity(features)) {
        return Result::Bad("sanity-check");
    }
    CalculateLoadMeans(features);
    CalculateLoadAngles(features);
    features.r2_20ms = CalculateSegmentedR2s(features, 0.020);
    features.r2_30ms = CalculateSegmentedR2s(features, 0.030);
    features.r2_50ms = CalculateSegmentedR2s(features, 0.050);
    features.r2_60ms = CalculateSegmentedR2s(features, 0.060);

#ifdef PROBE_ANALYSIS_WITH_METRICS
    {
        // log the load line to metrics
        METRIC_DEF(probe_ll_metric, "probe_load_line", METRIC_VALUE_CUSTOM, 0, METRIC_ENABLED);

        std::array<std::tuple<uint32_t, float>, 6> load_line_points;

        auto timestamp_for_time = [this](Time time) -> uint32_t {
<<<<<<< HEAD
            return ClosestSample(time, SearchDirection::Both)->timestamp;
=======
            return TimeOfSample(ClosestSample(time, SearchDirection::Both));
>>>>>>> b91eeda0
        };

        // analysis start
        {
            idle(true);
            auto time = TimeOfSample(features.analysisStart);
            auto load = features.beforeCompressionLine.GetY(time);
            load_line_points.at(0) = { timestamp_for_time(time), load };
        }

        // compression start
        {
            auto time = features.compressionStartTime;
            auto load = features.compressionLine.GetY(time);
            load_line_points.at(1) = { timestamp_for_time(time), load };
        }

        // compression end
        {
            auto time = features.compressionEndTime;
            auto load = features.compressedLine.GetY(time);
            load_line_points.at(2) = { timestamp_for_time(time), load };
        }

        // decompression start
        {
            auto time = features.decompressionStartTime;
            auto load = features.compressedLine.GetY(time);
            load_line_points.at(3) = { timestamp_for_time(time), load };
        }

        // decompression end
        {
            auto time = features.decompressionEndTime;
            auto load = features.decompressionLine.GetY(time);
            load_line_points.at(4) = { timestamp_for_time(time), load };
        }

        // analysis end
        {
            auto time = TimeOfSample(features.analysisEnd);
            auto load = features.afterDecompressionLine.GetY(time);
            load_line_points.at(5) = { timestamp_for_time(time), load };
        }

        for (auto [timestamp, load] : load_line_points) {
            idle(true);
            metric_record_custom_at_time(&probe_ll_metric, timestamp, " v=%0.3f", (double)load);
        }
    }
#endif

    // Check all features are within expected range
    {
        const char *feature;
        float value;
        if (HasOutOfRangeFeature(features, &feature, &value)) {
            return Result::Bad("feature-out-of-range");
        }
    }

    // Last, use the features in our classification model and guess the probe's precision
    bool isGood = Classify(features);
    if (isGood) {
        float zCoordinate = InterpolateFinalZCoordinate(features);
        log_features_metrics(features, zCoordinate);
        return Result::Good(zCoordinate);
    } else {
        log_features_metrics(features, std::nullopt);
        return Result::Bad("low-precision");
    }
}

ProbeAnalysisBase::Time ProbeAnalysisBase::Line::FindIntersection(Line other) const {
    if (!IsValid() || !other.IsValid()) {
        return std::numeric_limits<Time>::quiet_NaN();
    }
    auto num = -this->b + other.b;
    auto denom = this->a - other.a;
    if (denom == 0) {
        return std::numeric_limits<float>::quiet_NaN();
    }
    return static_cast<Time>(num / denom);
}

float ProbeAnalysisBase::Line::CalculateAngle(Line other, bool normalize) const {
    if (!IsValid() || !other.IsValid()) {
        return std::numeric_limits<float>::quiet_NaN();
    }

    constexpr float normalizationFactor = 250;
    constexpr float toDegrees = 180.f / (float)M_PI;
    float thisA = this->a / normalizationFactor;
    float otherA = other.a / normalizationFactor;
    float angle = atanf((otherA - thisA) / (1 + thisA * otherA)) * toDegrees;
    if (normalize) {
        return angle < 0 ? 180 + angle : angle;
    } else {
        return angle;
    }
}

ProbeAnalysisBase::Sample ProbeAnalysisBase::ClosestSample(Time time, SearchDirection direction) {
    size_t index;
    switch (direction) {

    case SearchDirection::Backward:
        index = static_cast<size_t>(std::floor(static_cast<float>(time) / samplingInterval));
        break;

    case SearchDirection::Forward:
        index = static_cast<size_t>(std::ceil(static_cast<float>(time) / samplingInterval));
        break;

    case SearchDirection::Both:
        index = static_cast<size_t>(std::round(static_cast<float>(time) / samplingInterval));
        break;

    default:
        std::abort();
    }
    Sample sample = window.begin() + index;
    return std::max(std::min(sample, window.end() - 1), window.begin());
}

std::tuple<float, ProbeAnalysisBase::Line, ProbeAnalysisBase::Line> ProbeAnalysisBase::CalculateErrorWhenLoadRepresentedAsLines(SamplesRange samples, Sample split, size_t gap) {
    // linear regression
    auto getLoad = [](Sample s) { return s->load; };
    Line leftLine = LinearRegression(SamplesRange(samples.first, split - 1), getLoad);
    Line rightLine = LinearRegression(SamplesRange(split + gap, samples.last), getLoad);

    // early exit if something went wrong
    if (!leftLine.IsValid() || !rightLine.IsValid()) {
        return std::make_tuple(std::numeric_limits<float>::quiet_NaN(), Line::Invalid(), Line::Invalid());
    }

    // sum the error
    float error = 0;
    for (auto it = samples.first; it <= samples.last; ++it) {
        float diff;
        if (it < split) {
            diff = leftLine.GetY(TimeOfSample(it)) - it->load;
        } else {
            diff = rightLine.GetY(TimeOfSample(it)) - it->load;
        }
        error += diff * diff;
    }
    return std::make_tuple(error, leftLine, rightLine);
}

std::tuple<ProbeAnalysisBase::Sample, ProbeAnalysisBase::Line, ProbeAnalysisBase::Line> ProbeAnalysisBase::FindBestTwoLinesApproximation(SamplesRange samples, size_t sampleGap) {
    // Ensure we have at least 2 samples per segment + gap
    if (samples.Size() < (3 + sampleGap)) {
        return std::make_tuple(window.end(), Line::Invalid(), Line::Invalid());
    }

    float bestError = std::numeric_limits<float>::max();
    Sample bestSplit = window.end();
    Line leftLine, rightLine;

    for (auto split = samples.first + 1; split < (samples.last - sampleGap); ++split) {
        auto result = CalculateErrorWhenLoadRepresentedAsLines(samples, split, sampleGap);
        float error = std::get<0>(result);
        if (!std::isnan(error) && error < bestError) {
            bestSplit = split;
            std::tie(bestError, leftLine, rightLine) = result;
        }
    }

    return std::make_tuple(bestSplit, leftLine, rightLine);
}

bool ProbeAnalysisBase::CompensateForSystemDelay() {
    // Shift Z samples right (to the future)
    int samplesToShift = loadDelay / samplingInterval;

    if (window.size() <= static_cast<size_t>(samplesToShift) + 2) {
        return false;
    }

    auto it = window.rbegin();
    for (; it < window.rend() - samplesToShift; ++it) {
        it->z = (it + samplesToShift)->z;
    }
    // Approximate the missing Z samples based on the closest two Z samples we already have
    auto diff = (it - 1)->z - (it - 2)->z;
    for (; it < window.rend(); ++it) {
        it->z = (it - 1)->z + diff;
    }

    return true;
}

void ProbeAnalysisBase::CalculateHaltSpan(Features &features) {
    // find the start of the fall line
    Sample fallStart = window.begin();
    for (auto it = fallStart + 1; it < window.end(); ++it) {
        if (fallStart->z != it->z) {
            break;
        }
        fallStart = it;
    }

    // find the end of the raise line
    Sample riseEnd = window.end() - 1;
    for (auto it = riseEnd; it > fallStart; --it) {
        if (riseEnd->z != it->z) {
            break;
        }
        riseEnd = it;
    }

    // iterate backwards and find range of the first global minimum
    Sample fallEnd = riseEnd;
    Sample riseStart = fallStart;
    bool extendingHalt = true;
    for (auto it = riseEnd; it > fallStart; --it) {
        if (it->z < fallEnd->z) {
            fallEnd = riseStart = it;
            extendingHalt = true;
        } else if (extendingHalt && it->z == fallEnd->z) {
            fallEnd = it;
        } else {
            extendingHalt = false;
        }
    }

    features.fallStart = fallStart;
    features.fallEnd = fallEnd;
    features.riseStart = riseStart;
    features.riseEnd = riseEnd;
}

bool ProbeAnalysisBase::CalculateAnalysisRange(Features &features) {
    int lookbackSamples = analysisLookback / samplingInterval;
    int lookaheadSamples = analysisLookahead / samplingInterval;

    if (features.fallEnd - window.begin() < lookbackSamples) {
        return false;
    }
    if (window.end() - features.riseStart < lookaheadSamples) {
        return false;
    }

    features.analysisStart = features.fallEnd - lookbackSamples;
    features.analysisEnd = features.riseStart + lookaheadSamples;
    return true;
}

bool ProbeAnalysisBase::CalculateLoadLineApproximationFeatures(Features &features) {
    auto getLoad = [](Sample s) { return s->load; };
    size_t compressionGapSamples = static_cast<size_t>(analysisCompressionGap / samplingInterval);
    size_t decompressionGapSamples = static_cast<size_t>(analysisDecompressionGap / samplingInterval);

    std::tie(std::ignore, features.beforeCompressionLine, features.compressionLine) = FindBestTwoLinesApproximation(SamplesRange(features.analysisStart, features.fallEnd - skipBorderSamples), compressionGapSamples);
    features.compressedLine = LinearRegression(SamplesRange(features.fallEnd + skipBorderSamples, features.riseStart - skipBorderSamples), getLoad);
    std::tie(std::ignore, features.decompressionLine, features.afterDecompressionLine) = FindBestTwoLinesApproximation(SamplesRange(features.riseStart + skipBorderSamples, features.analysisEnd), decompressionGapSamples);

    features.compressionStartTime = features.beforeCompressionLine.FindIntersection(features.compressionLine);
    features.compressionEndTime = features.compressionLine.FindIntersection(features.compressedLine);
    features.decompressionStartTime = features.compressedLine.FindIntersection(features.decompressionLine);
    features.decompressionEndTime = features.decompressionLine.FindIntersection(features.afterDecompressionLine);

    return !std::isnan(features.compressionStartTime) && !std::isnan(features.compressionEndTime) && !std::isnan(features.decompressionStartTime) && !std::isnan(features.decompressionEndTime);
}

bool ProbeAnalysisBase::CalculateZLineApproximationFeatures(Features &features) {
    auto getZ = [](Sample s) { return s->z; };

    features.fallLine = LinearRegression(SamplesRange(features.fallStart + skipBorderSamples, features.fallEnd - skipBorderSamples), getZ);
    features.haltLine = LinearRegression(SamplesRange(features.fallEnd + skipBorderSamples, features.riseStart - skipBorderSamples), getZ);
    features.riseLine = LinearRegression(SamplesRange(features.riseStart + skipBorderSamples, features.riseEnd - skipBorderSamples), getZ);

    return features.fallLine.IsValid() && features.haltLine.IsValid() && features.riseLine.IsValid();
}

bool ProbeAnalysisBase::CheckLineSanity(Features &features) {
    const auto analysis_start_time = TimeOfSample(features.analysisStart);
    const auto analysis_end_time = TimeOfSample(features.analysisEnd);

    // times are in expected order
    bool timesInOrder = true;
    timesInOrder &= analysis_start_time < features.compressionStartTime;
    timesInOrder &= features.compressionStartTime < features.compressionEndTime;
    timesInOrder &= features.compressionEndTime < features.decompressionStartTime;
    timesInOrder &= features.decompressionStartTime < features.decompressionEndTime;
    timesInOrder &= features.decompressionEndTime < analysis_end_time;
    return timesInOrder;
}

void ProbeAnalysisBase::CalculateLoadMeans(Features &features) {
    auto calcLoadMean = [](SamplesRange samples) {
        return std::accumulate(samples.begin(), samples.end(), 0.0f, [](float acc, Record const &record) {
            return acc + record.load;
        }) / static_cast<float>(samples.Size());
    };

    SamplesRange beforeCompressionSamples(features.analysisStart, ClosestSample(features.compressionStartTime - analysisCompressionGap, SearchDirection::Backward));
    features.loadMeanBeforeCompression = calcLoadMean(beforeCompressionSamples);

    SamplesRange afterDecompressionSamples(ClosestSample(features.decompressionEndTime + analysisDecompressionGap, SearchDirection::Forward), features.analysisEnd);
    features.loadMeanAfterDecompression = calcLoadMean(afterDecompressionSamples);
}

void ProbeAnalysisBase::CalculateLoadAngles(Features &features) const {
    features.loadAngleCompressionStart = features.beforeCompressionLine.CalculateAngle(features.compressionLine);
    features.loadAngleCompressionEnd = features.compressedLine.CalculateAngle(features.compressionLine);
    features.loadAngleDecompressionStart = features.decompressionLine.CalculateAngle(features.compressedLine);
    features.loadAngleDecompressionEnd = features.decompressionLine.CalculateAngle(features.afterDecompressionLine);
#ifdef PROBE_ANALYSIS_WITH_METRICS
    {
        auto compressedVsDecompressedAngleBefore = features.compressedLine.CalculateAngle(features.beforeCompressionLine, false);
        auto compressedvsDecompressedAngleAfter = features.compressedLine.CalculateAngle(features.afterDecompressionLine, false);
        METRIC_DEF(probe_angle_metric, "probe_angle", METRIC_VALUE_CUSTOM, 0, METRIC_ENABLED);
        metric_record_custom(&probe_angle_metric, " b=%0.3f,a=%0.3f", (double)compressedVsDecompressedAngleBefore, (double)compressedvsDecompressedAngleAfter);
    }
#endif
}

ProbeAnalysisBase::VarianceInfo ProbeAnalysisBase::CalculateVariance(SamplesRange samples, Line regression) {
    // FIXME: !!! accumulate function is wrong, should return acc + r.load. Fixing this causes classify to fail however.
    float mean = std::accumulate(samples.begin(), samples.end(), 0.0f, []([[maybe_unused]] float acc, Record const &r) { return r.load; }) / static_cast<float>(samples.Size());
    float totalVariance = 0, unexplainedVariance = 0;

    for (auto it = samples.first; it <= samples.last; ++it) {
        totalVariance += std::pow(it->load - mean, 2.0f);
        unexplainedVariance += std::pow(regression.GetY(TimeOfSample(it)) - it->load, 2.0f);
    }

    return VarianceInfo(totalVariance, unexplainedVariance);
}

ProbeAnalysisBase::SegmentedR2s ProbeAnalysisBase::CalculateSegmentedR2s(Features &features, float segment) {
    size_t segmentSamples = static_cast<size_t>(segment / samplingInterval);

    auto calcR2AroundTime = [&](SamplesRange leftSamples, Line leftLine,
                                [[maybe_unused]] Time middleTime,
                                SamplesRange rightSamples, Line rightLine) {
        std::array<VarianceInfo, 2> variance;
        variance[0] = CalculateVariance(leftSamples.ending(segmentSamples), leftLine);
        variance[1] = CalculateVariance(rightSamples.beginning(segmentSamples), rightLine);
        return CalculateR2FromSegmentedVariance(variance.begin(), variance.end());
    };

    Sample compressionStart = ClosestSample(features.compressionStartTime, SearchDirection::Backward);
    Sample compressionEnd = ClosestSample(features.compressionEndTime, SearchDirection::Backward);
    Sample decompressionStart = ClosestSample(features.decompressionStartTime, SearchDirection::Backward);
    Sample decompressionEnd = ClosestSample(features.decompressionEndTime, SearchDirection::Backward);

    SegmentedR2s r2s;
    r2s.compressionStart = calcR2AroundTime(
        SamplesRange(features.analysisStart, compressionStart), features.beforeCompressionLine,
        features.compressionStartTime,
        SamplesRange(compressionStart, compressionEnd), features.compressionLine);

    r2s.compressionEnd = calcR2AroundTime(
        SamplesRange(compressionStart, compressionEnd), features.compressionLine,
        features.compressionEndTime,
        SamplesRange(compressionEnd, decompressionStart), features.compressedLine);

    r2s.decompressionStart = calcR2AroundTime(
        SamplesRange(compressionEnd, decompressionStart), features.compressedLine,
        features.decompressionStartTime,
        SamplesRange(decompressionStart, decompressionEnd), features.decompressionLine);

    r2s.decompressionEnd = calcR2AroundTime(
        SamplesRange(decompressionStart, decompressionEnd), features.decompressionLine,
        features.decompressionEndTime,
        SamplesRange(decompressionEnd, features.analysisEnd), features.afterDecompressionLine);

    return r2s;
}

float ProbeAnalysisBase::InterpolateFinalZCoordinate(Features &features) {
    float zDecompressionEnd = features.riseLine.GetY(features.decompressionEndTime);
    float loadAtDecompressionEnd = features.decompressionLine.GetY(features.decompressionEndTime);
    float middleTimestamp = features.decompressionLine.GetTime(loadAtDecompressionEnd - 120 + 70);
    float zDecompressionMiddle = features.riseLine.GetY(middleTimestamp);
    return (zDecompressionEnd + zDecompressionMiddle) / 2
#if PRINTER_IS_PRUSA_COREONE()
        + 0.02f
#endif
        ;
}

int ProbeAnalysisBase::Classify(Features &features) {
    if (features.loadAngleCompressionStart <= 154.68160247802734f) {
        if (features.r2_50ms.compressionEnd <= 0.6531023383140564f) {
            if (features.r2_30ms.compressionEnd <= 0.005205066641792655f) {
                if (features.riseLine.GetY(features.decompressionEndTime) <= -0.18971788883209229f) {
                    return 0; // bad
                } else { /* if features.riseLine.GetY(features.decompressionEndTime) > -0.18971788883209229f */
                    return 0; // bad
                }
            } else { /* if features.r2_30ms.compressionEnd > 0.005205066641792655f */
                if (features.compressionLine.GetY(features.compressionStartTime) <= -51.45247840881348f) {
                    return 0; // bad
                } else { /* if features.compressionLine.GetY(features.compressionStartTime) > -51.45247840881348f */
                    return 1; // good
                }
            }
        } else { /* if features.r2_50ms.compressionEnd > 0.6531023383140564f */
            if (features.loadAngleCompressionEnd <= 51.137014389038086f) {
                if (features.loadMeanBeforeCompression <= -23.7804012298584f) {
                    return 0; // bad
                } else { /* if features.loadMeanBeforeCompression > -23.7804012298584f */
                    return 1; // good
                }
            } else { /* if features.loadAngleCompressionEnd > 51.137014389038086f */
                if (features.loadAngleDecompressionStart <= 135.77788543701172f) {
                    return 1; // good
                } else { /* if features.loadAngleDecompressionStart > 135.77788543701172f */
                    return 1; // good
                }
            }
        }
    } else { /* if features.loadAngleCompressionStart > 154.68160247802734f */
        if (features.decompressionLine.GetY(features.decompressionEndTime) <= -63.84521484375f) {
            if (features.r2_50ms.compressionStart <= 0.6476757228374481f) {
                if (features.r2_60ms.decompressionEnd <= -321.4128608703613f) {
                    return 1; // good
                } else { /* if features.r2_60ms.decompressionEnd > -321.4128608703613f */
                    return 0; // bad
                }
            } else { /* if features.r2_50ms.compressionStart > 0.6476757228374481f */
                if (features.riseLine.GetY(features.decompressionEndTime) <= 0.07457397505640984f) {
                    return 1; // good
                } else { /* if features.riseLine.GetY(features.decompressionEndTime) > 0.07457397505640984f */
                    return 1; // good
                }
            }
        } else { /* if features.decompressionLine.GetY(features.decompressionEndTime) > -63.84521484375f */
            if (features.loadAngleDecompressionStart <= 152.87728118896484f) {
                if (features.loadMeanBeforeCompression <= -36.56223678588867f) {
                    return 0; // bad
                } else { /* if features.loadMeanBeforeCompression > -36.56223678588867f */
                    return 1; // good
                }
            } else { /* if features.loadAngleDecompressionStart > 152.87728118896484f */
                if (features.loadAngleDecompressionStart <= 161.35951232910156f) {
                    return 0; // bad
                } else { /* if features.loadAngleDecompressionStart > 161.35951232910156f */
                    return 0; // bad
                }
            }
        }
    }
}

bool ProbeAnalysisBase::HasOutOfRangeFeature(Features &features, const char **feature, float *value) const {
    if (features.loadMeanBeforeCompression < -154.48058105323756f || features.loadMeanBeforeCompression > 152.44410035911991f) {
        *feature = "load_mean_before_compression";
        *value = features.loadMeanBeforeCompression;
        return true;
    }
    if (features.loadMeanAfterDecompression < -186.40204083948444f || features.loadMeanAfterDecompression > 194.03907144265904f) {
        *feature = "load_mean_after_decompression";
        *value = features.loadMeanAfterDecompression;
        return true;
    }
    if (features.compressionLine.GetY(features.compressionStartTime) < -256.92789509011595f || features.compressionLine.GetY(features.compressionStartTime) > 159.88252116779623f) {
        *feature = "load_compression_start";
        *value = features.compressionLine.GetY(features.compressionStartTime);
        return true;
    }
    if (features.decompressionLine.GetY(features.decompressionEndTime) < -6731.697754324502f || features.decompressionLine.GetY(features.decompressionEndTime) > 470.6857951091628f) {
        *feature = "load_decompression_end";
        *value = features.decompressionLine.GetY(features.decompressionEndTime);
        return true;
    }
    if (features.loadAngleCompressionStart < -52.492364077060884f || features.loadAngleCompressionStart > 233.5051448593478f) {
        *feature = "load_angle_compression_start";
        *value = features.loadAngleCompressionStart;
        return true;
    }
    if (features.loadAngleCompressionEnd < -29.99231606763046f || features.loadAngleCompressionEnd > 213.1064906506039f) {
        *feature = "load_angle_compression_end";
        *value = features.loadAngleCompressionEnd;
        return true;
    }
    if (features.loadAngleDecompressionStart < -46.98080445417618f || features.loadAngleDecompressionStart > 227.04222071853522f) {
        *feature = "load_angle_decompression_start";
        *value = features.loadAngleDecompressionStart;
        return true;
    }
    if (features.loadAngleDecompressionEnd < -93.72798028750367f || features.loadAngleDecompressionEnd > 273.7232224109812f) {
        *feature = "load_angle_decompression_end";
        *value = features.loadAngleDecompressionEnd;
        return true;
    }
    if (features.r2_20ms.compressionStart < -6535.315705859364f || features.r2_20ms.compressionStart > 133.50744526719794f) {
        *feature = "r2_compression_start_20";
        *value = features.r2_20ms.compressionStart;
        return true;
    }
    if (features.r2_20ms.compressionEnd < -1690.1392305507259f || features.r2_20ms.compressionEnd > 46.445990831041414f) {
        *feature = "r2_compression_end_20";
        *value = features.r2_20ms.compressionEnd;
        return true;
    }
    if (features.r2_30ms.decompressionStart < -14399.59142096975f || features.r2_30ms.decompressionStart > 469.83971245187513f) {
        *feature = "r2_decompression_start_30";
        *value = features.r2_30ms.decompressionStart;
        return true;
    }
    if (features.r2_30ms.decompressionEnd < -62922.69516938705f || features.r2_30ms.decompressionEnd > 2911.3834010814626f) {
        *feature = "r2_decompression_end_30";
        *value = features.r2_30ms.decompressionEnd;
        return true;
    }
    if (features.r2_50ms.compressionStart < -525.66164523715f || features.r2_50ms.compressionStart > 15.14786031499957f) {
        *feature = "r2_compression_start_50";
        *value = features.r2_50ms.compressionStart;
        return true;
    }
    if (features.r2_50ms.compressionEnd < -131.39515975957238f || features.r2_50ms.compressionEnd > 5.006255152513094f) {
        *feature = "r2_compression_end_50";
        *value = features.r2_50ms.compressionEnd;
        return true;
    }
    if (features.r2_50ms.decompressionStart < -8376.465287601053f || features.r2_50ms.decompressionStart > 284.4350844023189f) {
        *feature = "r2_decompression_start_50";
        *value = features.r2_50ms.decompressionStart;
        return true;
    }
    if (features.r2_50ms.decompressionEnd < -42356.61891250352f || features.r2_50ms.decompressionEnd > 1919.5961422774267f) {
        *feature = "r2_decompression_end_50";
        *value = features.r2_50ms.decompressionEnd;
        return true;
    }
    if (features.r2_60ms.decompressionStart < -9867.310839170745f || features.r2_60ms.decompressionStart > 257.2049327020503f) {
        *feature = "r2_decompression_start_60";
        *value = features.r2_60ms.decompressionStart;
        return true;
    }
    if (features.r2_60ms.decompressionEnd < -35308.89153040849f || features.r2_60ms.decompressionEnd > 1336.844303073224f) {
        *feature = "r2_decompression_end_60";
        *value = features.r2_60ms.decompressionEnd;
        return true;
    }
    auto compressedvsDecompressedAngleAfter = features.compressedLine.CalculateAngle(features.afterDecompressionLine, false);
    if (std::abs(compressedvsDecompressedAngleAfter) > 40) {
        *feature = "angle_after";
        *value = compressedvsDecompressedAngleAfter;
        return true;
    }
    return false;
}

void ProbeAnalysisBase::log_features_metrics(const Features &features, std::optional<float> detected_z) const {
#if !defined(UNITTESTS)
    // There are fall-, halt- and rise line in Z and before compression-,
    // compression-, compressed-, decompression- and afterdecompression lines in
    // load.

    uint32_t window_start_ts = lastSampleTimestamp - window.size() * samplingInterval * 1e6f;

    float analysis_start = samplingInterval * std::distance(window.begin(), features.analysisStart);
    float fall_start = samplingInterval * std::distance(window.begin(), features.fallStart);
    float fall_end = samplingInterval * std::distance(window.begin(), features.fallEnd);
    float rise_start = samplingInterval * std::distance(window.begin(), features.riseStart);
    float rise_end = samplingInterval * std::distance(window.begin(), features.riseEnd);
    float analysis_end = samplingInterval * std::distance(window.begin(), features.analysisEnd);

    auto record_line = [&](metric_t &metric, const Line &line, float start_t, float end_t) {
        metric_record_float_at_time(&metric,
            window_start_ts + uint32_t(start_t * 1e6f),
            line.a * start_t + line.b);
        metric_record_float_at_time(&metric,
            window_start_ts + uint32_t(end_t * 1e6f),
            line.a * end_t + line.b);
    };

    METRIC_DEF(mbl_fall_line_m, "mbl_fl", METRIC_VALUE_FLOAT, 0, METRIC_DISABLED);
    record_line(mbl_fall_line_m, features.fallLine, fall_start, fall_end);

    METRIC_DEF(mbl_halt_line_m, "mbl_hl", METRIC_VALUE_FLOAT, 0, METRIC_DISABLED);
    record_line(mbl_halt_line_m, features.haltLine, fall_end, rise_start);

    METRIC_DEF(mbl_rise_line_m, "mbl_rl", METRIC_VALUE_FLOAT, 0, METRIC_DISABLED);
    record_line(mbl_rise_line_m, features.riseLine, rise_start, rise_end);

    METRIC_DEF(mbl_detected_z_m, "mbl_dz", METRIC_VALUE_FLOAT, 0, METRIC_DISABLED);
    if (detected_z.has_value()) {
        record_line(mbl_detected_z_m, Line(0, *detected_z), analysis_start, analysis_end);
    }

    METRIC_DEF(mbl_before_compr_line_m, "mbl_bcl", METRIC_VALUE_FLOAT, 0, METRIC_DISABLED);
    record_line(mbl_before_compr_line_m, features.beforeCompressionLine, analysis_start, features.compressionStartTime);

    METRIC_DEF(mbl_compressing_line_m, "mbl_cl", METRIC_VALUE_FLOAT, 0, METRIC_DISABLED);
    record_line(mbl_compressing_line_m, features.compressionLine, features.compressionStartTime, features.compressionEndTime);

    METRIC_DEF(mbl_compressed_line_m, "mbl_cpl", METRIC_VALUE_FLOAT, 0, METRIC_DISABLED);
    record_line(mbl_compressed_line_m, features.compressedLine, features.compressionEndTime, features.decompressionStartTime);

    METRIC_DEF(mbl_decompression_line_m, "mbl_dcl", METRIC_VALUE_FLOAT, 0, METRIC_DISABLED);
    record_line(mbl_decompression_line_m, features.decompressionLine, features.decompressionStartTime, features.decompressionEndTime);

    METRIC_DEF(mbl_after_decompr_line_m, "mbl_adl", METRIC_VALUE_FLOAT, 0, METRIC_DISABLED);
    record_line(mbl_after_decompr_line_m, features.afterDecompressionLine, features.decompressionEndTime, analysis_end);
#endif
}<|MERGE_RESOLUTION|>--- conflicted
+++ resolved
@@ -17,15 +17,11 @@
     if (analysisInProgress) {
         return;
     }
-<<<<<<< HEAD
-    window.push_back({ ticks_us(), currentZ, currentLoad });
-=======
     window.push_back({ currentZ, currentLoad });
 
 #if !defined(UNITTESTS)
     lastSampleTimestamp = ticks_us();
 #endif
->>>>>>> b91eeda0
 }
 
 ProbeAnalysisBase::Result ProbeAnalysisBase::Analyse() {
@@ -82,11 +78,7 @@
         std::array<std::tuple<uint32_t, float>, 6> load_line_points;
 
         auto timestamp_for_time = [this](Time time) -> uint32_t {
-<<<<<<< HEAD
-            return ClosestSample(time, SearchDirection::Both)->timestamp;
-=======
             return TimeOfSample(ClosestSample(time, SearchDirection::Both));
->>>>>>> b91eeda0
         };
 
         // analysis start
