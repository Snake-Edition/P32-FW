--- conflicted
+++ resolved
@@ -21,10 +21,7 @@
  */
 struct GCodeLiteral {
     ConstexprString gcode;
-<<<<<<< HEAD
-=======
     float parameter = std::numeric_limits<float>::quiet_NaN();
->>>>>>> b91eeda0
 };
 
 struct GCodeMacroButton {
