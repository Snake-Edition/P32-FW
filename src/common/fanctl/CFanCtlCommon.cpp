--- conflicted
+++ resolved
@@ -8,21 +8,12 @@
 #include <cmath>
 
 bool CFanCtlCommon::is_fan_ok() const {
-<<<<<<< HEAD
-    if (selftest_mode || getPWM() == 0) {
-        return true;
-    }
-
-    const auto state = getState();
-    return getRPMIsOk() || (state != running && state != error_running && state != error_starting);
-=======
     if (selftest_mode || get_pwm() == 0) {
         return true;
     }
 
     const auto state = get_state();
     return get_rpm_is_ok() || (state != running && state != error_running && state != error_starting);
->>>>>>> b91eeda0
 }
 
 void record_fanctl_metrics() {
