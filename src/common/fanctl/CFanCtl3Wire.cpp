--- conflicted
+++ resolved
@@ -278,13 +278,8 @@
     selftest_mode = false;
 }
 
-<<<<<<< HEAD
-bool CFanCtl3Wire::getRPMIsOk() const {
-    if (m_PWMValue > min_pwm_to_measure_rpm && (getActualRPM() < min_rpm)) {
-=======
 bool CFanCtl3Wire::get_rpm_is_ok() const {
     if (m_PWMValue > min_pwm_to_measure_rpm && (get_actual_rpm() < min_rpm)) {
->>>>>>> b91eeda0
         return false;
     }
     return true;
