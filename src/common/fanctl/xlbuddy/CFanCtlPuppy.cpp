--- conflicted
+++ resolved
@@ -60,11 +60,7 @@
     return buddy::puppies::dwarfs[dwarf_nr].get_fan_rpm(fan_nr);
 }
 
-<<<<<<< HEAD
-bool CFanCtlPuppy::getRPMIsOk() const {
-=======
 bool CFanCtlPuppy::get_rpm_is_ok() const {
->>>>>>> b91eeda0
     return buddy::puppies::dwarfs[dwarf_nr].get_fan_rpm_ok(fan_nr);
 }
 
