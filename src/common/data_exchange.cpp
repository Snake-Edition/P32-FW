--- conflicted
+++ resolved
@@ -122,27 +122,6 @@
 void data_exchange_init() {}
 #endif
 
-<<<<<<< HEAD
-FwAutoUpdate get_auto_update_flag(void) {
-    // EEPROM flag is temporarly removed (for new bootloader downgrade testing)
-    uint8_t RAM_flag = (FwAutoUpdate::on == ram_data_exchange.fw_update_flag) ? 1 : 0;
-
-    if (ram_data_exchange.fw_update_flag == FwAutoUpdate::specified) {
-        return FwAutoUpdate::specified; // highest priority
-    } else if (RAM_flag) {
-        return FwAutoUpdate::on; // not from RAM but from eeprom, second highest priority
-    } else {
-        switch (ram_data_exchange.fw_update_flag) {
-        case FwAutoUpdate::on:
-        case FwAutoUpdate::off:
-        case FwAutoUpdate::older:
-        case FwAutoUpdate::specified:
-        case FwAutoUpdate::tester_mode_1:
-        case FwAutoUpdate::tester_mode_2:
-        case FwAutoUpdate::tester_mode_3:
-            return ram_data_exchange.fw_update_flag;
-        }
-=======
 static FwAutoUpdate get_auto_update_flag(void) {
     switch (ram_data_exchange.fw_update_flag) {
     case FwAutoUpdate::on:
@@ -153,7 +132,6 @@
     case FwAutoUpdate::tester_mode_2:
     case FwAutoUpdate::tester_mode_3:
         return ram_data_exchange.fw_update_flag;
->>>>>>> b91eeda0
     }
     return FwAutoUpdate::off; // somehow corrupted data in shared RAM, no update
 }
