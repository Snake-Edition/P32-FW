// selftest_axis.cpp

#include "selftest_axis.h"
#include "../../Marlin/src/module/planner.h"
#include "../../Marlin/src/module/stepper.h"
#include "../../Marlin/src/module/endstops.h"
#include "../../Marlin/src/module/motion.h"
#include "../../Marlin/src/module/prusa/homing_utils.hpp"
#include "../../Marlin/src/feature/motordriver_util.h"
#include "selftest_log.hpp"
#include "i_selftest.hpp"
#include "algorithm_scale.hpp"
#include "printers.h"
#include "homing_reporter.hpp"
#include "config_store/store_instance.hpp"
#include <utils/string_builder.hpp>

#include <limits>
#include <option/has_loadcell.h>
#include <option/has_toolchanger.h>
#if HAS_TOOLCHANGER()
    #include <module/prusa/toolchanger.h>
#endif /*HAS_TOOLCHANGER()*/

using namespace selftest;
LOG_COMPONENT_REF(Selftest);

CSelftestPart_Axis::CSelftestPart_Axis(IPartHandler &state_machine, const AxisConfig_t &config,
    SelftestSingleAxis_t &result)
    : state_machine(state_machine)
    , config(config)
    , rResult(result)
    , log(1000) {
    log_info(Selftest, "%s Started", config.partname);
    homing_reset();
}

CSelftestPart_Axis::~CSelftestPart_Axis() {
    endstops.enable(false);
    endstops.enable_z_probe(false);
}

void CSelftestPart_Axis::phaseMove(int8_t dir) {
    const float feedrate = dir > 0 ? config.fr_table_fw[m_Step / 2] : config.fr_table_bw[m_Step / 2];
    log_info(Selftest, "%s %s @%d mm/s", ((dir * config.movement_dir) > 0) ? "fwd" : "rew", config.partname, int(feedrate));
    planner.synchronize();
    endstops.validate_homing_move();

    set_current_from_steppers();
    sync_plan_position();
    report_current_position();

    m_StartPos_usteps = stepper.position((AxisEnum)config.axis);

    // Disable stealthChop if used. Enable diag1 pin on driver.
#if ENABLED(SENSORLESS_HOMING)
    #if HOMING_Z_WITH_PROBE && HAS_LOADCELL()
    const bool is_home_dir = (home_dir(AxisEnum(config.axis)) > 0) == (dir > 0);
    const bool moving_probe_toward_bed = (is_home_dir && (Z_AXIS == config.axis));
    #endif
    bool enable_sensorless_homing =
    #if HOMING_Z_WITH_PROBE && HAS_LOADCELL()
        !moving_probe_toward_bed
    #else
        true
    #endif
        ;

    if (enable_sensorless_homing) {
        start_sensorless_homing_per_axis(AxisEnum(config.axis));
    }
#endif
#if !PRINTER_IS_PRUSA_XL()
    // Unmeasured distance is to check the exact length of an axis. Since XL doesn't check full axis and only print area, this measurement is therefore obsolete
    unmeasured_distance = std::abs((dir > 0 ? soft_endstop.min : soft_endstop.max)[config.axis] - current_position.pos[config.axis]);
#endif

    current_position.pos[config.axis] += dir * (config.length + EXTRA_LEN_MM);
    line_to_current_position(feedrate);
}

LoopResult CSelftestPart_Axis::wait(int8_t dir) {
    actualizeProgress();
    if (planner.processing()) {
        return LoopResult::RunCurrent;
    }

    set_current_from_steppers();
    sync_plan_position();
    report_current_position();

    // Tool offset was just trashed, moreover this home was not intended to be precise
    axes_home_level[X_AXIS] = AxisHomeLevel::not_homed;
    axes_home_level[Y_AXIS] = AxisHomeLevel::not_homed;

    int32_t endPos_usteps = stepper.position((AxisEnum)config.axis);
    int32_t length_usteps = dir * (endPos_usteps - m_StartPos_usteps);
    float length_mm = (length_usteps * planner.mm_per_step[(AxisEnum)config.axis]);

// Core kinematic has inverted Y steps compared to axis move direction
#if CORE_IS_XY || CORE_IS_YZ
    if (static_cast<AxisEnum>(config.axis) == AxisEnum::Y_AXIS) {
        length_mm *= -1;
    }
#endif
#if !PRINTER_IS_PRUSA_XL()
    length_mm += unmeasured_distance;
#endif

    if ((length_mm < config.length_min) || (length_mm > config.length_max)) {
        log_error(Selftest, "%s measured length = %fmm out of range <%f,%f>", config.partname, (double)length_mm, (double)config.length_min, (double)config.length_max);
        return LoopResult::Fail;
    }
    log_info(Selftest, "%s measured length = %fmm out in range <%f,%f>", config.partname, (double)length_mm, (double)config.length_min, (double)config.length_max);
    return LoopResult::RunNext;
}

uint32_t CSelftestPart_Axis::estimate(const AxisConfig_t &config) {
    uint32_t total_time = 0;
    for (uint32_t i = 0; i < config.steps; i++) {
        total_time += estimate_move(config.length, (config.steps % 2) ? config.fr_table_bw[i] : config.fr_table_fw[i]);
    }
    return total_time;
}

uint32_t CSelftestPart_Axis::estimate_move(float len_mm, float fr_mms) {
    uint32_t move_time = 1000 * len_mm / fr_mms;
    return move_time;
}

LoopResult CSelftestPart_Axis::stateActivateHomingReporter() {
    HomingReporter::enable();
    return LoopResult::RunNext;
}

LoopResult CSelftestPart_Axis::stateHomeXY() {
    // Mark axis as not homed in case it was marked as homed before
    set_axis_is_not_at_home(AxisEnum(config.axis));

    // Trigger home on axis
<<<<<<< HEAD
    ArrayStringBuilder<10> sb;
=======
    ArrayStringBuilder<12> sb;
>>>>>>> b91eeda0
#if PRINTER_IS_PRUSA_MK4()
    // MK4 needs to be able to calibrate homing here, i.e.
    // not have "D"o not calibrate parameter set
    // (yes, those double negatives are fun).
    sb.append_printf("G28 %c P", iaxis_codes[config.axis]);
#else
<<<<<<< HEAD
    sb.append_printf("G28 %c D P", iaxis_codes[config.axis]);
=======
    sb.append_printf("G28 %c I D P", iaxis_codes[config.axis]);
>>>>>>> b91eeda0
#endif
    queue.enqueue_one_now(sb.str());

    log_info(Selftest, "%s home single axis", config.partname);

    return LoopResult::RunNext;
}

LoopResult CSelftestPart_Axis::stateWaitHomingReporter() {
    HomingReporter::State state = HomingReporter::consume_done();

    switch (state) {
    case HomingReporter::State::disabled:
    case HomingReporter::State::enabled:
        log_error(Selftest, "%s homing reporter is in wrong state", config.partname);
        [[fallthrough]];
    case HomingReporter::State::done:
        return LoopResult::RunNext;
    case HomingReporter::State::in_progress:
        break;
    }
    return LoopResult::RunCurrent;
}

LoopResult CSelftestPart_Axis::stateEvaluateHomingXY() {
    if (axes_need_homing(_BV(config.axis))) {
        return LoopResult::Fail;
    }

    endstops.enable(true);
    return LoopResult::RunNext;
}

LoopResult CSelftestPart_Axis::stateHomeZ() {
#if HAS_TOOLCHANGER()
    // The next Z axis check needs to be done with a tool. This will re-home XY on-demand
    if (prusa_toolchanger.is_toolchanger_enabled() && (prusa_toolchanger.has_tool() == false)) {
        queue.enqueue_one_now("T0 S1");
    }
#endif

    // We have Z safe homing enabled, so trash Z position and re-home without calibrations
    axes_home_level[Z_AXIS] = AxisHomeLevel::not_homed;
    queue.enqueue_one_now("G28 I O D P");

    return LoopResult::RunNext;
}

LoopResult CSelftestPart_Axis::stateWaitHome() {
    if (queue.has_commands_queued() || planner.processing()) {
        return LoopResult::RunCurrent;
    }
    endstops.enable(true);
    endstops.enable_z_probe();
    return LoopResult::RunNext;
}

LoopResult CSelftestPart_Axis::stateInitProgressTimeCalculation() {
    time_progress_start = SelftestInstance().GetTime();
    time_progress_estimated_end = time_progress_start + estimate(config);
    rResult.state = SelftestSubtestState_t::running;
    return LoopResult::RunNext;
}

LoopResult CSelftestPart_Axis::stateMove() {
    phaseMove(getDir());
    return LoopResult::RunNext;
}

LoopResult CSelftestPart_Axis::stateMoveFinishCycle() {
    check_coils();

    LoopResult result = wait(getDir());
    if (result == LoopResult::Fail) {
        // The test failed - this also leaves the printbed parked over
        // the screen. We need to move the heatbed back a little so the
        // screen is visible. Then we can fail the test.
        return LoopResult::RunNextAndFailAfter;
    }
    if (result != LoopResult::RunNext) {
        return result;
    }
    if ((++m_Step) < config.steps) {
        return LoopResult::GoToMark2;
    }

    // Disable the endstops now (BFW-7792)
    endstops.enable(false);
    endstops.enable_z_probe(false);

    return LoopResult::RunNext;
}

// MK4 heatbed stays in the front after Y axis selftest, blocking display view
// XL continues with homing which can be loud if starting at the edge
// Move Y to better position after selftest is completed
LoopResult CSelftestPart_Axis::stateParkAxis() {
    check_coils();

    static bool parking_initiated = false;
    if (queue.has_commands_queued() || planner.processing()) {
        return LoopResult::RunCurrent;
    }
    if (parking_initiated) {
        parking_initiated = false;
        return LoopResult::RunNext;
    }

    if (config.park) {
        char gcode[15];
        endstops.enable(false);
        log_info(Selftest, "%s park %c axis to %i", config.partname, iaxis_codes[config.axis], static_cast<int>(config.park_pos));
        snprintf(gcode, std::size(gcode), "G1 %c%i F4200", iaxis_codes[config.axis], static_cast<int>(config.park_pos));
        queue.enqueue_one_now(gcode); // Park Y
        parking_initiated = true;
        return LoopResult::RunCurrent;
    } else {
        return LoopResult::RunNext;
    }
}

void CSelftestPart_Axis::actualizeProgress() const {
    if (time_progress_start == time_progress_estimated_end) {
        return; // don't have estimated end set correctly
    }
    rResult.progress = scale_percent_avoid_overflow(SelftestInstance().GetTime(), time_progress_start, time_progress_estimated_end);
}

void CSelftestPart_Axis::check_coils() {
    // Update coil check result. This is not reliable. We are fine with one ok reading

    // On coreXY and when actually testing X,Y axes we need to check both A, B steppers
    // as we would like X axis check to fail even when B stepper is not ok and vice versa.
#ifdef COREXY
    const bool check_ab = config.axis == X_AXIS || config.axis == Y_AXIS;
#else
    const bool check_ab = false;
#endif

    if (check_ab) {
        if (motor_check_coils(A_AXIS) && motor_check_coils(B_AXIS)) {
            coils_ok = true;
        }
    } else {
        if (motor_check_coils(config.axis)) {
            coils_ok = true;
        }
    }
}

LoopResult CSelftestPart_Axis::state_verify_coils() {
    if (!coils_ok) {
        log_error(Selftest, "Axis coil error");
        return LoopResult::Fail;
    }
    return LoopResult::RunNext;
}<|MERGE_RESOLUTION|>--- conflicted
+++ resolved
@@ -138,22 +138,14 @@
     set_axis_is_not_at_home(AxisEnum(config.axis));
 
     // Trigger home on axis
-<<<<<<< HEAD
-    ArrayStringBuilder<10> sb;
-=======
     ArrayStringBuilder<12> sb;
->>>>>>> b91eeda0
 #if PRINTER_IS_PRUSA_MK4()
     // MK4 needs to be able to calibrate homing here, i.e.
     // not have "D"o not calibrate parameter set
     // (yes, those double negatives are fun).
     sb.append_printf("G28 %c P", iaxis_codes[config.axis]);
 #else
-<<<<<<< HEAD
-    sb.append_printf("G28 %c D P", iaxis_codes[config.axis]);
-=======
     sb.append_printf("G28 %c I D P", iaxis_codes[config.axis]);
->>>>>>> b91eeda0
 #endif
     queue.enqueue_one_now(sb.str());
 
