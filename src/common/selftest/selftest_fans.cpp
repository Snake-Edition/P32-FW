--- conflicted
+++ resolved
@@ -66,11 +66,7 @@
 static_assert(puppies::XBuddyExtension::FAN_CNT == XBEFanTestResults::fan_count, "Adjust the fan result structure in EEPROM (xbuddy_expansion_fan_result.hpp)");
 
 XBEFanHandler::XBEFanHandler(const FanType type, uint8_t desc_num, FanRPMRange fan_range)
-<<<<<<< HEAD
-    : FanHandler(type, fan_range, desc_num) {
-=======
     : FanHandler(type, fan_range, desc_num, benevolent_fan_range) {
->>>>>>> b91eeda0
     original_pwm = xbuddy_extension().fan_target_pwm(static_cast<XBuddyExtension::Fan>(desc_num));
 }
 
