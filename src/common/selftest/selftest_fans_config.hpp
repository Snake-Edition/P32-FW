#pragma once

#include <printers.h>
#include <option/has_switched_fan_test.h>

namespace fan_selftest {

using FanRPM = uint16_t;

struct FanRPMRange {
    FanRPM rpm_min;
    FanRPM rpm_max;

    static consteval FanRPMRange nominal_with_percentual_tolerance(FanRPM nominal, uint8_t tolerance_percent) {
        const FanRPM tolerance_rpm = static_cast<FanRPM>(nominal / 100.0f * tolerance_percent);
        return FanRPMRange {
            .rpm_min = static_cast<FanRPM>(nominal - tolerance_rpm),
            .rpm_max = static_cast<FanRPM>(nominal + tolerance_rpm),
        };
    }
};

constexpr FanRPMRange benevolent_fan_range = { .rpm_min = 10, .rpm_max = 10000 };

#if PRINTER_IS_PRUSA_XL()
///@note Datasheet says 5900 +-10%, but that is without any fan shroud.
///  Blocked fan increases its RPMs over 7000.
///  With XL shroud the values can be 6200 - 6600 depending on fan shroud version.
constexpr FanRPMRange print_fan_range = { .rpm_min = 5300, .rpm_max = 7000 };
constexpr FanRPMRange print_low_fan_range = { .rpm_min = 2560, .rpm_max = 6500 };
constexpr FanRPMRange heatbreak_fan_range = { .rpm_min = 6500, .rpm_max = 8700 };
#elif PRINTER_IS_PRUSA_MK4()
// Datasheet values for MK4S (5700+-10%) & MK4 (5900+-10%)
// range needs to be relaxed due to difference in atmospheric pressure and altitude during selftest
constexpr FanRPMRange print_fan_range = { .rpm_min = 4800, .rpm_max = 6799 };
<<<<<<< HEAD
constexpr FanRPMRange heatbreak_fan_range = { .rpm_min = 6800, .rpm_max = 8700 };
#elif PRINTER_IS_PRUSA_COREONE()
constexpr FanRPMRange print_fan_range = { .rpm_min = 4800, .rpm_max = 6799 };
=======
constexpr FanRPMRange print_low_fan_range = benevolent_fan_range;
constexpr FanRPMRange heatbreak_fan_range = { .rpm_min = 6800, .rpm_max = 8700 };
#elif PRINTER_IS_PRUSA_COREONE()
constexpr FanRPMRange print_fan_range = { .rpm_min = 4800, .rpm_max = 6799 };
constexpr FanRPMRange print_low_fan_range = benevolent_fan_range;
>>>>>>> b91eeda0
constexpr FanRPMRange heatbreak_fan_range = { .rpm_min = 6800, .rpm_max = 8700 };
constexpr FanRPMRange chamber_fan_range = FanRPMRange::nominal_with_percentual_tolerance(8500, 15);
constexpr FanRPMRange filtration_fan_range = FanRPMRange::nominal_with_percentual_tolerance(3400, 15);
#else
constexpr FanRPMRange print_fan_range = benevolent_fan_range;
constexpr FanRPMRange print_low_fan_range = benevolent_fan_range;
constexpr FanRPMRange heatbreak_fan_range = benevolent_fan_range;
#endif

#if HAS_SWITCHED_FAN_TEST() && !PRINTER_IS_PRUSA_MK3_5()
// MK3.5 has benevolent fan range - rendering switch fan test obsolete
static_assert(print_fan_range.rpm_max < heatbreak_fan_range.rpm_min, "These cannot overlap for switched fan detection.");
#endif

} // namespace fan_selftest<|MERGE_RESOLUTION|>--- conflicted
+++ resolved
@@ -33,17 +33,11 @@
 // Datasheet values for MK4S (5700+-10%) & MK4 (5900+-10%)
 // range needs to be relaxed due to difference in atmospheric pressure and altitude during selftest
 constexpr FanRPMRange print_fan_range = { .rpm_min = 4800, .rpm_max = 6799 };
-<<<<<<< HEAD
-constexpr FanRPMRange heatbreak_fan_range = { .rpm_min = 6800, .rpm_max = 8700 };
-#elif PRINTER_IS_PRUSA_COREONE()
-constexpr FanRPMRange print_fan_range = { .rpm_min = 4800, .rpm_max = 6799 };
-=======
 constexpr FanRPMRange print_low_fan_range = benevolent_fan_range;
 constexpr FanRPMRange heatbreak_fan_range = { .rpm_min = 6800, .rpm_max = 8700 };
 #elif PRINTER_IS_PRUSA_COREONE()
 constexpr FanRPMRange print_fan_range = { .rpm_min = 4800, .rpm_max = 6799 };
 constexpr FanRPMRange print_low_fan_range = benevolent_fan_range;
->>>>>>> b91eeda0
 constexpr FanRPMRange heatbreak_fan_range = { .rpm_min = 6800, .rpm_max = 8700 };
 constexpr FanRPMRange chamber_fan_range = FanRPMRange::nominal_with_percentual_tolerance(8500, 15);
 constexpr FanRPMRange filtration_fan_range = FanRPMRange::nominal_with_percentual_tolerance(3400, 15);
