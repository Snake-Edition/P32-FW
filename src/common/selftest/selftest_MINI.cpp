--- conflicted
+++ resolved
@@ -29,10 +29,7 @@
 #include "selftest_result_type.hpp"
 #include <config_store/store_instance.hpp>
 #include <printers.h>
-<<<<<<< HEAD
-=======
 #include "SteelSheets.hpp"
->>>>>>> 0de68b87
 
 using namespace selftest;
 
@@ -218,17 +215,10 @@
         phaseStart();
         break;
     case stsPrologueAskRun:
-<<<<<<< HEAD
-        FSM_CHANGE__LOGGING(Selftest, PhasesSelftest::WizardPrologue_ask_run_dev);
-        break;
-    case stsPrologueAskRun_wait_user:
-        if (phaseWaitUser(PhasesSelftest::WizardPrologue_ask_run_dev)) {
-=======
         FSM_CHANGE__LOGGING(GuiDefaults::ShowDevelopmentTools ? PhasesSelftest::WizardPrologue_ask_run_dev : PhasesSelftest::WizardPrologue_ask_run);
         break;
     case stsPrologueAskRun_wait_user:
         if (phaseWaitUser(GuiDefaults::ShowDevelopmentTools ? PhasesSelftest::WizardPrologue_ask_run_dev : PhasesSelftest::WizardPrologue_ask_run)) {
->>>>>>> 0de68b87
             return;
         }
         break;
@@ -331,11 +321,7 @@
         phaseShowResult();
         break;
     case stsFirstLayer:
-<<<<<<< HEAD
-        if (selftest::phaseFirstLayer(pFirstLayer, Config_FirstLayer)) {
-=======
         if (selftest::phaseFirstLayer(pFirstLayer, previous_sheet_index)) {
->>>>>>> 0de68b87
             return;
         }
         break;
@@ -384,11 +370,7 @@
 }
 
 bool CSelftest::phaseWaitUser(PhasesSelftest phase) {
-<<<<<<< HEAD
-    const Response response = marlin_server::ClientResponseHandler::GetResponseFromPhase(phase);
-=======
     const Response response = marlin_server::get_response_from_phase(phase);
->>>>>>> 0de68b87
     if (response == Response::Abort || response == Response::Cancel) {
         Abort();
     }
