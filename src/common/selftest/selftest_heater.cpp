--- conflicted
+++ resolved
@@ -264,14 +264,8 @@
 #endif
     }
 
-<<<<<<< HEAD
-        if (hw_diff) {
-            log_info(Selftest, "%s heat range offseted by %d degrees Celsius due to HW differences", m_config.partname, hw_diff);
-        }
-=======
     if (hw_diff) {
         log_info(Selftest, "%s heat range offseted by %d degrees Celsius due to HW differences", m_config.partname, hw_diff);
->>>>>>> 0de68b87
     }
 
     if ((m_config.getTemp() < m_config.heat_min_temp + hw_diff) || (m_config.getTemp() > m_config.heat_max_temp + hw_diff)) {
