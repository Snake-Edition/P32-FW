--- conflicted
+++ resolved
@@ -254,13 +254,7 @@
 
 #if HAS_HOTEND_TYPE_SUPPORT()
     if (m_config.type == heater_type_t::Nozzle) {
-<<<<<<< HEAD
-        // Bounds check, there might be invalid value in the config_store
-        const auto hotend_type = static_cast<size_t>(config_store().hotend_type.get(m_config.tool_nr));
-        hw_diff += m_config.hotend_type_temp_offsets[hotend_type < static_cast<size_t>(HotendType::_cnt) ? hotend_type : 0];
-=======
         hw_diff += hotend_type_heater_selftest_offset(config_store().hotend_type.get(m_config.tool_nr));
->>>>>>> b91eeda0
     }
 #endif
 
