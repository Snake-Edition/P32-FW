--- conflicted
+++ resolved
@@ -524,11 +524,7 @@
         if (wait_in_progress(2048)) {
             break;
         }
-<<<<<<< HEAD
-        progress_state = upload_config() ? esp_credential_action::ShowEnableWIFI : esp_credential_action::ConfigNOk;
-=======
         progress_state = upload_config() ? esp_credential_action::AskCredentialsDelete : esp_credential_action::ConfigNOk;
->>>>>>> 0de68b87
         break;
     case esp_credential_action::ConfigNOk:
         // at this point cpu load is to high to draw screen nicely
@@ -547,11 +543,6 @@
     case esp_credential_action::AskCredentialsDelete:
         // at this point cpu load is to high to draw screen nicely
         // so we wait a bit
-<<<<<<< HEAD
-        if (wait_in_progress(2048)) {
-            break;
-        }
-=======
         if (wait_in_progress(1024)) {
             break;
         }
@@ -566,7 +557,6 @@
         }
         break;
     case esp_credential_action::ShowEnableWIFI:
->>>>>>> 0de68b87
         progress_state = esp_credential_action::EnableWIFI;
         phase = PhasesESP::ESP_enabling_WIFI;
         break;
