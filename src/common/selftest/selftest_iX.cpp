--- conflicted
+++ resolved
@@ -311,11 +311,7 @@
         }
         break;
     case stsFSensor_calibration:
-<<<<<<< HEAD
-        if (selftest::phaseFSensor(1, pFSensor, Config_FSensor)) {
-=======
         if (selftest::phaseFSensor(ToolMask::AllTools, pFSensor, Config_FSensor)) {
->>>>>>> 0de68b87
             return;
         }
         break;
@@ -395,11 +391,7 @@
 }
 
 bool CSelftest::phaseWaitUser(PhasesSelftest phase) {
-<<<<<<< HEAD
-    const Response response = marlin_server::ClientResponseHandler::GetResponseFromPhase(phase);
-=======
     const Response response = marlin_server::get_response_from_phase(phase);
->>>>>>> 0de68b87
     if (response == Response::Abort || response == Response::Cancel) {
         Abort();
     }
