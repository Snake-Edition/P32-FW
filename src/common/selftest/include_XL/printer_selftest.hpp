--- conflicted
+++ resolved
@@ -3,10 +3,6 @@
 
 #include "i_selftest.hpp"
 #include "i_selftest_part.hpp"
-<<<<<<< HEAD
-#include "super.hpp"
-=======
->>>>>>> 0de68b87
 #include "selftest_part.hpp"
 #include "selftest_result_type.hpp"
 #include <selftest_types.hpp>
@@ -103,10 +99,7 @@
     selftest::IPartHandler *pToolOffsets;
     std::array<selftest::IPartHandler *, HOTENDS> pFSensor;
     selftest::IPartHandler *pNozzleDiameter;
-<<<<<<< HEAD
-=======
     selftest::IPartHandler *pPhaseStepping;
->>>>>>> 0de68b87
 
     SelftestResult m_result;
 };