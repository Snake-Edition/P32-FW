#include "sound.hpp"
#include "hwio.h"
#include <config_store/store_instance.hpp>

struct SoundPattern {
    int8_t repeat; /// signals repeats - how many times will sound signals repeat (-1 is infinite)
    int16_t delay; /// delays for repeat sounds (ms)
    int16_t duration; /// durations for sound modes
};

static constexpr SoundPattern SILENCE = { 0, 0, 0 };

struct SoundSettings {
    SoundPattern once;
    SoundPattern loud;
    SoundPattern silent;
    SoundPattern assist;
    float frequency; /// frequency of signals in ms
    float volume; /// volumes of signals in ms
    bool forced; /// forced types of sounds - mainly for ERROR sounds. Ignores volume settings.

    const SoundPattern &pattern(eSOUND_MODE mode) const {
        switch (mode) {
        case eSOUND_MODE::ONCE:
            return once;
        case eSOUND_MODE::LOUD:
            return loud;
        case eSOUND_MODE::SILENT:
            return silent;
        case eSOUND_MODE::ASSIST:
            return assist;
        default:
            bsod("sound pattern");
        }
    }
};

struct AllSoundSettings {
    SoundSettings button_echo;
    SoundSettings standard_prompt;
    SoundSettings standard_alert;
    SoundSettings critical_alert;
    SoundSettings encoder_move;
    SoundSettings blind_alert;
    SoundSettings start;
    SoundSettings single_beep;
    SoundSettings waiting_beep;

    const SoundSettings &settings(eSOUND_TYPE type) const {
        switch (type) {
        case eSOUND_TYPE::ButtonEcho:
            return button_echo;
        case eSOUND_TYPE::StandardPrompt:
            return standard_prompt;
        case eSOUND_TYPE::StandardAlert:
            return standard_alert;
        case eSOUND_TYPE::CriticalAlert:
            return critical_alert;
        case eSOUND_TYPE::EncoderMove:
            return encoder_move;
        case eSOUND_TYPE::BlindAlert:
            return blind_alert;
        case eSOUND_TYPE::Start:
            return start;
        case eSOUND_TYPE::SingleBeep:
            return single_beep;
        case eSOUND_TYPE::WaitingBeep:
            return waiting_beep;
        case eSOUND_TYPE::SingleBeepAlwaysLoud:
            return single_beep;
        default:
            bsod("sound pattern");
        }
    }
};

static constexpr AllSoundSettings all_sound_settings = {
    .button_echo = {
        .once = { 1, 1, 100 },
        .loud = { 1, 1, 100 },
        .silent = SILENCE,
        .assist = { 1, 1, 100 },
        .frequency = 900.F,
        .volume = Sound::volumeInit,
        .forced = false,
    },
    .standard_prompt = {
        .once = { 1, 1, 500 },
        .loud = { -1, 1, 500 },
        .silent = SILENCE,
        .assist = { -1, 1, 500 },
        .frequency = 600.F,
        .volume = Sound::volumeInit,
        .forced = false,
    },
    .standard_alert = {
        .once = SILENCE,
        .loud = { 3, 1, 200 },
        .silent = { 1, 1, 200 },
        .assist = { 3, 1, 200 },
        .frequency = 950.F,
        .volume = Sound::volumeInit,
        .forced = false,
    },
    .critical_alert = {
        .once = { -1, 250, 500 },
        .loud = { -1, 250, 500 },
        .silent = { -1, 250, 500 },
        .assist = { -1, 250, 500 },
        .frequency = 999.F,
        .volume = Sound::volumeInit,
        .forced = true,
    },
    .encoder_move = {
        .once = SILENCE,
        .loud = SILENCE,
        .silent = SILENCE,
        .assist = { 1, 1, 10 },
        .frequency = 800.F,
        .volume = 0.175F,
        .forced = false,
    },
    .blind_alert = {
        .once = SILENCE,
        .loud = SILENCE,
        .silent = SILENCE,
        .assist = { 1, 1, 50 },
        .frequency = 500.F,
        .volume = 0.175F,
        .forced = false,
    },
    .start = {
        .once = { 1, 1, 100 },
        .loud = { 1, 1, 100 },
        .silent = { 1, 1, 100 },
        .assist = { 1, 1, 100 },
        .frequency = 999.F,
        .volume = Sound::volumeInit,
        .forced = false,
    },
    .single_beep = {
        .once = { 1, 1, 800 },
        .loud = { 1, 1, 800 },
        .silent = SILENCE,
        .assist = { 1, 1, 800 },
        .frequency = 950.F,
        .volume = Sound::volumeInit,
        .forced = false,
    },
    .waiting_beep = {
        .once = { 1, 1, 800 },
        .loud = { -1, 2000, 100 },
        .silent = SILENCE,
        .assist = { -1, 2000, 100 },
        .frequency = 800.F,
        .volume = Sound::volumeInit,
        .forced = false,
    },
};

eSOUND_MODE Sound_GetMode() { return Sound::getInstance().getMode(); }
int Sound_GetVolume() { return Sound::getInstance().getVolume(); }
void Sound_SetMode(eSOUND_MODE eSMode) { Sound::getInstance().setMode(eSMode); }
void Sound_SetVolume(int volume) { Sound::getInstance().setVolume(volume); }
void Sound_Play(eSOUND_TYPE eSoundType) { Sound::getInstance().play(eSoundType); }
void Sound_Stop() { Sound::getInstance().stop(); }
void Sound_Update1ms() {
    Sound::getInstance().update1ms();
}

/*!
 * Sound signals implementation
 * Simple sound implementation supporting few sound modes and having different sound types.
 * [Sound] is updated every 1ms with tim14 tick from [appmain.cpp] for measured durations of sound signals for non-blocking GUI.
 * Beeper is controlled over [hwio_buddy_2209_02.c] functions for beeper.
 */

void Sound::restore_from_eeprom() {
    // Restore mode
    eSOUND_MODE eeprom_mode = config_store().sound_mode.get();
    if (eeprom_mode <= eSOUND_MODE::_last) {
        setMode(eeprom_mode);
    }
    // Restore volume
    varVolume = real_volume(config_store().sound_volume.get());
}

eSOUND_MODE Sound::getMode() const {
    return eSoundMode;
}

void Sound::setMode(eSOUND_MODE eSMode) {
    eSoundMode = eSMode;
    saveMode();
}

void Sound::setVolume(int vol) {
    varVolume = real_volume(vol);
    saveVolume();
}

/// Store new Sound mode value into a EEPROM. Stored value size is 1byte
void Sound::saveMode() {
    config_store().sound_mode.set(eSoundMode);
}

/// Store new Sound VOLUME value into a EEPROM.
void Sound::saveVolume() {
    config_store().sound_volume.set(displayed_volume(varVolume));
}

/// [stopSound] is in this moment just for stopping infinitely repeating sound signal in LOUD & ASSIST mode
void Sound::stop() {
    frequency = 100.F;
    duration_active = 0;
    duration_set = 0;
    repeat = 0;
    delay_active = 0;
}

void Sound::_playSound(eSOUND_TYPE type, eSOUND_MODE mode) {
    const SoundSettings &settings = all_sound_settings.settings(type);
    const SoundPattern &pattern = settings.pattern(mode);
    if (pattern.duration) {
        _sound(pattern.repeat, settings.frequency, pattern.duration, pattern.delay, settings.volume, settings.forced);
    }
}

/*!
 * Generag [play] method with sound type parameter where dependetly on set mode is played.
 * Every mode handle just his own signal types.
 */
void Sound::play(eSOUND_TYPE eSoundType) {
    eSOUND_MODE mode = eSoundMode;

<<<<<<< HEAD
    if (eSoundType == eSOUND_TYPE::CriticalAlert) {
=======
    if (eSoundType == eSOUND_TYPE::CriticalAlert || eSoundType == eSOUND_TYPE::SingleBeepAlwaysLoud) {
>>>>>>> 0de68b87
        mode = eSOUND_MODE::LOUD;
    }

    switch (mode) {
    case eSOUND_MODE::ONCE:
    case eSOUND_MODE::SILENT:
    case eSOUND_MODE::ASSIST:
    case eSOUND_MODE::LOUD:
        _playSound(eSoundType, mode);
        break;
    default:
        _playSound(eSoundType, eSOUND_MODE::LOUD);
        break;
    }
}

/// Generic [_sound] method with setting values and repeating logic
void Sound::_sound(int rep, float frq, int16_t dur, int16_t del, [[maybe_unused]] float vol, bool f) {
    /// forced non-repeat sounds - can be played when another
    /// repeating sound is playing
    float tmpVol;

#if BOARD_IS_BUDDY
    if (varVolume > 1) {
        tmpVol = 1.F;
    } else {
        tmpVol = f ? 0.3F : (vol * varVolume) * 0.3F;
    }
#else
    tmpVol = f ? volumeInit : varVolume;
#endif
    if (rep == 1) {
        singleSound(frq, dur, tmpVol);
    } else {
        /// if sound is already playing, then don't interrupt
        if (repeat == -1 || repeat > 1) {
            return;
        }

        /// store ACTIVE variables for timing method
        repeat = rep;
        frequency = frq;
        duration_set = dur;
        delay_set = del;
        volume = tmpVol;
#ifdef _DEBUG
        /// for BSOD debugging
        if (eSoundMode == eSOUND_MODE::DEBUG) {
            volume = 0;
        }
#endif

        /// end previous beep
        hwio_beeper_notone();
        nextRepeat();
    }
}

/// Another repeat of sound signal. Just set live variable with duration_set of the beep and play it
void Sound::nextRepeat() {
    duration_active = duration_set;
    delay_active = 1;
    if (repeat > 0 || repeat == -1) {
        repeat = repeat > 0 ? repeat - 1 : repeat;
        delay_active = delay_set;
        hwio_beeper_tone2(frequency, duration_set, volume);
    }
}

float Sound::real_volume(int displayed_volume) {
#if BOARD_IS_BUDDY
    return displayed_volume == 11 ? displayed_volume : displayed_volume / 10.F;
#else
    return displayed_volume == 0 ? 0 : 1.51F - displayed_volume / 2.F;
#endif
}

uint8_t Sound::displayed_volume(float real_volume) {
#if BOARD_IS_BUDDY
    return real_volume > 1.1F ? real_volume : real_volume * 10.F;
#else
    return real_volume == 0 ? 0 : -(real_volume - 1.51F) * 2.F;
#endif
}

/// starts single sound when it's not playing another
/// this is usable when some infinitely repeating sound is playing.
void Sound::singleSound(float frq, int16_t dur, float vol) {
    if (duration_active <= 0) {
        hwio_beeper_notone();
        hwio_beeper_tone2(frq, dur, vol);
    }
}

/*!
 * Update method to control duration of sound signals and repeating count.
 * When variable [repeat] is -1, then repeating will be infinite until [stopSound] is called.
 */
void Sound::update1ms() {
    /// -- timing logic without osDelay for repeating Beep(s)
    duration_active = duration_active <= 0 ? 0 : duration_active - 1;
    if (duration_active <= 0) {
        if (--delay_active <= 0) {
            if (repeat > 0 || repeat == -1) {
                nextRepeat();
            }
        }
    }

    /// calling hwio update fnc
    hwio_update_1ms();
}<|MERGE_RESOLUTION|>--- conflicted
+++ resolved
@@ -233,11 +233,7 @@
 void Sound::play(eSOUND_TYPE eSoundType) {
     eSOUND_MODE mode = eSoundMode;
 
-<<<<<<< HEAD
-    if (eSoundType == eSOUND_TYPE::CriticalAlert) {
-=======
     if (eSoundType == eSOUND_TYPE::CriticalAlert || eSoundType == eSOUND_TYPE::SingleBeepAlwaysLoud) {
->>>>>>> 0de68b87
         mode = eSOUND_MODE::LOUD;
     }
 
