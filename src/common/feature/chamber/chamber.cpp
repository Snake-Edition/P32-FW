#include "chamber.hpp"

#include <marlin_server_shared.h>
#include <option/has_xbuddy_extension.h>

#if XL_ENCLOSURE_SUPPORT()
    #include <hw/xl/xl_enclosure.hpp>
#endif

<<<<<<< HEAD
#if HAS_XBUDDY_EXTENSION()
    #include <feature/xbuddy_extension/xbuddy_extension.hpp>
#endif
=======
#include <cmath>
>>>>>>> 41c2ea3b

namespace buddy {

Chamber &chamber() {
    static Chamber instance;
    return instance;
}

void Chamber::step() {
    assert(osThreadGetId() == marlin_server::server_task);

    std::lock_guard _lg(mutex_);

#if XL_ENCLOSURE_SUPPORT()
    current_temperature_ = xl_enclosure.getEnclosureTemperature();

#elif HAS_XBUDDY_EXTENSION()
    // Dummy, untested implementation.
    current_temperature_ = xbuddy_extension().chamber_temperature();
#endif

    METRIC_DEF(metric_chamber_temp, "chamber_temp", METRIC_VALUE_FLOAT, 1000, METRIC_DISABLED);
    if (current_temperature_.has_value()) {
        metric_record_float(&metric_chamber_temp, current_temperature_.value());
    } else {
        metric_record_float(&metric_chamber_temp, NAN);
    }
}

Chamber::Capabilities Chamber::capabilities() const {
    std::lock_guard _lg(mutex_);

#if XL_ENCLOSURE_SUPPORT()
    return Capabilities {
        .temperature_reporting = xl_enclosure.isEnabled(),
    };
#endif

#if HAS_XBUDDY_EXTENSION()
    return Capabilities {
        .temperature_reporting = true,
        .cooling = xbuddy_extension().has_fan1_fan2_auto_control(),
    };
#endif

    return Capabilities {};
}

std::optional<Temperature> Chamber::current_temperature() const {
    std::lock_guard _lg(mutex_);
    return current_temperature_;
}

std::optional<Temperature> Chamber::target_temperature() const {
    std::lock_guard _lg(mutex_);
    return target_temperature_;
}

void Chamber::set_target_temperature(std::optional<Temperature> target) {
    std::lock_guard _lg(mutex_);
    target_temperature_ = target;
    METRIC_DEF(metric_chamber_ttemp, "chamber_ttemp", METRIC_VALUE_FLOAT, 1000, METRIC_DISABLED);
    if (target_temperature_.has_value()) {
        metric_record_float(&metric_chamber_ttemp, target_temperature_.value());
    } else {
        metric_record_float(&metric_chamber_ttemp, NAN);
    }
}

void Chamber::reset() {
    std::lock_guard _lg(mutex_);
    target_temperature_ = std::nullopt;
}

} // namespace buddy<|MERGE_RESOLUTION|>--- conflicted
+++ resolved
@@ -1,4 +1,6 @@
 #include "chamber.hpp"
+
+#include <cmath>
 
 #include <marlin_server_shared.h>
 #include <option/has_xbuddy_extension.h>
@@ -7,13 +9,9 @@
     #include <hw/xl/xl_enclosure.hpp>
 #endif
 
-<<<<<<< HEAD
 #if HAS_XBUDDY_EXTENSION()
     #include <feature/xbuddy_extension/xbuddy_extension.hpp>
 #endif
-=======
-#include <cmath>
->>>>>>> 41c2ea3b
 
 namespace buddy {
 
