#include "chamber.hpp"

#include <buddy/unreachable.hpp>
#include <cmath>
#include <config_store/store_instance.hpp>
#include <marlin_server.hpp>
#include <marlin_server_shared.h>
#include <option/has_chamber_vents.h>
#include <option/has_xbuddy_extension.h>
<<<<<<< HEAD
#include <buddy/unreachable.hpp>
=======
#include <feature/safety_timer/safety_timer.hpp>
#include "chamber_enums.hpp"

#if HAS_CHAMBER_VENTS()
    #include <marlin_stubs/feature/automatic_chamber_vents/automatic_chamber_vents.hpp>
#endif
>>>>>>> b91eeda0

#if XL_ENCLOSURE_SUPPORT()
    #include <hw/xl/xl_enclosure.hpp>
#endif

#if PRINTER_IS_PRUSA_COREONE()
    #include <marlin_server.hpp>
    #include <config_store/store_instance.hpp>
#endif

#if HAS_XBUDDY_EXTENSION()
    #include <feature/xbuddy_extension/xbuddy_extension.hpp>
#endif

#if PRINTER_IS_PRUSA_COREONE()
    #define HAS_CHAMBER_TEMPERATURE_THERMISTOR_POSITION_OFFSET() 1
#elif PRINTER_IS_PRUSA_XL()
    #define HAS_CHAMBER_TEMPERATURE_THERMISTOR_POSITION_OFFSET() 0
#else
    #error
#endif

#if HAS_CHAMBER_TEMPERATURE_THERMISTOR_POSITION_OFFSET()
    #include <Configuration.h>
#endif

#if PRINTER_IS_PRUSA_COREONE()
namespace {
constexpr buddy::Temperature chamber_maxtemp = 60;
constexpr buddy::Temperature chamber_maxtemp_safety_margin = 5;
} // namespace
#endif

namespace buddy {

Chamber &chamber() {
    static Chamber instance;
    return instance;
}

void Chamber::step() {
    assert(osThreadGetId() == marlin_server::server_task);

    std::lock_guard _lg(mutex_);

#if XL_ENCLOSURE_SUPPORT()
    thermistor_temperature_ = xl_enclosure.getEnclosureTemperature();

#elif HAS_XBUDDY_EXTENSION()
    // Dummy, untested implementation.
    thermistor_temperature_ = xbuddy_extension().chamber_temperature();
#endif

    METRIC_DEF(metric_chamber_temp, "chamber_temp", METRIC_VALUE_FLOAT, 1000, METRIC_DISABLED);
    if (thermistor_temperature_.has_value()) {
        metric_record_float(&metric_chamber_temp, thermistor_temperature_.value());
    } else {
        metric_record_float(&metric_chamber_temp, NAN);
    }
}

Chamber::Capabilities Chamber::capabilities_nolock() const {
    switch (backend()) {

#if XL_ENCLOSURE_SUPPORT()
    case Backend::xl_enclosure:
        return Capabilities {
            .temperature_reporting = true,
        };
#endif

#if HAS_XBUDDY_EXTENSION()
    case Backend::xbuddy_extension:
        return Capabilities {
            .temperature_reporting = true,
            .cooling = xbuddy_extension().can_auto_cool(),
            // Always show temperature control menu items, even if auto cooling is disabled
                .always_show_temperature_control = true,

    #if PRINTER_IS_PRUSA_COREONE()
            .max_temp = { chamber_maxtemp - chamber_maxtemp_safety_margin },
    #endif
        };
#endif

    case Backend::none:
        return Capabilities {};
    }
    BUDDY_UNREACHABLE();
}
<<<<<<< HEAD

Chamber::Capabilities Chamber::capabilities() const {
    std::lock_guard _lg(mutex_);

=======

Chamber::Capabilities Chamber::capabilities() const {
    std::lock_guard _lg(mutex_);

>>>>>>> b91eeda0
    return capabilities_nolock();
}

Chamber::Backend Chamber::backend() const {
#if XL_ENCLOSURE_SUPPORT()
    if (xl_enclosure.isEnabled()) {
        return Backend::xl_enclosure;
    }
#endif

#if HAS_XBUDDY_EXTENSION()
    if (xbuddy_extension().status() != XBuddyExtension::Status::disabled) {
        return Backend::xbuddy_extension;
    }
#endif

    return Backend::none;
}

std::optional<Temperature> Chamber::current_temperature() const {
    const auto chamber_tempearture = thermistor_temperature();
#if HAS_CHAMBER_TEMPERATURE_THERMISTOR_POSITION_OFFSET()
    #if PRINTER_IS_PRUSA_COREONE()
    const auto bed_temperature = thermalManager.degBed();
    static constexpr Temperature min_temp = 20.f;
    if (chamber_tempearture.has_value() && bed_temperature > *chamber_tempearture && *chamber_tempearture > min_temp) {
        static constexpr Temperature bed_max = BED_MAXTEMP - BED_MAXTEMP_SAFETY_MARGIN;
        static constexpr Temperature chamber_max = chamber_maxtemp;
        static constexpr Temperature offset = 6.f / ((bed_max - min_temp) * std::sqrt(chamber_max - min_temp));
        return chamber_tempearture.value() + offset * (bed_temperature - chamber_tempearture.value()) * std::sqrt(chamber_tempearture.value() - min_temp);
    }
    #else
        #error
    #endif
#endif
    return chamber_tempearture;
}

std::optional<Temperature> Chamber::thermistor_temperature() const {
    std::lock_guard _lg(mutex_);
    return thermistor_temperature_;
}

std::optional<Temperature> Chamber::target_temperature() const {
    std::lock_guard _lg(mutex_);
    return target_temperature_;
}

std::optional<Temperature> Chamber::set_target_temperature(std::optional<Temperature> target) {
<<<<<<< HEAD
=======
    // Wake up heaters if they are timed out
    buddy::safety_timer().reset_restore_nonblocking();

>>>>>>> b91eeda0
    std::lock_guard _lg(mutex_);
    target_temperature_ = target;

    const auto max_temp = capabilities_nolock().max_temp;
    if (max_temp.has_value() && target_temperature_.has_value()) {
        target_temperature_ = std::min(*target_temperature_, *max_temp);
    }

    METRIC_DEF(metric_chamber_ttemp, "chamber_ttemp", METRIC_VALUE_FLOAT, 1000, METRIC_DISABLED);
    metric_record_float(&metric_chamber_ttemp, target_temperature_.value_or(NAN));

    return target_temperature_;
}

void Chamber::reset() {
    std::lock_guard _lg(mutex_);
    target_temperature_ = std::nullopt;

#if HAS_XBUDDY_EXTENSION()
    xbuddy_extension().set_fan_target_pwm(XBuddyExtension::Fan::cooling_fan_1, pwm_auto);
<<<<<<< HEAD
#endif
}

#if PRINTER_IS_PRUSA_COREONE()
void Chamber::check_vent_state() {
    const auto fil_target = config_store().get_filament_type(0).parameters().chamber_target_temperature;
    constexpr uint8_t temp_limit = 45; // Limit for closed grills is chamber max temperature of PETG

    // Don't show any vent dialog if filament doesn't support chamber temperature control
    if (fil_target.has_value()) {
        if (fil_target.value() > temp_limit && vent_state_ != Chamber::VentState::closed) {
            marlin_server::set_warning(WarningType::CloseChamberVents);
            vent_state_ = Chamber::VentState::closed;
        } else if (fil_target.value() <= temp_limit && vent_state_ != Chamber::VentState::open) {
            marlin_server::set_warning(WarningType::OpenChamberVents);
            vent_state_ = Chamber::VentState::open;
=======
    xbuddy_extension().set_fan_target_pwm(XBuddyExtension::Fan::filtration_fan, pwm_auto);
#endif
}

#if HAS_CHAMBER_VENTS()
void Chamber::manage_ventilation_state() {

    const auto control_state = config_store().get_vent_control();
    if (control_state == VentControl::off) {
        return;
    }

    const auto fil_target = config_store().get_filament_type(0).parameters().chamber_target_temperature;
    constexpr uint8_t temp_limit = 45; // Limit for closed grills is chamber max temperature of PETG

    auto open = [&]() {
        if (control_state == VentControl::automatic) {
            automatic_chamber_vents::open();
        } else {
            marlin_server::set_warning(WarningType::OpenChamberVents);
            vent_state_ = Chamber::VentState::open;
        }
    };

    auto close = [&]() {
        if (control_state == VentControl::automatic) {
            automatic_chamber_vents::close();
        } else {
            marlin_server::set_warning(WarningType::CloseChamberVents);
            vent_state_ = Chamber::VentState::closed;
        }
    };

    // Don't show any vent dialog/manipulate grilles if filament doesn't support chamber temperature control
    if (fil_target.has_value()) {
        if (fil_target.value() > temp_limit && vent_state_ != Chamber::VentState::closed) {
            close();
        } else if (fil_target.value() <= temp_limit && vent_state_ != Chamber::VentState::open) {
            open();
>>>>>>> b91eeda0
        }
    }
}
#endif

} // namespace buddy<|MERGE_RESOLUTION|>--- conflicted
+++ resolved
@@ -7,24 +7,15 @@
 #include <marlin_server_shared.h>
 #include <option/has_chamber_vents.h>
 #include <option/has_xbuddy_extension.h>
-<<<<<<< HEAD
-#include <buddy/unreachable.hpp>
-=======
 #include <feature/safety_timer/safety_timer.hpp>
 #include "chamber_enums.hpp"
 
 #if HAS_CHAMBER_VENTS()
     #include <marlin_stubs/feature/automatic_chamber_vents/automatic_chamber_vents.hpp>
 #endif
->>>>>>> b91eeda0
 
 #if XL_ENCLOSURE_SUPPORT()
     #include <hw/xl/xl_enclosure.hpp>
-#endif
-
-#if PRINTER_IS_PRUSA_COREONE()
-    #include <marlin_server.hpp>
-    #include <config_store/store_instance.hpp>
 #endif
 
 #if HAS_XBUDDY_EXTENSION()
@@ -107,17 +98,10 @@
     }
     BUDDY_UNREACHABLE();
 }
-<<<<<<< HEAD
 
 Chamber::Capabilities Chamber::capabilities() const {
     std::lock_guard _lg(mutex_);
 
-=======
-
-Chamber::Capabilities Chamber::capabilities() const {
-    std::lock_guard _lg(mutex_);
-
->>>>>>> b91eeda0
     return capabilities_nolock();
 }
 
@@ -167,12 +151,9 @@
 }
 
 std::optional<Temperature> Chamber::set_target_temperature(std::optional<Temperature> target) {
-<<<<<<< HEAD
-=======
     // Wake up heaters if they are timed out
     buddy::safety_timer().reset_restore_nonblocking();
 
->>>>>>> b91eeda0
     std::lock_guard _lg(mutex_);
     target_temperature_ = target;
 
@@ -193,24 +174,6 @@
 
 #if HAS_XBUDDY_EXTENSION()
     xbuddy_extension().set_fan_target_pwm(XBuddyExtension::Fan::cooling_fan_1, pwm_auto);
-<<<<<<< HEAD
-#endif
-}
-
-#if PRINTER_IS_PRUSA_COREONE()
-void Chamber::check_vent_state() {
-    const auto fil_target = config_store().get_filament_type(0).parameters().chamber_target_temperature;
-    constexpr uint8_t temp_limit = 45; // Limit for closed grills is chamber max temperature of PETG
-
-    // Don't show any vent dialog if filament doesn't support chamber temperature control
-    if (fil_target.has_value()) {
-        if (fil_target.value() > temp_limit && vent_state_ != Chamber::VentState::closed) {
-            marlin_server::set_warning(WarningType::CloseChamberVents);
-            vent_state_ = Chamber::VentState::closed;
-        } else if (fil_target.value() <= temp_limit && vent_state_ != Chamber::VentState::open) {
-            marlin_server::set_warning(WarningType::OpenChamberVents);
-            vent_state_ = Chamber::VentState::open;
-=======
     xbuddy_extension().set_fan_target_pwm(XBuddyExtension::Fan::filtration_fan, pwm_auto);
 #endif
 }
@@ -250,7 +213,6 @@
             close();
         } else if (fil_target.value() <= temp_limit && vent_state_ != Chamber::VentState::open) {
             open();
->>>>>>> b91eeda0
         }
     }
 }
