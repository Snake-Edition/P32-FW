--- conflicted
+++ resolved
@@ -76,12 +76,6 @@
     /// \returns the target temperature the chamber was actually set to - might differe because of capabilities().max_temp
     std::optional<Temperature> set_target_temperature(std::optional<Temperature> target);
 
-<<<<<<< HEAD
-#if PRINTER_IS_PRUSA_COREONE()
-    /// Check the state of chamber grills (vents). Can be open/closed based on chamber target temperature
-    /// !HAS TO BE CALLED FROM DEFAULT THREAD ONLY!
-    void check_vent_state();
-=======
 #if HAS_CHAMBER_VENTS()
     /// Check the state of chamber grills (vents). Can be open/closed based on chamber target temperature
     /// !HAS TO BE CALLED FROM DEFAULT THREAD ONLY!
@@ -94,7 +88,6 @@
     };
 
     inline void set_vent_state(VentState new_state) { vent_state_ = new_state; }
->>>>>>> b91eeda0
 #endif
 
 private:
@@ -103,17 +96,7 @@
     std::optional<Temperature> thermistor_temperature_;
     std::optional<Temperature> target_temperature_;
 
-<<<<<<< HEAD
-#if PRINTER_IS_PRUSA_COREONE()
-    enum class VentState {
-        unknown,
-        open,
-        closed,
-    };
-
-=======
 #if HAS_CHAMBER_VENTS()
->>>>>>> b91eeda0
     VentState vent_state_ = VentState::unknown;
 #endif
 
