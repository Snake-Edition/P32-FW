// eeprom.cpp

#include <cassert>
#include <string.h>
#include <float.h>

#include "eeprom.h"
#include "eeprom_function_api.h"
#include "st25dv64k.h"
#include "log.h"
#include "timing.h"
#include "cmsis_os.h"
#include "crc32.h"
#include "version.h"
#include "wdt.h"
#include "../Marlin/src/module/temperature.h"
#include "cmath_ext.h"
#include "footer_eeprom.hpp"
#include <bitset>
#include "eeprom_current.hpp"
#include "bsod.h"
using namespace eeprom::current;

<<<<<<< HEAD
static const constexpr uint8_t EEPROM__PADDING = 4;
static const constexpr uint16_t EEPROM_MAX_DATASIZE = 512;         // maximum datasize
static const constexpr uint16_t EEPROM_FIRST_VERSION_CRC = 0x0004; // first eeprom version with crc support

// measure time needed to update crc
//#define EEPROM_MEASURE_CRC_TIME

#if (EEPROM_FEATURES & EEPROM_FEATURE_SHEETS)
typedef struct
{
    char name[MAX_SHEET_NAME_LENGTH]; //!< Can be null terminated, doesn't need to be null terminated
    float z_offset;                   //!< Z_BABYSTEP_MIN .. Z_BABYSTEP_MAX = Z_BABYSTEP_MIN*2/1000 [mm] .. Z_BABYSTEP_MAX*2/1000 [mm]
} Sheet;

enum {
    MAX_SHEETS = 8,
    EEPROM_SHEET_SIZEOF = sizeof(Sheet)
};

#endif
// this pragma pack must remain intact, the ordering of EEPROM variables is not alignment-friendly
#pragma pack(push, 1)

// eeprom vars structure (used for defaults)
typedef struct _eeprom_vars_t {
=======
LOG_COMPONENT_DEF(EEPROM, LOG_SEVERITY_INFO);

static const constexpr uint8_t EEPROM_MAX_NAME = 16;       // maximum name length (with '\0')
static const constexpr uint16_t EEPROM_MAX_DATASIZE = 512; // maximum datasize

// flags will be used also for selective variable reset default values in some cases (shipping etc.))
static const constexpr uint16_t EEVAR_FLG_READONLY = 0x0001; // variable is read only

// this pragma pack must remain intact, the ordering of EEPROM variables is not alignment-friendly
#pragma pack(push, 1)

// eeprom map entry structure
struct eeprom_entry_t {
    const char name[EEPROM_MAX_NAME];
    uint8_t type;   // variant8 data type
    uint8_t count;  // number of elements
    uint16_t flags; // flags
};

struct eeprom_head_t {
>>>>>>> 8951490e
    uint16_t VERSION;
    uint16_t FEATURES;
    uint16_t DATASIZE;
    uint16_t FWVERSION;
    uint16_t FWBUILD;
};

// eeprom vars structure (used for defaults, packed - see above pragma)
struct eeprom_vars_t {
    eeprom_head_t head;
    vars_body_t body;
    uint32_t CRC32;
};

/**
 * @brief union containing eeprom struct and entire eeprom area
 * area (data) is needed for old eeprom version update and crc verification
 * because old eeprom could be bigger then current
 */
union eeprom_data {
    uint8_t data[EEPROM_MAX_DATASIZE];
    eeprom_vars_t vars;
    struct {
        eeprom_head_t head;
        union {
            eeprom::v4::vars_body_t v4;
            eeprom::v6::vars_body_t v6;
            eeprom::v7::vars_body_t v7;
            eeprom::v9::vars_body_t v9;
            eeprom::v10::vars_body_t v10;
            eeprom::current::vars_body_t current;
        };
    };
};
#pragma pack(pop)

static_assert(sizeof(eeprom_vars_t) == sizeof(eeprom_head_t) + sizeof(vars_body_t) + sizeof(uint32_t), "Wrong size of eeprom. Missing pragma pack? ");

// uncomment to check eeprom size .. will cause error
// char (*__eeprom_size_check)[sizeof( eeprom_vars_t )] = 1;

// clang-format off

// eeprom map
static const eeprom_entry_t eeprom_map[] = {
    { "VERSION",         VARIANT8_UI16,  1, EEVAR_FLG_READONLY }, // EEVAR_VERSION
    { "FEATURES",        VARIANT8_UI16,  1, EEVAR_FLG_READONLY }, // EEVAR_FEATURES
    { "DATASIZE",        VARIANT8_UI16,  1, EEVAR_FLG_READONLY }, // EEVAR_DATASIZE
    { "FW_VERSION",      VARIANT8_UI16,  1, 0 }, // EEVAR_FW_VERSION
    { "FW_BUILD",        VARIANT8_UI16,  1, 0 }, // EEVAR_FW_BUILD
    { "FILAMENT_TYPE",   VARIANT8_UI8,   1, 0 }, // EEVAR_FILAMENT_TYPE
    { "FILAMENT_COLOR",  VARIANT8_UI32,  1, 0 }, // EEVAR_FILAMENT_COLOR
    { "RUN_SELFTEST",    VARIANT8_BOOL,  1, 0 }, // EEVAR_RUN_SELFTEST
    { "RUN_XYZCALIB",    VARIANT8_BOOL,  1, 0 }, // EEVAR_RUN_XYZCALIB
    { "RUN_FIRSTLAY",    VARIANT8_BOOL,  1, 0 }, // EEVAR_RUN_FIRSTLAY
    { "FSENSOR_ENABLED", VARIANT8_BOOL,   1, 0 }, // EEVAR_FSENSOR_ENABLED
    { "ZOFFSET",         VARIANT8_FLT,   1, 0 }, // EEVAR_ZOFFSET_DO_NOT_USE_DIRECTLY
    { "PID_NOZ_P",       VARIANT8_FLT,   1, 0 }, // EEVAR_PID_NOZ_P
    { "PID_NOZ_I",       VARIANT8_FLT,   1, 0 }, // EEVAR_PID_NOZ_I
    { "PID_NOZ_D",       VARIANT8_FLT,   1, 0 }, // EEVAR_PID_NOZ_D
    { "PID_BED_P",       VARIANT8_FLT,   1, 0 }, // EEVAR_PID_BED_P
    { "PID_BED_I",       VARIANT8_FLT,   1, 0 }, // EEVAR_PID_BED_I
    { "PID_BED_D",       VARIANT8_FLT,   1, 0 }, // EEVAR_PID_BED_D
    { "LAN_FLAG",        VARIANT8_UI8,   1, 0 }, // EEVAR_LAN_FLAG
    { "LAN_IP4_ADDR",    VARIANT8_UI32,  1, 0 }, // EEVAR_LAN_IP4_ADDR
    { "LAN_IP4_MSK",     VARIANT8_UI32,  1, 0 }, // EEVAR_LAN_IP4_MSK
    { "LAN_IP4_GW",      VARIANT8_UI32,  1, 0 }, // EEVAR_LAN_IP4_GW
    { "LAN_IP4_DNS1",    VARIANT8_UI32,  1, 0 }, // EEVAR_LAN_IP4_DNS1
    { "LAN_IP4_DNS2",    VARIANT8_UI32,  1, 0 }, // EEVAR_LAN_IP4_DNS2
    { "LAN_HOSTNAME",    VARIANT8_PCHAR, LAN_HOSTNAME_MAX_LEN + 1, 0 }, // EEVAR_LAN_HOSTNAME
    { "TIMEZONE",        VARIANT8_I8,    1, 0 }, // EEVAR_TIMEZONE
    { "SOUND_MODE",      VARIANT8_UI8,   1, 0 }, // EEVAR_SOUND_MODE
    { "SOUND_VOLUME",    VARIANT8_UI8,   1, 0 }, // EEVAR_SOUND_VOLUME
    { "LANGUAGE",        VARIANT8_UI16,  1, 0 }, // EEVAR_LANGUAGE
    { "FILE_SORT",       VARIANT8_UI8,   1, 0 }, // EEVAR_FILE_SORT
    { "MENU_TIMEOUT",    VARIANT8_BOOL,  1, 0 }, // EEVAR_MENU_TIMEOUT
    { "ACTIVE_SHEET",    VARIANT8_UI8,   1, 0 }, // EEVAR_ACTIVE_SHEET
    { "SHEET_PROFILE0",  VARIANT8_PUI8,  sizeof(Sheet), 0 },
    { "SHEET_PROFILE1",  VARIANT8_PUI8,  sizeof(Sheet), 0 },
    { "SHEET_PROFILE2",  VARIANT8_PUI8,  sizeof(Sheet), 0 },
    { "SHEET_PROFILE3",  VARIANT8_PUI8,  sizeof(Sheet), 0 },
    { "SHEET_PROFILE4",  VARIANT8_PUI8,  sizeof(Sheet), 0 },
    { "SHEET_PROFILE5",  VARIANT8_PUI8,  sizeof(Sheet), 0 },
    { "SHEET_PROFILE6",  VARIANT8_PUI8,  sizeof(Sheet), 0 },
    { "SHEET_PROFILE7",  VARIANT8_PUI8,  sizeof(Sheet), 0 },
    { "SELFTEST_RESULT", VARIANT8_UI32,  1, 0 }, // EEVAR_SELFTEST_RESULT
    { "DEVHASH_IN_QR",   VARIANT8_BOOL,  1, 0 }, // EEVAR_DEVHASH_IN_QR
    { "FOOTER_SETTING",  VARIANT8_UI32,  1, 0 }, // EEVAR_FOOTER_SETTING
    { "FOOTER_DRAW_TP"  ,VARIANT8_UI32,  1, 0 }, // EEVAR_FOOTER_DRAW_TYPE
    { "FAN_CHECK_ENA",   VARIANT8_BOOL,  1, 0 }, // EEVAR_FAN_CHECK_ENABLED
    { "FS_AUTOL_ENA",    VARIANT8_BOOL,  1, 0},  // EEVAR_FS_AUTOLOAD_ENABLED
    { "ODOMETER_X",      VARIANT8_FLT,   1, 0 }, // EEVAR_ODOMETER_X
    { "ODOMETER_Y",      VARIANT8_FLT,   1, 0 }, // EEVAR_ODOMETER_Y
    { "ODOMETER_Z",      VARIANT8_FLT,   1, 0 }, // EEVAR_ODOMETER_Z
    { "ODOMETER_E",      VARIANT8_FLT,   1, 0 }, // EEVAR_ODOMETER_E0
    { "STEPS_PR_UNIT_X", VARIANT8_FLT,   1, 0 }, // AXIS_STEPS_PER_UNIT_X
    { "STEPS_PR_UNIT_Y", VARIANT8_FLT,   1, 0 }, // AXIS_STEPS_PER_UNIT_Y
    { "STEPS_PR_UNIT_Z", VARIANT8_FLT,   1, 0 }, // AXIS_STEPS_PER_UNIT_Z
    { "STEPS_PR_UNIT_E", VARIANT8_FLT,   1, 0 }, // AXIS_STEPS_PER_UNIT_E0
    { "MICROSTEPS_X",    VARIANT8_UI16,  1, 0 }, // AXIS_MICROSTEPS_X
    { "MICROSTEPS_Y",    VARIANT8_UI16,  1, 0 }, // AXIS_MICROSTEPS_Y
    { "MICROSTEPS_Z",    VARIANT8_UI16,  1, 0 }, // AXIS_MICROSTEPS_Z
    { "MICROSTEPS_E",    VARIANT8_UI16,  1, 0 }, // AXIS_MICROSTEPS_E0
    { "RMS_CURR_MA_X",   VARIANT8_UI16,  1, 0 }, // AXIS_RMS_CURRENT_MA_X
    { "RMS_CURR_MA_Y",   VARIANT8_UI16,  1, 0 }, // AXIS_RMS_CURRENT_MA_Y
    { "RMS_CURR_MA_Z",   VARIANT8_UI16,  1, 0 }, // AXIS_RMS_CURRENT_MA_Z
    { "RMS_CURR_MA_E",   VARIANT8_UI16,  1, 0 }, // AXIS_RMS_CURRENT_MA_E0
    { "Z_MAX_POS_MM",    VARIANT8_FLT,   1, 0 }, // AXIS_Z_MAX_POS_MM
    { "ODOMETER_TIME",   VARIANT8_UI32,  1, 0 }, // EEVAR_LAN_ODOMETER_TIME
    { "ACTIVE_NETDEV",   VARIANT8_UI8,   1, 0 },
    { "PL_RUN",          VARIANT8_UI8,   1, 0 },    // EEVAR_PL_RUN
    { "PL_API_KEY",      VARIANT8_PCHAR, PL_API_KEY_SIZE, 0 }, // EEVAR_PL_API_KEY
    { "WIFI_FLAG",       VARIANT8_UI8,   1, 0 }, // EEVAR_WIFI_FLAG
    { "WIFI_IP4_ADDR",   VARIANT8_UI32,  1, 0 }, // EEVAR_WIFI_IP4_ADDR
    { "WIFI_IP4_MSK",    VARIANT8_UI32,  1, 0 }, // EEVAR_WIFI_IP4_MSK
    { "WIFI_IP4_GW",     VARIANT8_UI32,  1, 0 }, // EEVAR_WIFI_IP4_GW
    { "WIFI_IP4_DNS1",   VARIANT8_UI32,  1, 0 }, // EEVAR_WIFI_IP4_DNS1
    { "WIFI_IP4_DNS2",   VARIANT8_UI32,  1, 0 }, // EEVAR_WIFI_IP4_DNS2
    { "WIFI_HOSTNAME",   VARIANT8_PCHAR, LAN_HOSTNAME_MAX_LEN + 1, 0 }, // EEVAR_WIFI_HOSTNAME
    { "WIFI_AP_SSID",    VARIANT8_PCHAR, WIFI_MAX_SSID_LEN + 1, 0 }, // EEVAR_WIFI_HOSTNAME
    { "WIFI_AP_PASSWD",  VARIANT8_PCHAR, WIFI_MAX_PASSWD_LEN + 1, 0 }, // EEVAR_WIFI_HOSTNAME
    { "USB_MSC_ENABLED", VARIANT8_BOOL,  1, 0}, // EEVAR_USB_MSC_ENABLED
    { "CRC32",           VARIANT8_UI32,  1, 0 }, // EEVAR_CRC32
};

static const constexpr uint32_t EEPROM_VARCOUNT = sizeof(eeprom_map) / sizeof(eeprom_entry_t);
static const constexpr uint32_t EEPROM_DATASIZE = sizeof(eeprom_vars_t);

static constexpr eeprom_head_t eeprom_head_defaults = {
    EEPROM_VERSION,  // EEVAR_VERSION
    EEPROM_FEATURES, // EEVAR_FEATURES
    EEPROM_DATASIZE, // EEVAR_DATASIZE
    0,               // EEVAR_FW_VERSION
    0,               // EEVAR_FW_BUILD
};

// eeprom variable defaults
static const eeprom_vars_t eeprom_var_defaults = {
    eeprom_head_defaults,
    body_defaults,
    0xffffffff,      // EEVAR_CRC32
};
// clang-format on

static_assert(EEPROM_DATASIZE < EEPROM_MAX_DATASIZE, "eeprom datasize is bigger then EEPROM_MAX_DATASIZE");

// semaphore handle (lock/unlock)
// zero initialized variable is fine even during initialization called from startup script
static osSemaphoreId eeprom_sema = 0;

static inline void eeprom_lock(void) {
    osSemaphoreWait(eeprom_sema, osWaitForever);
}

static inline void eeprom_unlock(void) {
    osSemaphoreRelease(eeprom_sema);
}

static eeprom_data eeprom_ram_mirror; // must be zero initialized

static void eeprom_init_ram_mirror() {
    eeprom_lock();
    st25dv64k_user_read_bytes(EEPROM_ADDRESS, (void *)&eeprom_ram_mirror, sizeof(eeprom_ram_mirror));
    eeprom_unlock();
}

/**
 * @brief function returning reference to eeprom struct in RAM
 *
 * @return eeprom_vars_t& reference to eeprom struct
 */
static constexpr eeprom_vars_t &eeprom_startup_vars() {
    return eeprom_ram_mirror.vars;
}

static constexpr bool is_version_supported(uint16_t version) {
#ifdef NO_EEPROM_UPGRADES
    return version == EEPROM_VERSION;
#else
    // supported versions are 4,6,7,9,10 .. current
    if (version > EEPROM_VERSION)
        return false;
    if (version == 4)
        return true;
    if (version == 6)
        return true;
    if (version == 7)
        return true;
    return version >= 9;
#endif
};

// forward declarations of private functions
static void eeprom_set_var(enum eevar_id id, void const *var_ptr, size_t var_size);
static void eeprom_get_var(enum eevar_id id, void *var_ptr, size_t var_size);
static void eeprom_write_vars();
static uint16_t eeprom_var_size(enum eevar_id id);
static uint16_t eeprom_var_addr(enum eevar_id id, uint16_t addr = EEPROM_ADDRESS);
static void *eeprom_var_ptr(enum eevar_id id, eeprom_vars_t &pVars);
static bool eeprom_convert_from(eeprom_data &data);

static bool eeprom_check_crc32();
static void update_crc32_both_ram_eeprom(eeprom_vars_t &eevars);
static void update_crc32_in_ram(eeprom_vars_t &eevars);

static uint16_t eeprom_fwversion_ui16(void);

eeprom_init_status_t eeprom_init(void) {
    static eeprom_init_status_t status = EEPROM_INIT_Undefined;
    if (status != EEPROM_INIT_Undefined)
        return status; // already initialized
    status = EEPROM_INIT_Normal;
    osSemaphoreDef(eepromSema);
    eeprom_sema = osSemaphoreCreate(osSemaphore(eepromSema), 1);
    st25dv64k_init();

    eeprom_init_ram_mirror();
    eeprom_vars_t &eevars = eeprom_startup_vars();

    if (!eeprom_check_crc32())
        status = EEPROM_INIT_Defaults;
    else if ((eevars.head.VERSION != EEPROM_VERSION) || (eevars.head.FEATURES != EEPROM_FEATURES)) {
        if (eeprom_convert_from(eeprom_ram_mirror)) {
            status = EEPROM_INIT_Upgraded;
        } else {
            status = EEPROM_INIT_Defaults;
        }
    }
    switch (status) {
    case EEPROM_INIT_Defaults:
        eeprom_defaults();
        break;
    case EEPROM_INIT_Upgraded:
        eeprom_write_vars();
        break;
    default:
        break;
    }

    return status;
}

static void eeprom_write_vars() {
    eeprom_vars_t &vars = eeprom_startup_vars();
    eeprom_lock();
    vars.CRC32 = crc32_calc((uint8_t *)(&vars), EEPROM_DATASIZE - 4);
    // write data to eeprom
    st25dv64k_user_write_bytes(EEPROM_ADDRESS, (void *)&vars, EEPROM_DATASIZE);
    eeprom_unlock();
}

void eeprom_defaults_RAM() {
    eeprom_vars_t &vars = eeprom_startup_vars();
    vars = eeprom_var_defaults;
    vars.head.FWBUILD = project_build_number;
    vars.head.FWVERSION = eeprom_fwversion_ui16();
}

void eeprom_defaults() {
    eeprom_defaults_RAM();
    eeprom_write_vars();
}

/**
 * @brief reads eeprom record from RAM structure into variant variable
 *
 * @param id eeprom record index
 * @return variant8_t eeprom record
 */
variant8_t eeprom_get_var(enum eevar_id id) {
    variant8_t var = variant8_empty();
    const eeprom_entry_t *map = eeprom_map;
    if (id < EEPROM_VARCOUNT) {
<<<<<<< HEAD
        eeprom_lock();
        var = variant8_init(map[id].type, map[id].count, 0);
        size = eeprom_var_size(id);
        data_size = variant8_data_size(&var);
        if (size == data_size) {
            addr = eeprom_var_addr(id);
            data_ptr = variant8_data_ptr(&var);
            st25dv64k_user_read_bytes(addr, data_ptr, size);
        } else {
            _dbg("error");
            //TODO:error
        }
        eeprom_unlock();
=======
        var = variant8_init(eeprom_map[id].type, eeprom_map[id].count, 0);
        eeprom_get_var(id, variant8_data_ptr(&var), variant8_data_size(&var));
    } else {
        assert(0 /* EEProm var Id out of range */);
>>>>>>> 8951490e
    }
    return var;
}

float eeprom_get_flt(enum eevar_id id) { return variant8_get_flt(eeprom_get_var(id)); }
char *eeprom_get_pch(enum eevar_id id) { return variant8_get_pch(eeprom_get_var(id)); }
uint8_t eeprom_get_uia(enum eevar_id id, uint8_t index) { return variant8_get_uia(eeprom_get_var(id), index); }
uint32_t eeprom_get_ui32(enum eevar_id id) { return variant8_get_ui32(eeprom_get_var(id)); }
int32_t eeprom_get_i32(enum eevar_id id) { return variant8_get_i32(eeprom_get_var(id)); }
uint16_t eeprom_get_ui16(enum eevar_id id) { return variant8_get_ui16(eeprom_get_var(id)); }
uint8_t eeprom_get_ui8(enum eevar_id id) { return variant8_get_ui8(eeprom_get_var(id)); }
int8_t eeprom_get_i8(enum eevar_id id) { return variant8_get_i8(eeprom_get_var(id)); }
bool eeprom_get_bool(enum eevar_id id) { return variant8_get_bool(eeprom_get_var(id)); }
/// Gets sheet from eeprom
/// \param index
/// \returns sheet from eepro, if index out of range returns Sheet{UNDEF,def_val}
Sheet eeprom_get_sheet(uint32_t index) {
    if (index > eeprom_num_sheets) {
        return Sheet { "UNDEF", eeprom_z_offset_uncalibrated };
    }
    Sheet sheet;
    eeprom_get_var(static_cast<enum eevar_id>(EEVAR_SHEET_PROFILE0 + index), &sheet, sizeof(sheet));
    return sheet;
}

/**
 * @brief reads eeprom record from RAM structure
 *
 * @param id eeprom record index
 * @param var_ptr pointer to variable to be read
 * @param var_size size of variable
 */
static void eeprom_get_var(enum eevar_id id, void *var_ptr, size_t var_size) {
    if (id < EEPROM_VARCOUNT) {
        size_t size = eeprom_var_size(id);
        if (size == var_size) {
            eeprom_vars_t &vars = eeprom_startup_vars();
            const void *var_addr = eeprom_var_ptr(id, vars);
            // need to lock even if it is not accesing eeprom
            // because RAM structure changes during write also
            eeprom_lock();
            memcpy(var_ptr, var_addr, size);
            eeprom_unlock();
        } else {
            // TODO:error
            log_error(EEPROM, "%s: invalid data size", __FUNCTION__);
        }
<<<<<<< HEAD
#endif
        eeprom_lock();
        const eeprom_entry_t *map = eeprom_map;
        if (variant8_get_type(var) == map[id].type) {
            size = eeprom_var_size(id);
            data_size = variant8_data_size(&var);
            if ((size == data_size) || ((variant8_get_type(var) == VARIANT8_PCHAR) && (data_size <= size))) {
                addr = eeprom_var_addr(id);
                data_ptr = variant8_data_ptr(&var);
                st25dv64k_user_write_bytes(addr, data_ptr, data_size);
                eeprom_update_crc32();
            } else {
                // TODO: error
            }
=======
    } else {
        assert(0 /* EEProm var Id out of range */);
    }
}

/**
 * @brief function that writes variant8_t to eeprom, also actualizes crc and RAM structure
 *
 * @param id eeprom record index
 * @param var variant variable holding data to be written
 */
void eeprom_set_var(enum eevar_id id, variant8_t var) {
    if (id < EEPROM_VARCOUNT) {
        if (variant8_get_type(var) == eeprom_map[id].type) {
            eeprom_set_var(id, variant8_data_ptr(&var), eeprom_var_size(id));
>>>>>>> 8951490e
        } else {
            // TODO: error
            log_error(EEPROM, "%s: variant type missmatch on id: %x", __FUNCTION__, id);
        }
    } else {
        assert(0 /* EEProm var Id out of range */);
    }
}

/**
 * @brief function that writes data to eeprom, also actualizes crc and RAM structure
 *
 * If the same value is in EEPROM then no writing is done.
 * @param id eeprom record index
 * @param var_ptr pointer to variable to be written
 * @param var_size size of variable
 */
static void eeprom_set_var(enum eevar_id id, void const *var_ptr, size_t var_size) {
    if (id >= EEPROM_VARCOUNT) {
        assert(0 /* EEProm var Id out of range */);
        return;
    }
    if (var_size != eeprom_var_size(id)) {
        // TODO: error
        log_error(EEPROM, "%s: invalid data size", __FUNCTION__);
        return;
    }

    eeprom_vars_t &vars = eeprom_startup_vars();
    void *var_ram_addr = eeprom_var_ptr(id, vars);
    // critical section
    eeprom_lock();
    if (memcmp(var_ram_addr, var_ptr, var_size)) {
        memcpy(var_ram_addr, var_ptr, var_size);
        st25dv64k_user_write_bytes(eeprom_var_addr(id), var_ptr, var_size);
        update_crc32_both_ram_eeprom(vars);
    }
    eeprom_unlock();
}

void eeprom_set_i8(enum eevar_id id, int8_t i8) { eeprom_set_var(id, variant8_i8(i8)); }
void eeprom_set_bool(enum eevar_id id, bool b) { eeprom_set_var(id, variant8_bool(b)); }
void eeprom_set_ui8(enum eevar_id id, uint8_t ui8) { eeprom_set_var(id, variant8_ui8(ui8)); }
void eeprom_set_i16(enum eevar_id id, int16_t i16) { eeprom_set_var(id, variant8_i16(i16)); }
void eeprom_set_ui16(enum eevar_id id, uint16_t ui16) { eeprom_set_var(id, variant8_ui16(ui16)); }
void eeprom_set_i32(enum eevar_id id, int32_t i32) { eeprom_set_var(id, variant8_i32(i32)); }
void eeprom_set_ui32(enum eevar_id id, uint32_t ui32) { eeprom_set_var(id, variant8_ui32(ui32)); }
void eeprom_set_flt(enum eevar_id id, float flt) { eeprom_set_var(id, variant8_flt(flt)); }
void eeprom_set_pchar(enum eevar_id id, char *pch, uint16_t count, int init) {
    eeprom_set_var(id, variant8_pchar(pch, count, init));
}
/// Saves sheet to eeprom
/// \param index where to store the sheet
/// \param sheet
/// \retval true if successful
/// \retval false if index out of bound
bool eeprom_set_sheet(uint32_t index, Sheet sheet) {
    if (index > eeprom_num_sheets) {
        return false;
    }
    eeprom_set_var(static_cast<enum eevar_id>(EEVAR_SHEET_PROFILE0 + index), &sheet, sizeof(Sheet));
    return true;
}

uint8_t eeprom_get_var_count(void) {
    return EEPROM_VARCOUNT;
}

const char *eeprom_get_var_name(enum eevar_id id) {
    if (id < EEPROM_VARCOUNT)
        return eeprom_map[id].name;
    log_error(EEPROM, "%s: could not evaluate id: %x", __PRETTY_FUNCTION__, id);
    return "???";
}

bool eeprom_find_var_by_name(const char *name, enum eevar_id *var_id_out) {
    for (int i = 0; i < (int)EEPROM_VARCOUNT; i++) {
        if (strcmp(eeprom_map[i].name, name) == 0) {
            *var_id_out = (enum eevar_id)i;
            return true;
        }
    }
    return false;
}

int eeprom_var_format(char *str, unsigned int size, enum eevar_id id, variant8_t var) {
    int n = 0;
    switch (id) {
    // ip addresses
    case EEVAR_LAN_IP4_ADDR:
    case EEVAR_LAN_IP4_MSK:
    case EEVAR_LAN_IP4_GW:
    case EEVAR_LAN_IP4_DNS1:
    case EEVAR_LAN_IP4_DNS2:
    case EEVAR_WIFI_IP4_ADDR:
    case EEVAR_WIFI_IP4_MSK:
    case EEVAR_WIFI_IP4_GW:
    case EEVAR_WIFI_IP4_DNS1:
    case EEVAR_WIFI_IP4_DNS2: {
        n = snprintf(str, size, "%u.%u.%u.%u", variant8_get_uia(var, 0), variant8_get_uia(var, 1),
            variant8_get_uia(var, 2), variant8_get_uia(var, 3));
        break;
    }
    default: // use default conversion
        n = variant8_snprintf(str, size, 0, &var);
        break;
    }
    return n;
}

variant8_t eeprom_var_parse(enum eevar_id id, char *str) {
    switch (id) {
    // ip addresses
    case EEVAR_LAN_IP4_ADDR:
    case EEVAR_LAN_IP4_MSK:
    case EEVAR_LAN_IP4_GW:
    case EEVAR_LAN_IP4_DNS1:
    case EEVAR_LAN_IP4_DNS2:
    case EEVAR_WIFI_IP4_ADDR:
    case EEVAR_WIFI_IP4_MSK:
    case EEVAR_WIFI_IP4_GW:
    case EEVAR_WIFI_IP4_DNS1:
    case EEVAR_WIFI_IP4_DNS2: {
        uint8_t bytes[4];
        int read = sscanf(str, "%hhu.%hhu.%hhu.%hhu", &bytes[0], &bytes[1],
            &bytes[2], &bytes[3]);
        if (read == 4)
            return variant8_ui32(*((uint32_t *)bytes));
        else
            return variant8_error(VARIANT8_ERR_INVFMT, 0, 0);
    }
    default: // use default conversion
        return variant8_from_str(eeprom_map[id].type, str);
    }
    return variant8_error(VARIANT8_ERR_UNSCON, 0, 0);
}

void eeprom_clear(void) {
    uint16_t a;
    uint32_t data = 0xffffffff;
    eeprom_lock();
    for (a = 0x0000; a < 0x0800; a += 4) {
        st25dv64k_user_write_bytes(a, &data, 4);
        if ((a % 0x200) == 0)   // clear entire eeprom take ~4s
            wdt_iwdg_refresh(); // we will reset watchdog every ~1s for sure
    }
    eeprom_unlock();
}

// private functions

static uint16_t eeprom_var_size(enum eevar_id id) {
    if (id < EEPROM_VARCOUNT)
        return variant8_type_size(eeprom_map[id].type & ~VARIANT8_PTR) * eeprom_map[id].count;
    log_error(EEPROM, "%s: could not evaluate id: %x", __PRETTY_FUNCTION__, id);
    return 0;
}

/**
 * @brief calculates address offset of given variable inside eeprom struct
 *
 * @param id variable
 * @param addr address offset in eeprom, default value EEPROM_ADDRESS
 * if struct is not in eeprom use 0
 * @return uint16_t address offset of given variable
 */
static uint16_t eeprom_var_addr(enum eevar_id id, uint16_t addr) {
    uint8_t id_idx = id;
    while (id_idx > 0)
        addr += eeprom_var_size(static_cast<enum eevar_id>(--id_idx));
    return addr;
}

/**
 * @brief return pointer to variable in given eeprom_vars_t structure
 *
 * @param id variable id
 * @param vars structure af all variables
 * @return void* pointer to wanted variable
 */
static void *eeprom_var_ptr(enum eevar_id id, eeprom_vars_t &vars) {
    uint8_t *addr = reinterpret_cast<uint8_t *>(&vars);
    uint8_t id_idx = id;
    while (id_idx > 0)
        addr += eeprom_var_size(static_cast<enum eevar_id>(--id_idx));
    return addr;
}

/**
 * @brief conversion function for new version format (features, firmware version/build)
 * does not change crc, it is changed automatically by write function
 *
 * @param eevars eeprom struct in RAM
 * @return true updated (changed)
 * @return false not changed, need reset to defaults
 */
static bool eeprom_convert_from(eeprom_data &data) {
    uint16_t version = data.head.VERSION;
    if (version == 4) {
        data.v6 = eeprom::v6::convert(data.v4);
        version = 6;
    }

    if (version == 6) {
        data.v7 = eeprom::v7::convert(data.v6);
        version = 7;
    }

    if (version == 7) {
        data.v9 = eeprom::v9::convert(data.v7);
        version = 9;
    }

    if (version == 9) {
        data.v10 = eeprom::v10::convert(data.v9);
        version = 10;
    }

    if (version == 10) {
        data.current = eeprom::current::convert(data.v10);
        version = 11;
    }

    // after body was updated we can update head
    // don't do it before body, because it will rewrite the values in head to default values
    data.head = eeprom_head_defaults;
    data.head.FWBUILD = project_build_number;
    data.head.FWVERSION = eeprom_fwversion_ui16();

    // if update was successful, version will be current
    return version == EEPROM_VERSION;
}

// version independent crc32 check
static bool eeprom_check_crc32() {
    if (eeprom_ram_mirror.vars.head.DATASIZE > EEPROM_MAX_DATASIZE)
        return false;
    if (eeprom_ram_mirror.vars.head.DATASIZE == 0)
        return false;
    if (!is_version_supported(eeprom_ram_mirror.vars.head.VERSION))
        return false;

    uint32_t crc;
    if (eeprom_ram_mirror.vars.head.VERSION <= EEPROM_LAST_VERSION_WITH_OLD_CRC) {
        crc = crc32_eeprom((uint32_t *)(&eeprom_ram_mirror), (eeprom_ram_mirror.vars.head.DATASIZE - 4) / 4);
    } else {
        crc = crc32_calc((uint8_t *)(&eeprom_ram_mirror), eeprom_ram_mirror.vars.head.DATASIZE - 4);
    }
    uint32_t crc_from_eeprom;
    memcpy(&crc_from_eeprom, eeprom_ram_mirror.data + eeprom_ram_mirror.vars.head.DATASIZE - 4, sizeof(crc_from_eeprom));
    return crc_from_eeprom == crc;
}

static void update_crc32_both_ram_eeprom(eeprom_vars_t &eevars) {
    uint32_t time = ticks_us();

    update_crc32_in_ram(eevars);
    // write crc to eeprom
    st25dv64k_user_write_bytes(EEPROM_ADDRESS + EEPROM_DATASIZE - 4, &(eevars.CRC32), 4);

    log_info(EEPROM, "CRC update took %u us", ticks_diff(ticks_us(), time));
}

static void update_crc32_in_ram(eeprom_vars_t &eevars) {
    // calculate crc32
    if (eevars.head.VERSION <= EEPROM_LAST_VERSION_WITH_OLD_CRC) {
        eevars.CRC32 = crc32_eeprom((uint32_t *)(&eevars), (EEPROM_DATASIZE - 4) / 4);
    } else {
        eevars.CRC32 = crc32_calc((uint8_t *)(&eevars), EEPROM_DATASIZE - 4);
    }
}

static uint16_t eeprom_fwversion_ui16(void) {
    int maj = 0;
    int min = 0;
    int sub = 0;
    if (sscanf(project_version, "%d.%d.%d", &maj, &min, &sub) == 3)
        return sub + 10 * (min + 10 * maj);
    return 0;
}

int8_t eeprom_test_PUT(const unsigned int bytes) {
    unsigned int i;
    char line[16] = "abcdefghijklmno";
    char line2[16];
    uint8_t size = sizeof(line);
    unsigned int count = bytes / 16;

    for (i = 0; i < count; i++) {
        st25dv64k_user_write_bytes(EEPROM_ADDRESS + i * size, &line, size);
        if ((i % 16) == 0)
            wdt_iwdg_refresh();
    }

    int8_t res_flag = 1;

    for (i = 0; i < count; i++) {
        st25dv64k_user_read_bytes(EEPROM_ADDRESS + i * size, &line2, size);
        if (strcmp(line2, line))
            res_flag = 0;
        if ((i % 16) == 0)
            wdt_iwdg_refresh();
    }
    return res_flag;
}

// AXIS_Z_MAX_POS_MM
extern "C" float get_z_max_pos_mm() {
    float ret = 0.F;
#ifdef USE_PRUSA_EEPROM_AS_SOURCE_OF_DEFAULT_VALUES
    ret = eeprom_startup_vars().body.AXIS_Z_MAX_POS_MM;
    if ((ret > Z_MAX_LEN_LIMIT) || (ret < Z_MIN_LEN_LIMIT))
        ret = DEFAULT_Z_MAX_POS;
    log_debug(EEPROM, "%s returned %f", __PRETTY_FUNCTION__, double(ret));
#else
    log_error(EEPROM, "called %s while USE_PRUSA_EEPROM_AS_SOURCE_OF_DEFAULT_VALUES is disabled", __PRETTY_FUNCTION__);
#endif
    return ret;
}

extern "C" uint16_t get_z_max_pos_mm_rounded() {
    return static_cast<uint16_t>(std::lround(get_z_max_pos_mm()));
}

extern "C" void set_z_max_pos_mm(float max_pos) {
#ifdef USE_PRUSA_EEPROM_AS_SOURCE_OF_DEFAULT_VALUES
    if ((max_pos >= Z_MIN_LEN_LIMIT) && (max_pos <= Z_MAX_LEN_LIMIT)) {
        eeprom_set_var(AXIS_Z_MAX_POS_MM, variant8_flt(max_pos));
    }
    log_debug(EEPROM, "%s set %f", __PRETTY_FUNCTION__, double(max_pos));
#else
    log_error(EEPROM, "called %s while USE_PRUSA_EEPROM_AS_SOURCE_OF_DEFAULT_VALUES is disabled", __PRETTY_FUNCTION__);
#endif
}

/*****************************************************************************/
// AXIS_STEPS_PER_UNIT
extern "C" float get_steps_per_unit_x() {
    return std::abs(eeprom_startup_vars().body.AXIS_STEPS_PER_UNIT_X);
}
extern "C" float get_steps_per_unit_y() {
    return std::abs(eeprom_startup_vars().body.AXIS_STEPS_PER_UNIT_Y);
}
extern "C" float get_steps_per_unit_z() {
    return std::abs(eeprom_startup_vars().body.AXIS_STEPS_PER_UNIT_Z);
}
extern "C" float get_steps_per_unit_e() {
    return std::abs(eeprom_startup_vars().body.AXIS_STEPS_PER_UNIT_E0);
}

extern "C" bool has_inverted_x() {
    return std::signbit(eeprom_startup_vars().body.AXIS_STEPS_PER_UNIT_X);
}

extern "C" bool has_inverted_y() {
    return std::signbit(eeprom_startup_vars().body.AXIS_STEPS_PER_UNIT_Y);
}

extern "C" bool has_inverted_z() {
    return std::signbit(eeprom_startup_vars().body.AXIS_STEPS_PER_UNIT_Z);
}

extern "C" bool has_inverted_e() {
    return std::signbit(eeprom_startup_vars().body.AXIS_STEPS_PER_UNIT_E0);
}

#ifdef USE_PRUSA_EEPROM_AS_SOURCE_OF_DEFAULT_VALUES
extern "C" bool has_wrong_x() {
    return has_inverted_x() != DEFAULT_INVERT_X_DIR;
}

extern "C" bool has_wrong_y() {
    return has_inverted_y() != DEFAULT_INVERT_Y_DIR;
}

extern "C" bool has_wrong_z() {
    return has_inverted_z() != DEFAULT_INVERT_Z_DIR;
}

extern "C" bool has_wrong_e() {
    return has_inverted_e() != DEFAULT_INVERT_E0_DIR;
}
#else
extern "C" bool has_wrong_x() {
    log_info(EEPROM, "called %s while USE_PRUSA_EEPROM_AS_SOURCE_OF_DEFAULT_VALUES is disabled", __PRETTY_FUNCTION__);
    return false;
}
extern "C" bool has_wrong_y() {
    log_info(EEPROM, "called %s while USE_PRUSA_EEPROM_AS_SOURCE_OF_DEFAULT_VALUES is disabled", __PRETTY_FUNCTION__);
    return false;
}
extern "C" bool has_wrong_z() {
    log_info(EEPROM, "called %s while USE_PRUSA_EEPROM_AS_SOURCE_OF_DEFAULT_VALUES is disabled", __PRETTY_FUNCTION__);
    return false;
}
extern "C" bool has_wrong_e() {
    log_info(EEPROM, "called %s while USE_PRUSA_EEPROM_AS_SOURCE_OF_DEFAULT_VALUES is disabled", __PRETTY_FUNCTION__);
    return false;
}
#endif

extern "C" uint16_t get_steps_per_unit_x_rounded() {
    return static_cast<uint16_t>(std::lround(get_steps_per_unit_x()));
}
extern "C" uint16_t get_steps_per_unit_y_rounded() {
    return static_cast<uint16_t>(std::lround(get_steps_per_unit_y()));
}
extern "C" uint16_t get_steps_per_unit_z_rounded() {
    return static_cast<uint16_t>(std::lround(get_steps_per_unit_z()));
}
extern "C" uint16_t get_steps_per_unit_e_rounded() {
    return static_cast<uint16_t>(std::lround(get_steps_per_unit_e()));
}

// by write functions, cannot read startup variables, must read current value from eeprom
template <enum eevar_id ENUM>
bool is_current_axis_value_inverted() {
    return std::signbit(eeprom_get_flt(ENUM));
}

template <enum eevar_id ENUM>
void set_steps_per_unit(float steps) {
    if (steps > 0) {
        bool negative_direction = is_current_axis_value_inverted<ENUM>();
        eeprom_set_var(ENUM, variant8_flt(negative_direction ? -steps : steps));
    }
}

extern "C" void set_steps_per_unit_x(float steps) {
    set_steps_per_unit<AXIS_STEPS_PER_UNIT_X>(steps);
}
extern "C" void set_steps_per_unit_y(float steps) {
    set_steps_per_unit<AXIS_STEPS_PER_UNIT_Y>(steps);
}
extern "C" void set_steps_per_unit_z(float steps) {
    set_steps_per_unit<AXIS_STEPS_PER_UNIT_Z>(steps);
}
extern "C" void set_steps_per_unit_e(float steps) {
    set_steps_per_unit<AXIS_STEPS_PER_UNIT_E0>(steps);
}

// by write functions, cannot read startup variables, must read current value from eeprom
template <enum eevar_id ENUM>
float get_current_steps_per_unit() {
    return std::abs(eeprom_get_flt(ENUM));
}

template <enum eevar_id ENUM>
void set_axis_positive_direction() {
    float steps = get_current_steps_per_unit<ENUM>();
    eeprom_set_var(ENUM, variant8_flt(steps));
}

extern "C" void set_positive_direction_x() {
    set_axis_positive_direction<AXIS_STEPS_PER_UNIT_X>();
}
extern "C" void set_positive_direction_y() {
    set_axis_positive_direction<AXIS_STEPS_PER_UNIT_Y>();
}
extern "C" void set_positive_direction_z() {
    set_axis_positive_direction<AXIS_STEPS_PER_UNIT_Z>();
}
extern "C" void set_positive_direction_e() {
    set_axis_positive_direction<AXIS_STEPS_PER_UNIT_E0>();
}

template <enum eevar_id ENUM>
void set_axis_negative_direction() {
    float steps = get_current_steps_per_unit<ENUM>();
    eeprom_set_var(ENUM, variant8_flt(-steps));
}

extern "C" void set_negative_direction_x() {
    set_axis_negative_direction<AXIS_STEPS_PER_UNIT_X>();
}
extern "C" void set_negative_direction_y() {
    set_axis_negative_direction<AXIS_STEPS_PER_UNIT_Y>();
}
extern "C" void set_negative_direction_z() {
    set_axis_negative_direction<AXIS_STEPS_PER_UNIT_Z>();
}
extern "C" void set_negative_direction_e() {
    set_axis_negative_direction<AXIS_STEPS_PER_UNIT_E0>();
}

#ifdef USE_PRUSA_EEPROM_AS_SOURCE_OF_DEFAULT_VALUES
extern "C" void set_wrong_direction_x() {
    (!DEFAULT_INVERT_X_DIR) ? set_negative_direction_x() : set_positive_direction_x();
}
extern "C" void set_wrong_direction_y() {
    (!DEFAULT_INVERT_Y_DIR) ? set_negative_direction_y() : set_positive_direction_y();
}
extern "C" void set_wrong_direction_z() {
    (!DEFAULT_INVERT_Z_DIR) ? set_negative_direction_z() : set_positive_direction_z();
}
extern "C" void set_wrong_direction_e() {
    (!DEFAULT_INVERT_E0_DIR) ? set_negative_direction_e() : set_positive_direction_e();
}
extern "C" void set_PRUSA_direction_x() {
    DEFAULT_INVERT_X_DIR ? set_negative_direction_x() : set_positive_direction_x();
}
extern "C" void set_PRUSA_direction_y() {
    DEFAULT_INVERT_Y_DIR ? set_negative_direction_y() : set_positive_direction_y();
}
extern "C" void set_PRUSA_direction_z() {
    DEFAULT_INVERT_Z_DIR ? set_negative_direction_z() : set_positive_direction_z();
}
extern "C" void set_PRUSA_direction_e() {
    DEFAULT_INVERT_E0_DIR ? set_negative_direction_e() : set_positive_direction_e();
}
#else
extern "C" void set_wrong_direction_x() { log_error(EEPROM, "called %s while USE_PRUSA_EEPROM_AS_SOURCE_OF_DEFAULT_VALUES is disabled", __PRETTY_FUNCTION__); }
extern "C" void set_wrong_direction_y() { log_error(EEPROM, "called %s while USE_PRUSA_EEPROM_AS_SOURCE_OF_DEFAULT_VALUES is disabled", __PRETTY_FUNCTION__); }
extern "C" void set_wrong_direction_z() { log_error(EEPROM, "called %s while USE_PRUSA_EEPROM_AS_SOURCE_OF_DEFAULT_VALUES is disabled", __PRETTY_FUNCTION__); }
extern "C" void set_wrong_direction_e() { log_error(EEPROM, "called %s while USE_PRUSA_EEPROM_AS_SOURCE_OF_DEFAULT_VALUES is disabled", __PRETTY_FUNCTION__); }
extern "C" void set_PRUSA_direction_x() { log_error(EEPROM, "called %s while USE_PRUSA_EEPROM_AS_SOURCE_OF_DEFAULT_VALUES is disabled", __PRETTY_FUNCTION__); }
extern "C" void set_PRUSA_direction_y() { log_error(EEPROM, "called %s while USE_PRUSA_EEPROM_AS_SOURCE_OF_DEFAULT_VALUES is disabled", __PRETTY_FUNCTION__); }
extern "C" void set_PRUSA_direction_z() { log_error(EEPROM, "called %s while USE_PRUSA_EEPROM_AS_SOURCE_OF_DEFAULT_VALUES is disabled", __PRETTY_FUNCTION__); }
extern "C" void set_PRUSA_direction_e() { log_error(EEPROM, "called %s while USE_PRUSA_EEPROM_AS_SOURCE_OF_DEFAULT_VALUES is disabled", __PRETTY_FUNCTION__); }
#endif

/*****************************************************************************/
// AXIS_MICROSTEPS
bool is_microstep_value_valid(uint16_t microsteps) {
    std::bitset<16> bs(microsteps);
    return bs.count() == 1; // 1,2,4,8...
}

// return default value if eeprom value is invalid
extern "C" uint16_t get_microsteps_x() {
    uint16_t ret = eeprom_startup_vars().body.AXIS_MICROSTEPS_X;
    if (!is_microstep_value_valid(ret)) {
        log_error(EEPROM, "%s: invalid value %d", __PRETTY_FUNCTION__, ret);
        ret = X_MICROSTEPS;
    }
    return ret;
}
extern "C" uint16_t get_microsteps_y() {
    uint16_t ret = eeprom_startup_vars().body.AXIS_MICROSTEPS_Y;
    if (!is_microstep_value_valid(ret)) {
        log_error(EEPROM, "%s: invalid value %d", __PRETTY_FUNCTION__, ret);
        ret = Y_MICROSTEPS;
    }
    return ret;
}
extern "C" uint16_t get_microsteps_z() {
    uint16_t ret = eeprom_startup_vars().body.AXIS_MICROSTEPS_Z;
    if (!is_microstep_value_valid(ret)) {
        log_error(EEPROM, "%s: invalid value %d", __PRETTY_FUNCTION__, ret);
        ret = Z_MICROSTEPS;
    }
    return ret;
}
extern "C" uint16_t get_microsteps_e() {
    uint16_t ret = eeprom_startup_vars().body.AXIS_MICROSTEPS_E0;
    if (!is_microstep_value_valid(ret)) {
        log_error(EEPROM, "%s: invalid value %d", __PRETTY_FUNCTION__, ret);
        ret = E0_MICROSTEPS;
    }
    return ret;
}

template <enum eevar_id ENUM>
void set_microsteps(uint16_t microsteps) {
    if (is_microstep_value_valid(microsteps)) {
        eeprom_set_var(ENUM, variant8_ui16(microsteps));
        log_debug(EEPROM, "%s: microsteps %d ", __PRETTY_FUNCTION__, microsteps);
    } else {
        log_error(EEPROM, "%s: microsteps %d not set", __PRETTY_FUNCTION__, microsteps);
    }
}

extern "C" void set_microsteps_x(uint16_t microsteps) {
    set_microsteps<AXIS_MICROSTEPS_X>(microsteps);
}
extern "C" void set_microsteps_y(uint16_t microsteps) {
    set_microsteps<AXIS_MICROSTEPS_Y>(microsteps);
}
extern "C" void set_microsteps_z(uint16_t microsteps) {
    set_microsteps<AXIS_MICROSTEPS_Z>(microsteps);
}
extern "C" void set_microsteps_e(uint16_t microsteps) {
    set_microsteps<AXIS_MICROSTEPS_E0>(microsteps);
}

/*****************************************************************************/
// AXIS_RMS_CURRENT_MA_X
// current must be > 0, return default value if it is not
extern "C" uint16_t get_rms_current_ma_x() {
    uint16_t ret = eeprom_startup_vars().body.AXIS_RMS_CURRENT_MA_X;
    if (ret == 0) {
        log_error(EEPROM, "%s: invalid value %d", __PRETTY_FUNCTION__, ret);
        ret = X_CURRENT;
    }
    log_debug(EEPROM, "%s: returned %d ", __PRETTY_FUNCTION__, ret);
    return ret;
}
extern "C" uint16_t get_rms_current_ma_y() {
    uint16_t ret = eeprom_startup_vars().body.AXIS_RMS_CURRENT_MA_Y;
    if (ret == 0) {
        log_error(EEPROM, "%s: invalid value %d", __PRETTY_FUNCTION__, ret);
        ret = Y_CURRENT;
    }
    log_debug(EEPROM, "%s: returned %d ", __PRETTY_FUNCTION__, ret);
    return ret;
}
extern "C" uint16_t get_rms_current_ma_z() {
    uint16_t ret = eeprom_startup_vars().body.AXIS_RMS_CURRENT_MA_Z;
    if (ret == 0) {
        log_error(EEPROM, "%s: invalid value %d", __PRETTY_FUNCTION__, ret);
        ret = Z_CURRENT;
    }
    log_debug(EEPROM, "%s: returned %d ", __PRETTY_FUNCTION__, ret);
    return ret;
}
extern "C" uint16_t get_rms_current_ma_e() {
    uint16_t ret = eeprom_startup_vars().body.AXIS_RMS_CURRENT_MA_E0;
    if (ret == 0) {
        log_error(EEPROM, "%s: invalid value %d", __PRETTY_FUNCTION__, ret);
        ret = E0_CURRENT;
    }
    log_debug(EEPROM, "%s: returned %d ", __PRETTY_FUNCTION__, ret);
    return ret;
}

template <enum eevar_id ENUM>
void set_rms_current_ma(uint16_t current) {
    if (current > 0) {
        eeprom_set_var(ENUM, variant8_ui16(current));
        log_debug(EEPROM, "%s: current %d ", __PRETTY_FUNCTION__, current);
    } else {
        log_error(EEPROM, "%s: current must be greater than 0", __PRETTY_FUNCTION__);
    }
}

extern "C" void set_rms_current_ma_x(uint16_t current) {
    set_rms_current_ma<AXIS_RMS_CURRENT_MA_X>(current);
}
extern "C" void set_rms_current_ma_y(uint16_t current) {
    set_rms_current_ma<AXIS_RMS_CURRENT_MA_Y>(current);
}
extern "C" void set_rms_current_ma_z(uint16_t current) {
    set_rms_current_ma<AXIS_RMS_CURRENT_MA_Z>(current);
}
extern "C" void set_rms_current_ma_e(uint16_t current) {
    set_rms_current_ma<AXIS_RMS_CURRENT_MA_E0>(current);
}<|MERGE_RESOLUTION|>--- conflicted
+++ resolved
@@ -21,54 +21,15 @@
 #include "bsod.h"
 using namespace eeprom::current;
 
-<<<<<<< HEAD
-static const constexpr uint8_t EEPROM__PADDING = 4;
-static const constexpr uint16_t EEPROM_MAX_DATASIZE = 512;         // maximum datasize
-static const constexpr uint16_t EEPROM_FIRST_VERSION_CRC = 0x0004; // first eeprom version with crc support
-
-// measure time needed to update crc
-//#define EEPROM_MEASURE_CRC_TIME
-
-#if (EEPROM_FEATURES & EEPROM_FEATURE_SHEETS)
-typedef struct
-{
-    char name[MAX_SHEET_NAME_LENGTH]; //!< Can be null terminated, doesn't need to be null terminated
-    float z_offset;                   //!< Z_BABYSTEP_MIN .. Z_BABYSTEP_MAX = Z_BABYSTEP_MIN*2/1000 [mm] .. Z_BABYSTEP_MAX*2/1000 [mm]
-} Sheet;
-
-enum {
-    MAX_SHEETS = 8,
-    EEPROM_SHEET_SIZEOF = sizeof(Sheet)
-};
-
-#endif
+LOG_COMPONENT_DEF(EEPROM, LOG_SEVERITY_INFO);
+
+static const constexpr uint16_t EEPROM_MAX_DATASIZE = 512; // maximum datasize
+static_assert(EEPROM_MAX_DATASIZE == EEPROM_MAX_DATASIZE_H, "Update EEPROM_MAX_DATASIZE_H.");
+
 // this pragma pack must remain intact, the ordering of EEPROM variables is not alignment-friendly
 #pragma pack(push, 1)
 
-// eeprom vars structure (used for defaults)
-typedef struct _eeprom_vars_t {
-=======
-LOG_COMPONENT_DEF(EEPROM, LOG_SEVERITY_INFO);
-
-static const constexpr uint8_t EEPROM_MAX_NAME = 16;       // maximum name length (with '\0')
-static const constexpr uint16_t EEPROM_MAX_DATASIZE = 512; // maximum datasize
-
-// flags will be used also for selective variable reset default values in some cases (shipping etc.))
-static const constexpr uint16_t EEVAR_FLG_READONLY = 0x0001; // variable is read only
-
-// this pragma pack must remain intact, the ordering of EEPROM variables is not alignment-friendly
-#pragma pack(push, 1)
-
-// eeprom map entry structure
-struct eeprom_entry_t {
-    const char name[EEPROM_MAX_NAME];
-    uint8_t type;   // variant8 data type
-    uint8_t count;  // number of elements
-    uint16_t flags; // flags
-};
-
 struct eeprom_head_t {
->>>>>>> 8951490e
     uint16_t VERSION;
     uint16_t FEATURES;
     uint16_t DATASIZE;
@@ -196,6 +157,7 @@
 
 static const constexpr uint32_t EEPROM_VARCOUNT = sizeof(eeprom_map) / sizeof(eeprom_entry_t);
 static const constexpr uint32_t EEPROM_DATASIZE = sizeof(eeprom_vars_t);
+static_assert(EEPROM_DATASIZE == EEPROM_DATASIZE_H, "Update EEPROM_DATASIZE_H.");
 
 static constexpr eeprom_head_t eeprom_head_defaults = {
     EEPROM_VERSION,  // EEVAR_VERSION
@@ -340,28 +302,11 @@
  */
 variant8_t eeprom_get_var(enum eevar_id id) {
     variant8_t var = variant8_empty();
-    const eeprom_entry_t *map = eeprom_map;
     if (id < EEPROM_VARCOUNT) {
-<<<<<<< HEAD
-        eeprom_lock();
-        var = variant8_init(map[id].type, map[id].count, 0);
-        size = eeprom_var_size(id);
-        data_size = variant8_data_size(&var);
-        if (size == data_size) {
-            addr = eeprom_var_addr(id);
-            data_ptr = variant8_data_ptr(&var);
-            st25dv64k_user_read_bytes(addr, data_ptr, size);
-        } else {
-            _dbg("error");
-            //TODO:error
-        }
-        eeprom_unlock();
-=======
         var = variant8_init(eeprom_map[id].type, eeprom_map[id].count, 0);
         eeprom_get_var(id, variant8_data_ptr(&var), variant8_data_size(&var));
     } else {
         assert(0 /* EEProm var Id out of range */);
->>>>>>> 8951490e
     }
     return var;
 }
@@ -409,22 +354,6 @@
             // TODO:error
             log_error(EEPROM, "%s: invalid data size", __FUNCTION__);
         }
-<<<<<<< HEAD
-#endif
-        eeprom_lock();
-        const eeprom_entry_t *map = eeprom_map;
-        if (variant8_get_type(var) == map[id].type) {
-            size = eeprom_var_size(id);
-            data_size = variant8_data_size(&var);
-            if ((size == data_size) || ((variant8_get_type(var) == VARIANT8_PCHAR) && (data_size <= size))) {
-                addr = eeprom_var_addr(id);
-                data_ptr = variant8_data_ptr(&var);
-                st25dv64k_user_write_bytes(addr, data_ptr, data_size);
-                eeprom_update_crc32();
-            } else {
-                // TODO: error
-            }
-=======
     } else {
         assert(0 /* EEProm var Id out of range */);
     }
@@ -440,7 +369,6 @@
     if (id < EEPROM_VARCOUNT) {
         if (variant8_get_type(var) == eeprom_map[id].type) {
             eeprom_set_var(id, variant8_data_ptr(&var), eeprom_var_size(id));
->>>>>>> 8951490e
         } else {
             // TODO: error
             log_error(EEPROM, "%s: variant type missmatch on id: %x", __FUNCTION__, id);
