--- conflicted
+++ resolved
@@ -419,10 +419,7 @@
 }
 
 bool window_t::EventJogwheel(BtnState_t state) {
-<<<<<<< HEAD
-=======
     static bool dont_click_on_next_release = false;
->>>>>>> d3005c6f
     marlin_notify_server_about_knob_click();
     window_t *capture_ptr = Screens::Access()->Get()->GetCapturedWindow();
 
@@ -433,19 +430,12 @@
     case BtnState_t::Released:
         Sound_Play(eSOUND_TYPE::ButtonEcho);
         Screens::Access()->ScreenEvent(nullptr, GUI_event_t::BTN_UP, 0);
-<<<<<<< HEAD
-        if (capture_ptr)
-            capture_ptr->WindowEvent(capture_ptr, GUI_event_t::CLICK, 0);
-        break;
-    case BtnState_t::Held:
-=======
         if (!dont_click_on_next_release && capture_ptr)
             capture_ptr->WindowEvent(capture_ptr, GUI_event_t::CLICK, 0);
         dont_click_on_next_release = false;
         break;
     case BtnState_t::Held:
         dont_click_on_next_release = true;
->>>>>>> d3005c6f
         if (capture_ptr)
             capture_ptr->WindowEvent(capture_ptr, GUI_event_t::HOLD, 0);
         break;
