/**
 * @file display_helper.cpp
 */

#include <algorithm>

#include "display_helper.h"
#include "display.h"
#include "gui_timer.h"
#include "window.hpp"
#include "gui.hpp"
#include "../lang/string_view_utf8.hpp"
#include "../common/str_utils.hpp"
#include "ScreenHandler.hpp"
#include <math.h>
#include "guitypes.hpp"
#include "cmath_ext.h"

// just to test the FW with fonts - will be refactored
struct FCIndex {
    uint16_t unc; /// utf8 character value (stripped of prefixes)
    uint8_t charX, charY;
};

static constexpr const FCIndex fontCharIndices[] =
#include "fnt-indices.ipp"
    static constexpr const uint32_t fontCharIndicesNumItems = sizeof(fontCharIndices) / sizeof(FCIndex);

void get_char_position_in_font(unichar c, const font_t *pf, uint8_t *charX, uint8_t *charY) {
    static_assert(sizeof(FCIndex) == 4, "font char indices size mismatch");
    // convert unichar into font index - all fonts have the same layout, thus this can be computed here
    // ... and also because doing it in C++ is much easier than in plain C
    *charX = 15;
    *charY = 1;

    if (c < uint8_t(pf->asc_min)) { // this really happens with non-utf8 characters on filesystems
        c = '?'; // substitute with a '?' or any other suitable character, which is in the range of the fonts
    }
    // here is intentionally no else
    if (c < 128) {
        // normal ASCII character
        *charX = (c - pf->asc_min) % 16;
        *charY = (c - pf->asc_min) / 16;
    } else {
        // extended utf8 character - must search in the fontCharIndices map
        const FCIndex *i = std::lower_bound(fontCharIndices, fontCharIndices + fontCharIndicesNumItems, c, [](const FCIndex &i, unichar ch) {
            return i.unc < ch;
        });
        if (i == fontCharIndices + fontCharIndicesNumItems || i->unc != c) {
            // character not found
            *charX = 15; // put '?' as a replacement
            *charY = 1;
        } else {
            *charX = i->charX;
            *charY = i->charY;
        }
    }
}

/// Fill space from [@top, @left] corner to the end of @rc with height @h
/// If @h is too high, it will be cropped so nothing is drawn outside of the @rc but
/// @top and @left are not checked whether they are in @rc
void fill_till_end_of_line(const int left, const int top, const int h, Rect16 rc, color_t clr) {
    display::FillRect(Rect16(left, top, std::max(0, rc.EndPoint().x - left), CLAMP(rc.EndPoint().y - top, 0, h)), clr);
}

/// Fills space between two rectangles with a color
/// @r_in must be completely in @r_out
void fill_between_rectangles(const Rect16 *r_out, const Rect16 *r_in, color_t color) {
    if (!r_out->Contain(*r_in)) {
        return;
    }
    /// top
    const Rect16 rc_t = { r_out->Left(), r_out->Top(), r_out->Width(), uint16_t(r_in->Top() - r_out->Top()) };
    display::FillRect(rc_t, color);
    /// bottom
    const Rect16 rc_b = { r_out->Left(), int16_t(r_in->Top() + r_in->Height()), r_out->Width(), uint16_t((r_out->Top() + r_out->Height()) - (r_in->Top() + r_in->Height())) };
    display::FillRect(rc_b, color);
    /// left
    const Rect16 rc_l = { r_out->Left(), r_in->Top(), uint16_t(r_in->Left() - r_out->Left()), r_in->Height() };
    display::FillRect(rc_l, color);
    /// right
    const Rect16 rc_r = { int16_t(r_in->Left() + r_in->Width()), r_in->Top(), uint16_t((r_out->Left() + r_out->Width()) - (r_in->Left() + r_in->Width())), r_in->Height() };
    display::FillRect(rc_r, color);
}

/// Draws a text into the specified rectangle @rc
/// It stores characters in buffer and then draws them all at once. Characters that doesn't fit within the rectangle are ignored.
/// \param clr_bg background color
/// \param clr_fg font/foreground color
/// \returns size of drawn area
/// Draws unused space of @rc with @clr_bg
template <class T>
size_ui16_t render_line(T &textWrapper, Rect16 rc, string_view_utf8 &str, const font_t *pf, color_t clr_bg, color_t clr_fg) {
    if (!pf || pf->w == 0 || pf->h == 0 || rc.Width() < pf->w || rc.Height() < pf->h) {
        return size_ui16_t { 0, 0 };
    }

    point_ui16_t pt = point_ui16(rc.Left(), rc.Top());
    const uint16_t fnt_w = pf->w; // char width
    const uint16_t fnt_h = pf->h; // char height

    const uint16_t buff_char_capacity = display::BufferPixelSize() / (fnt_w * fnt_h);
    assert(buff_char_capacity > 0 && "Buffer needs to take at least one character");
    uint16_t line_char_cnt = rc.Width() / fnt_w; // character count - rects are calculated through font measurings (newlines are ignored)
    uint16_t chars_cnt = 0; // character count of currently drawn loop iteration
    uint16_t chars_left = line_char_cnt; // characters left to draw

    for (uint16_t i = 0; i * buff_char_capacity < line_char_cnt; i++) {
        chars_cnt = chars_left > buff_char_capacity ? buff_char_capacity : chars_left;
        // Storing text in the display buffer
        // It has to know how many chars will be stored to correctly compute display buffer offsets
        for (uint16_t j = 0; j < chars_cnt; j++) {
            unichar c = textWrapper.character(str);
            if (c == '\n') {
                j--; // j have to be unaffected by new line character
            } else {
                display::StoreCharInBuffer(chars_cnt, j, c, pf, clr_bg, clr_fg);
            }
        }
        // Drawing from the buffer
        if (chars_cnt > 0) {
            chars_left -= chars_cnt;
            display::DrawFromBuffer(pt, chars_cnt * fnt_w, fnt_h);
            pt.x += chars_cnt * fnt_w;
        }
    }

    return size_ui16(fnt_w * line_char_cnt, fnt_h);
}

/// Draws a text into the specified rectangle @rc
/// If a character does not fit into the rectangle it will be ignored
/// \param clr_bg background color
/// \param clr_fg font/foreground color
/// \returns size of drawn area
/// Draws unused space of @rc with @clr_bg
size_ui16_t render_text_singleline(Rect16 rc, string_view_utf8 str, const font_t *pf, color_t clr_bg, color_t clr_fg) {
    no_wrap text_plain;

    return render_line(text_plain, rc, str, pf, clr_bg, clr_fg);
}

// count characters in lines
static RectTextLayout multiline_loop(uint8_t MaxColsInRect, [[maybe_unused]] uint8_t MaxRowsInRect, string_view_utf8 str) {
    RectTextLayout layout;
    // prepare for stream processing
    unichar c = 0;

    // text_wrapper needs font to support Disproportionate fonts in future
    // multiline_loop is not compatible with them and will need to be rewritten
    // so I can use dummy font
    static constexpr font_emulation_w1 dummy;
    text_wrapper<ram_buffer, const font_emulation_w1 *> wrapper(MaxColsInRect, &dummy);

    bool exit = false;

    while (!exit) {
        c = wrapper.character(str);

        switch (c) {
        /// Break line char or drawable char won't fit into this line any more
        case '\n':
            /// new line
            if (!layout.NewLine() || layout.GetLineCount() >= MaxRowsInRect) { /// next char won't fit vertically
                exit = true;
            }
            break;

        case 0:
            exit = true;
            break;

        default:
            // there are no texts longer than line, checked by content
            layout.IncrementNumOfCharsUpTo(MaxColsInRect); // text_wrapper should not let this fail
        }
    }

    return layout;
}

/// Draws text into the specified rectangle with proper alignment (@flags)
/// This cannot horizontally align a text spread over more lines (multiline text).
void render_text_align(Rect16 rc, string_view_utf8 text, Font f, color_t clr_bg, color_t clr_fg, padding_ui8_t padding, text_flags flags, bool fill_rect) {
    const font_t *font = resource_font(f);
    Rect16 rc_pad = rc;
    rc_pad.CutPadding(padding);

    /// 1st pass reading the string_view_utf8 - font_meas_text also computes the number of utf8 characters (i.e. individual bitmaps) in the input string
    uint16_t strlen_text = 0;
    const size_ui16_t txt_size = font_meas_text(f, &text, &strlen_text);
    if (txt_size.w == 0 || txt_size.h == 0) {
        /// empty text => draw background rectangle only
        if (fill_rect) {
            display::FillRect(rc, clr_bg);
        }
        return;
    }

    /// single line, can modify rc pad
    if (font->h * 2 > rc_pad.Height() /// 2 lines would not fit
        || (txt_size.h == font->h && txt_size.w <= rc_pad.Width()) /// text fits into a single line completely
        || !flags.IsMultiline()) { /// wrapping turned off

        Rect16 rc_txt = Rect16(0, 0, txt_size.w, txt_size.h); /// set size
        rc_txt.Align(rc_pad, flags.align); /// position the rectangle
        rc_pad = rc_txt.Intersection(rc_pad); ///  set padding rect to new value, crop the rectangle if the text is too long

        /// 2nd pass reading the string_view_utf8 - draw the text
        /// surrounding of rc_pad will be printed with back color
        rc_pad = Rect16(rc_pad.TopLeft(), render_text_singleline(rc_pad, text, font, clr_bg, clr_fg));
    } else {
        /// multiline text
        const uint8_t MaxColsInRect = std::min(255, rc_pad.Width() / font->w);
        const uint8_t MaxRowsInRect = std::min(255, rc_pad.Height() / font->h);

        /// 2nd pass reading the string_view_utf8 - draw the text
        RectTextLayout layout = multiline_loop(MaxColsInRect, MaxRowsInRect, text);

        Rect16 rc_txt = Rect16(0, 0, rc_pad.Width(), font->h * layout.GetLineCount()); /// set size
        rc_txt.Align(rc_pad, flags.align); /// position the rectangle
        rc_pad = rc_txt.Intersection(rc_pad); ///  set padding rect to new value, crop the rectangle if the text is too long

        Rect16 line_to_align = rc_pad;
        line_to_align = Rect16::Height_t(font->h); // helps with calculations

        /// 3rd pass reading the string_view_utf8 - draw the text
        text.rewind();
        text_wrapper<ram_buffer, const font_t *> wrapper(rc_pad.Width(), font);
        for (size_t i = 0; i < std::min(layout.GetLineCount(), MaxRowsInRect); ++i) {
            const size_t line_char_cnt = layout.LineCharacters(i);
            Rect16 line_rect(0, 0, font->w * line_char_cnt, font->h);
            line_rect.Align(line_to_align, flags.align);

            // in front of line
            Rect16 front = line_to_align.LeftSubrect(line_rect);
            if (front.Width()) {
                display::FillRect(front, clr_bg);
            }
            // behind line
            Rect16 behind = line_to_align.RightSubrect(line_rect);
            if (behind.Width()) {
                display::FillRect(behind, clr_bg);
            }
            // middle of line (text)
            render_line(wrapper, line_rect, text, font, clr_bg, clr_fg);

            line_to_align += Rect16::Top_t(font->h); // next line
        }
    }

    /// fill borders (padding)
    if (fill_rect) {
        fill_between_rectangles(&rc, &rc_pad, clr_bg);
    }
}

void render_icon_align(Rect16 rc, const img::Resource *res, color_t clr_back, icon_flags flags) {

    if (res) {
        point_ui16_t wh_ico = { res->w, res->h };
        Rect16 rc_ico = Rect16(0, 0, wh_ico.x, wh_ico.y);
        rc_ico.Align(rc, flags.align);
        rc_ico = rc_ico.Intersection(rc);
        display::DrawImg(point_ui16(rc_ico.Left(), rc_ico.Top()), *res, clr_back, flags.raster_flags);
    } else {
        display::FillRect(rc, clr_back);
    }
}

/**
 * @brief calculate size (in number of characters) of required rectangle, independent on font
 * TODO use common algorithm with draw and merge those functions in one
 *
 * @param str                           text to be measured
 * @param max_chars_per_line            max returned number of characters per line
 * @param ret_numOfUTF8Chars            optional return number of characters (use nullptr if not needed)
 * @return std::optional<size_ui16_t>   size of needed rectangle, it might be narrower than max_width
 */
std::optional<size_ui16_t> characters_meas_text(string_view_utf8 &str, uint16_t max_chars_per_line, uint16_t *numOfUTF8Chars) {
    if (max_chars_per_line == 0) {
        return std::nullopt;
    }

    std::optional<int> last_space_index = std::nullopt;
    unichar c = 0;

    int chars_this_line = 0;
    int chars_longest_line = 0;
    int chars_tot = 0;
    int row_no = 0;

    while ((c = str.getUtf8Char()) != 0) {
        ++chars_tot;
        switch (c) {
        case '\n': // new line
            if (chars_this_line >= chars_longest_line) {
                chars_longest_line = chars_this_line;
            }
            ++row_no;
            chars_this_line = 0;
            last_space_index = std::nullopt;
            break;
        case ' ': // remember space position, discard multiple spaces

            // erase multiple spaces
            if (last_space_index && (*last_space_index == chars_this_line)) {
                break; // break to avoid ++chars_this_line
            }

            // erase start space
            if (chars_this_line == 0) {
                break; // break to avoid ++chars_this_line
            }

            last_space_index = chars_this_line;
            [[fallthrough]];
        default:
            if ((chars_this_line + 1) >= max_chars_per_line) {
                if (!last_space_index) {
                    return std::nullopt; // error, text does not fit
                }

                //  01234567890123
                // "Hello world!!!"
                // let's say last '!' does not fit
                // last_space_index is 5
                // chars_this_line is 13
                // chars_longest_line become last_space_index (5)
                // than we do new line
                // and set chars_this_line 13 - 5 - 1 (1 = space) + 1 (1 = newly added char)

                // chars_longest_line can become last_space_index
                chars_longest_line = std::max(chars_longest_line, *last_space_index);

                // new line
                ++row_no;

                // count chars in next line
                chars_this_line -= ((*last_space_index) + 1 - 1); // +1 space, -1 missing ++
                last_space_index = std::nullopt;

            } else {
                ++chars_this_line;
            }
        }
    }
    str.rewind();

    chars_longest_line = std::max(chars_longest_line, chars_this_line);

    if (numOfUTF8Chars) {
        *numOfUTF8Chars = chars_tot;
<<<<<<< HEAD
    }
    return size_ui16_t({ uint16_t(chars_longest_line), uint16_t(row_no + 1) });
}

/**
 * @brief calculate size of required rectangle
 *
 * @param font                          font
 * @param str                           text to be measured
 * @param max_width                     max returned width
 * @param ret_numOfUTF8Chars            optional return number of characters (use nullptr if not needed)
 * @return std::optional<size_ui16_t>   size of needed rectangle, it might be narrower than max_width
 */
std::optional<size_ui16_t> font_meas_text(const font_t &font, string_view_utf8 &str, uint16_t max_width, uint16_t *numOfUTF8Chars) {
    std::optional<size_ui16_t> sz_in_chars = characters_meas_text(str, max_width / font.w, numOfUTF8Chars);
    if (sz_in_chars) {
        return size_ui16_t({ uint16_t(font.w * sz_in_chars->w), uint16_t(font.h * sz_in_chars->h) });
=======
>>>>>>> 0de68b87
    }
    return size_ui16_t({ uint16_t(chars_longest_line), uint16_t(row_no + 1) });
}

size_ui16_t font_meas_text(Font font, string_view_utf8 *str, uint16_t *numOfUTF8Chars) {
    int x = 0;
    int y = 0;
    int w = 0;
    int h = 0;
    const font_t *pf = resource_font(font);
    const int8_t char_w = pf->w;
    const int8_t char_h = pf->h;
    *numOfUTF8Chars = 0;
    unichar c = 0;
    while ((c = str->getUtf8Char()) != 0) {
        ++(*numOfUTF8Chars);
        if (c == '\n') {
            if (x + char_w > w) {
                w = x + char_w;
            }
            y += char_h;
            x = 0;
        } else {
            x += char_w;
        }
        h = y + char_h;
    }
    str->rewind();
    return { uint16_t(std::max(x, w)), uint16_t(h) };
}

void render_rect(Rect16 rc, color_t clr) {
    display::FillRect(rc, clr);
}

void render_rounded_rect(Rect16 rc, color_t bg_clr, color_t fg_clr, uint8_t rad, uint8_t flag) {
    display::DrawRoundedRect(rc, bg_clr, fg_clr, rad, flag);
}<|MERGE_RESOLUTION|>--- conflicted
+++ resolved
@@ -352,26 +352,6 @@
 
     if (numOfUTF8Chars) {
         *numOfUTF8Chars = chars_tot;
-<<<<<<< HEAD
-    }
-    return size_ui16_t({ uint16_t(chars_longest_line), uint16_t(row_no + 1) });
-}
-
-/**
- * @brief calculate size of required rectangle
- *
- * @param font                          font
- * @param str                           text to be measured
- * @param max_width                     max returned width
- * @param ret_numOfUTF8Chars            optional return number of characters (use nullptr if not needed)
- * @return std::optional<size_ui16_t>   size of needed rectangle, it might be narrower than max_width
- */
-std::optional<size_ui16_t> font_meas_text(const font_t &font, string_view_utf8 &str, uint16_t max_width, uint16_t *numOfUTF8Chars) {
-    std::optional<size_ui16_t> sz_in_chars = characters_meas_text(str, max_width / font.w, numOfUTF8Chars);
-    if (sz_in_chars) {
-        return size_ui16_t({ uint16_t(font.w * sz_in_chars->w), uint16_t(font.h * sz_in_chars->h) });
-=======
->>>>>>> 0de68b87
     }
     return size_ui16_t({ uint16_t(chars_longest_line), uint16_t(row_no + 1) });
 }
