--- conflicted
+++ resolved
@@ -33,58 +33,6 @@
 extern void ili9488_spi_wr_bytes(const uint8_t *pb, uint16_t size);
 extern void ili9488_cmd_nop(void);
 
-<<<<<<< HEAD
-void LED_LCD_SPI_switcher::SelectLeds() {
-    saved_prescaler = spi->Init.BaudRatePrescaler;
-    // LEDs use MHz10_5, reconfigure prescaler accordingly
-    const auto new_prescaler = SPI_BAUDRATEPRESCALER_8;
-
-    // prescaler is already OK, do not do anyhting
-    if (saved_prescaler == new_prescaler) {
-        return;
-    }
-
-    if (HAL_SPI_DeInit(spi) != HAL_OK) {
-        Error_Handler();
-    }
-
-    spi->Init.BaudRatePrescaler = new_prescaler;
-    if (HAL_SPI_Init(spi) != HAL_OK) {
-        Error_Handler();
-    }
-}
-
-void LED_LCD_SPI_switcher::Restore() {
-    // prescaler is already OK, do not do anyhting
-    if (spi->Init.BaudRatePrescaler == saved_prescaler) {
-        return;
-    }
-
-    if (HAL_SPI_DeInit(spi) != HAL_OK) {
-        Error_Handler();
-    }
-    spi->Init.BaudRatePrescaler = saved_prescaler;
-    if (HAL_SPI_Init(spi) != HAL_OK) {
-        Error_Handler();
-    }
-}
-
-void LED_LCD_SPI_switcher::WrBytes(uint8_t *pb, uint16_t size) {
-    if (spi == &SPI_HANDLE_FOR(lcd)) {
-        ili9488_spi_wr_bytes(pb, size);
-    } else {
-        HAL_SPI_Abort(spi);
-        assert("Data for DMA cannot be in CCMRAM" && can_be_used_by_dma(reinterpret_cast<uintptr_t>(pb)));
-        HAL_SPI_Transmit_DMA(spi, pb, size);
-        // wait for transmission complete
-        while (HAL_SPI_GetState(spi) == HAL_SPI_STATE_BUSY_TX) {
-            osDelay(1);
-        }
-    }
-}
-
-=======
->>>>>>> 0de68b87
 void GuiLedsWriter::write(uint8_t *pb, uint16_t size) {
     SPI_HandleTypeDef *hspi = &SPI_HANDLE_FOR(lcd);
 
