#include "ili9488.hpp"

#include <device/board.h>
#include <device/hal.h>
#include <span>
#include <string.h>
#include <stdlib.h>
#include "qoi_decoder.hpp"
#include <ccm_thread.hpp>
#include "cmath_ext.h"
#include <stdint.h>
#include "printers.h"
#include <common/spi_baud_rate_prescaler_guard.hpp>
#include "raster_opfn_c.h"
#include "hwio_pindef.h"
#include "cmsis_os.h"
#include "display_math_helper.h"

#include "hw_configuration.hpp"

#include <option/bootloader.h>
#include <option/has_touch.h>

#if HAS_TOUCH()
    #include <hw/touchscreen/touchscreen.hpp>
#endif

LOG_COMPONENT_REF(GUI);

#define ILI9488_FLG_DMA  0x08 // DMA enabled
#define ILI9488_FLG_SAFE 0x20 // SAFE mode (no DMA and safe delay)

struct ili9488_config_t {
    uint8_t flg; // flags (DMA, MISO)
    uint8_t gamma;
    uint8_t brightness;
    uint8_t is_inverted;
    uint8_t control;
};

constexpr static uint8_t DEFAULT_MADCTL = 0xE0; // memory data access control (mirror XY)
constexpr static uint8_t DEFAULT_COLMOD = 0x66; // interface pixel format (6-6-6, hi-color)

static ili9488_config_t ili9488_config = {
    .flg = ILI9488_FLG_DMA, // flags (DMA, MISO)
    .gamma = 0, // gamma curve
    .brightness = 0, // brightness
    .is_inverted = 0, // inverted
    .control = 0, // default control reg value
};

// ili9488 commands
#define CMD_SLPIN     0x10
#define CMD_SLPOUT    0x11
#define CMD_INVOFF    0x20 // Display Inversion Off
#define CMD_INVON     0x21 // Display Inversion On
#define CMD_GAMMA_SET 0x26 // gamma set
#define CMD_DISPOFF   0x28
#define CMD_DISPON    0x29
#define CMD_CASET     0x2A
#define CMD_RASET     0x2B
#define CMD_RAMWR     0x2C
#define CMD_RAMRD     0x2E
#define CMD_MADCTL    0x36
// #define CMD_IDMOFF 		0x38//Idle Mode Off
// #define CMD_IDMON 		0x38//Idle Mode On
#define CMD_COLMOD  0x3A
#define CMD_RAMWRC  0x3C
#define CMD_WRDISBV 0x51 // Write Display Brightness
#define CMD_RDDISBV 0x52 // Read Display Brightness Value
#define CMD_WRCTRLD 0x53 // Write CTRL Display
//-Brightness Control Block - bit 5
//-Display Dimming			- bit 3
//-Backlight Control On/Off - bit 2
#define CMD_RDCTRLD   0x54 // Read CTRL Value Display
#define CMD_CABCCTRL2 0xC8

// ili9488 gamma
#define GAMMA_CURVE0 0x01
#define GAMMA_CURVE1 0x02
#define GAMMA_CURVE2 0x04
#define GAMMA_CURVE3 0x08

// ili9488 CTRL Display
static const uint8_t MASK_CTRLD_BCTRL = (0x01 << 5); // Brightness Control Block
static const uint8_t MASK_CTRLD_DD(0x01 << 3); // Display Dimming
static const uint8_t MASK_CTRLD_BL(0x01 << 2); // Backlight Control

const uint8_t CMD_MADCTLRD = 0x0B;
constexpr static uint8_t CMD_NOP = 0x00;

uint8_t ili9488_flg = 0; // flags

static constexpr uint8_t ILI9488_MAX_COMMAND_READ_LENGHT = 4;

namespace {
bool do_complete_lcd_reinit = false;
}

osThreadId ili9488_task_handle = 0;

#define ILI9488_SIG_SPI_TX 0x0008
#define ILI9488_SIG_SPI_RX 0x0008

uint8_t ili9488_buff[ILI9488_COLS * 3 * ILI9488_BUFF_ROWS]; // 3 bytes for pixel color
bool ili9488_buff_borrowed = false; ///< True if buffer is borrowed by someone else

uint8_t *ili9488_borrow_buffer() {
    assert(!ili9488_buff_borrowed && "Already lent");
    assert(ili9488_task_handle == osThreadGetId() && "Must be called only from one task");
    ili9488_buff_borrowed = true;
    return ili9488_buff;
}

void ili9488_return_buffer() {
    assert(ili9488_buff_borrowed);
    ili9488_buff_borrowed = false;
}

size_t ili9488_buffer_size() {
    return sizeof(ili9488_buff);
}

/*some functions are in header - excluded from display_t struct*/
void ili9488_gamma_set_direct(uint8_t gamma_enu);
uint8_t ili9488_read_ctrl(void);
void ili9488_ctrl_set(uint8_t ctrl);

using namespace buddy::hw;

static void ili9488_set_cs(void) {
#if (BOARD_IS_BUDDY)
    displayCs.write(Pin::State::high);
#endif
}

static void ili9488_clr_cs(void) {
#if (BOARD_IS_BUDDY)
    displayCs.write(Pin::State::low);
#endif
}

static void ili9488_set_rs(void) {
    displayRs.write(Pin::State::high);
}

static void ili9488_clr_rs(void) {
    displayRs.write(Pin::State::low);
}

static void ili9488_set_rst(void) {
    displayRst.write(Pin::State::high);
}

static void ili9488_clr_rst(void) {
    displayRst.write(Pin::State::low);
}

static inline void ili9488_fill_ui16(uint16_t *p, uint16_t v, uint16_t c) {
    while (c--) {
        *(p++) = v;
    }
}

static void ili9488_fill_ui24(uint8_t *p, uint32_t v, int c) {
    while (c--) {
        p[0] = 0xFF & v;
        p[1] = 0xFF & (v >> 8);
        p[2] = 0xFF & (v >> 16);
        p += 3;
    }
}

static inline int is_interrupt(void) {
    return (SCB->ICSR & SCB_ICSR_VECTACTIVE_Msk) != 0;
}

void ili9488_delay_ms(uint32_t ms) {
    if (is_interrupt() || (ili9488_flg & ILI9488_FLG_SAFE)) {
        volatile uint32_t temp;
        while (ms--) {
            do {
                temp = SysTick->CTRL;
            } while ((temp & 0x01) && !(temp & (1 << 16)));
        }
    } else {
        osDelay(ms);
    }
}

void ili9488_spi_wr_byte(uint8_t b) {
    HAL_SPI_Transmit(&SPI_HANDLE_FOR(lcd), &b, 1, HAL_MAX_DELAY);
}

void ili9488_spi_wr_bytes(const uint8_t *pb, uint16_t size) {
    if ((ili9488_flg & ILI9488_FLG_DMA) && !(ili9488_flg & ILI9488_FLG_SAFE) && (size > 4)) {
        osSignalSet(ili9488_task_handle, ILI9488_SIG_SPI_TX);
        osSignalWait(ILI9488_SIG_SPI_TX, osWaitForever);
        assert(can_be_used_by_dma(pb));
        HAL_SPI_Transmit_DMA(&SPI_HANDLE_FOR(lcd), const_cast<uint8_t *>(pb), size);
        osSignalWait(ILI9488_SIG_SPI_TX, osWaitForever);
<<<<<<< HEAD
#else // ILI9488_USE_RTOS
// TODO:
#endif // ILI9488_USE_RTOS
    } else {
        HAL_SPI_Transmit(ili9488_config.phspi, const_cast<uint8_t *>(pb), size, HAL_MAX_DELAY);
=======
    } else {
        HAL_SPI_Transmit(&SPI_HANDLE_FOR(lcd), const_cast<uint8_t *>(pb), size, HAL_MAX_DELAY);
>>>>>>> 0de68b87
    }
}

void ili9488_spi_rd_bytes(uint8_t *pb, uint16_t size) {
    // reading is more reliable at 20MHz
    SPIBaudRatePrescalerGuard guard { &SPI_HANDLE_FOR(lcd), SPI_BAUDRATEPRESCALER_4 };

    HAL_SPI_Receive(&SPI_HANDLE_FOR(lcd), pb, size, HAL_MAX_DELAY);
}

void ili9488_cmd(uint8_t cmd, const uint8_t *pdata, uint16_t size) {
    ili9488_clr_cs(); // CS = L
    ili9488_clr_rs(); // RS = L
    ili9488_spi_wr_byte(cmd); // write command byte
    if (pdata && size) {
        ili9488_set_rs(); // RS = H
        ili9488_spi_wr_bytes(pdata, size); // write data bytes
    }
    ili9488_set_cs(); // CS = H
}

template <size_t SZ>
void ili9488_cmd_array(uint8_t cmd, const std::array<uint8_t, SZ> &arr) {
    ili9488_cmd(cmd, arr.data(), SZ);
}

void ili9488_cmd_no_data(uint8_t cmd) {
    ili9488_cmd(cmd, nullptr, 0);
}

void ili9488_cmd_1_data(uint8_t cmd, uint8_t data) {
    ili9488_cmd(cmd, &data, 1);
}

void ili9488_cmd_rd(uint8_t cmd, uint8_t *pdata) {
    // reading is even more reliable at 10MHz
    SPIBaudRatePrescalerGuard guard { &SPI_HANDLE_FOR(lcd), SPI_BAUDRATEPRESCALER_8 };

    ili9488_clr_cs(); // CS = L
    ili9488_clr_rs(); // RS = L
    uint8_t data_to_write[ILI9488_MAX_COMMAND_READ_LENGHT] = { 0x00 };
    data_to_write[0] = cmd;
    data_to_write[1] = 0x00;
    HAL_SPI_TransmitReceive(&SPI_HANDLE_FOR(lcd), data_to_write, pdata, ILI9488_MAX_COMMAND_READ_LENGHT, HAL_MAX_DELAY);
    ili9488_set_cs();
}

void ili9488_wr(uint8_t *pdata, uint16_t size) {
    if (!(pdata && size)) {
        return; // null or empty data - return
    }
    ili9488_clr_cs(); // CS = L
    ili9488_set_rs(); // RS = H
    ili9488_spi_wr_bytes(pdata, size); // write data bytes
    ili9488_set_cs(); // CS = H
}

void ili9488_rd(uint8_t *pdata, uint16_t size) {
    if (!(pdata && size)) {
        return; // null or empty data - return
    }
    // generate little pulse on displayCs, because ILI need change displayCs logic level
    displayCs.write(Pin::State::high);
    ili9488_delay_ms(1);
    displayCs.write(Pin::State::low);

    ili9488_clr_cs(); // CS = L
    ili9488_clr_rs(); // RS = L
    ili9488_spi_wr_byte(CMD_RAMRD); // write command byte
    ili9488_spi_wr_byte(0); // write dummy byte, datasheet p.122

    ili9488_spi_rd_bytes(pdata, size); // read data bytes
    ili9488_set_cs(); // CS = H

    // generate little pulse on displayCs, because ILI need change displayCs logic level
    displayCs.write(Pin::State::high);
    ili9488_delay_ms(1);
    displayCs.write(Pin::State::low);
}

void ili9488_cmd_slpout(void) {
    ili9488_cmd(CMD_SLPOUT, 0, 0);
}

void ili9488_cmd_madctl(uint8_t madctl) {
    ili9488_cmd(CMD_MADCTL, &madctl, 1);
}

void ili9488_cmd_colmod(uint8_t colmod) {
    ili9488_cmd(CMD_COLMOD, &colmod, 1);
}

void ili9488_cmd_dispon(void) {
    ili9488_cmd(CMD_DISPON, 0, 0);
}

void ili9488_cmd_dispoff(void) {
    ili9488_cmd(CMD_DISPOFF, 0, 0);
}

void ili9488_cmd_caset(uint16_t x, uint16_t cx) {
    uint8_t data[4] = { static_cast<uint8_t>(x >> 8), static_cast<uint8_t>(x & 0xff), static_cast<uint8_t>(cx >> 8), static_cast<uint8_t>(cx & 0xff) };
    ili9488_cmd(CMD_CASET, data, 4);
}

void ili9488_cmd_raset(uint16_t y, uint16_t cy) {
    uint8_t data[4] = { static_cast<uint8_t>(y >> 8), static_cast<uint8_t>(y & 0xff), static_cast<uint8_t>(cy >> 8), static_cast<uint8_t>(cy & 0xff) };
    ili9488_cmd(CMD_RASET, data, 4);
}

void ili9488_cmd_ramwr(uint8_t *pdata, uint16_t size) {
    ili9488_cmd(CMD_RAMWR, pdata, size);
}

void ili9488_cmd_ramrd(uint8_t *pdata, uint16_t size) {
    ili9488_rd(pdata, size);
}

bool ili9488_is_reset_required() {
    uint8_t pdata[ILI9488_MAX_COMMAND_READ_LENGHT] = { 0x00 };
    ili9488_cmd_rd(CMD_MADCTLRD, pdata);
    if ((pdata[1] != 0xE0 && pdata[1] != 0xF0 && pdata[1] != 0xF8)) {
        return true;
    }
    return false;
}

/*void ili9488_test_miso(void)
{
//	uint16_t data_out[8] = {CLR565_WHITE, CLR565_WHITE, CLR565_RED, CLR565_RED, CLR565_GREEN, CLR565_GREEN, CLR565_BLUE, CLR565_BLUE};
        uint8_t data_out[16] = {0xff, 0x00, 0xff, 0x00, 0xff, 0x00, 0xff, 0x00, 0x00, 0x00, 0x00, 0x00, 0x00, 0x00, 0x00, 0x00};
        uint8_t data_in[32];
        memset(data_in, 0, sizeof(data_in));
        ili9488_clr_cs();
        ili9488_cmd_caset(0, ILI9488_COLS - 1);
        ili9488_cmd_raset(0, ILI9488_ROWS - 1);
        ili9488_cmd_ramwr((uint8_t*)data_out, 16);
        ili9488_set_cs();
        ili9488_clr_cs();
        ili9488_cmd_caset(0, ILI9488_COLS - 1);
        ili9488_cmd_raset(0, ILI9488_ROWS - 1);
        ili9488_cmd_ramrd(data_in, 32);
        ili9488_set_cs();
}*/

void ili9488_reset(void) {
    // some extra step based on new manufacturer recommendation
    if (Configuration::Instance().has_display_backlight_control()) {
        ili9488_set_rst();
        ili9488_delay_ms(1);
    }

    ili9488_clr_rst();
    ili9488_delay_ms(15);

#if HAS_TOUCH()
    touchscreen.reset_chip(ili9488_set_rst); // touch will restore reset
#else
    ili9488_set_rst();
#endif
}

void ili9488_power_down() {
    // activate reset pin of display, keep it enabled
    ili9488_clr_rst();
}

void ili9488_set_complete_lcd_reinit() {
    do_complete_lcd_reinit = true;
}

static void startup_old_manufacturer() {
    ili9488_cmd_slpout(); // wakeup
    ili9488_delay_ms(120); // 120ms wait
    ili9488_cmd_madctl(DEFAULT_MADCTL); // interface pixel format
    ili9488_cmd_colmod(DEFAULT_COLMOD); // memory data access control
    ili9488_cmd_dispon(); // display on
    ili9488_delay_ms(10); // 10ms wait
    ili9488_clear(COLOR_BLACK); // black screen after power on
    ili9488_delay_ms(100); // time to set black color
    ili9488_inversion_on();
}

static void startup_new_manufacturer() {
    // Adjust Control 3
    // DSI write DCS command, use loose packet RGB 666
    ili9488_cmd_array(0xF7, std::to_array<uint8_t>({ 0xA9, 0x51, 0x2C, 0x82 }));

    // Memory Access Control
    // defines read/write scanning direction of the frame memory
    // ili9488_cmd_1_data(CMD_MADCTL, 0x48); - original recommended value, does not work, we use 0xe0
    ili9488_cmd_madctl(DEFAULT_MADCTL);

    ili9488_cmd_colmod(DEFAULT_COLMOD); // Interface Pixel Format 0x66:RGB666

    // Frame Rate Control (In Normal Mode/Full Colors) (this seems to be default)
    ili9488_cmd_array(0xB1, std::to_array<uint8_t>({
                                0xa0, // division ratio for internal clocks - Fosc, frame frequency of full color normal mode
                                0x11 // Clocks per line
                            }));

    // Display Inversion Control (this seems to be default)
    ili9488_cmd_1_data(0xB4, 0x02); // 2 dot inversion

    // Power Control 1
    ili9488_cmd_array(0xC0, std::to_array<uint8_t>({
                                0x0f, // Set the VREG1OUT voltage for positive gamma
                                0x0f // Set the VREG2OUT voltage for negative gammas
                            }));

    // Power Control 2
    ili9488_cmd_1_data(0xC1, 0x41); // Set the factor used in the step-up circuits.

    // Power Control 3 (For Normal Mode)
    ili9488_cmd_1_data(0xC2, 0x22); // Select the operating frequency of the step-up circuit

    // VCOM Control
    ili9488_cmd_array(0xC5, std::to_array<uint8_t>({
                                0x00, // 0: NV memory is not programmed
                                0x53, // VCM_REG [7:0]
                                0x80 // 1: VCOM value from VCM_REG [7:0].
                            }));

    // Entry Mode Set
    //  Deep Standby Mode, Low voltage detection ... format 16bbp (R, G, B) to 18 bbp (R, G, B) stored in the internal GRAM
    ili9488_cmd_1_data(0xB7, 0xc6);

    // PGAMCTRL (Positive Gamma Control)
    static constexpr auto gamma_control_data = std::to_array<uint8_t>({ 0x00, 0x08, 0x0c, 0x02, 0x0e, 0x04, 0x30, 0x45, 0x47, 0x04, 0x0c, 0x0a, 0x2e, 0x34, 0x0F });
    ili9488_cmd_array(0xE0, gamma_control_data);

    // NGAMCTRL (Negative Gamma Control)
    static constexpr auto ngamma_control_data = std::to_array<uint8_t>({ 0x00, 0x11, 0x0d, 0x01, 0x0f, 0x05, 0x39, 0x36, 0x51, 0x06, 0x0f, 0x0d, 0x33, 0x37, 0x0F });
    ili9488_cmd_array(0xE1, ngamma_control_data);

    ili9488_inversion_on(); // Display Inversion ON

    ili9488_cmd_slpout(); // Sleep OUT - turns off the sleep mode
    ili9488_delay_ms(120); // 120ms wait
    ili9488_cmd_dispon(); // display on
    ili9488_clear(COLOR_BLACK); // black screen after power on
    // ili9488_delay_ms(100);      // time to set black color
}

void ili9488_init(void) {
    displayCs.write(Pin::State::low);
    ili9488_task_handle = osThreadGetId();
    if (ili9488_flg & ILI9488_FLG_SAFE) {
        ili9488_flg &= ~ILI9488_FLG_DMA;
    } else {
        ili9488_flg = ili9488_config.flg;
    }

    if (!option::bootloader || do_complete_lcd_reinit) {
        ili9488_reset(); // 15ms reset pulse
        ili9488_delay_ms(120); // 120ms wait
        if (buddy::hw::Configuration::Instance().has_display_backlight_control()) {
            startup_new_manufacturer();
        } else {
            startup_old_manufacturer();
        }
    } else {
        ili9488_cmd_madctl(DEFAULT_MADCTL); // interface pixel format
        ili9488_cmd_colmod(DEFAULT_COLMOD); // memory data access control
        ili9488_inversion_on();
    }

#if HAS_TOUCH()
    if (touchscreen.is_enabled()) {
        touchscreen.upload_touchscreen_config();
    }
#endif

    if (Configuration::Instance().has_display_backlight_control()) {
        ili9488_brightness_enable();

        // inverted brightness
        uint8_t pwm_inverted = 0b10110001;
        ili9488_cmd(CMD_CABCCTRL2, &pwm_inverted, sizeof(pwm_inverted));
    }

    ili9488_brightness_set(0xFF); // set backlight to maximum

    do_complete_lcd_reinit = false;
}

void ili9488_done(void) {
}

void ili9488_clear(uint32_t clr666) {
    assert(!ili9488_buff_borrowed && "Buffer lent to someone");

    int i;
    uint8_t *p_byte = (uint8_t *)ili9488_buff;

    for (i = 0; i < ILI9488_COLS * ILI9488_BUFF_ROWS - 1; i++) {
        *((uint32_t *)p_byte) = clr666;
        p_byte += 3; // increase the address by 3 because the color has 3 bytes
    }
    uint8_t *clr_ptr = (uint8_t *)&clr666;
    for (int j = 0; j < 3; j++) {
        *(p_byte + j) = *(clr_ptr + j);
    }

    ili9488_clr_cs();
    ili9488_cmd_caset(0, ILI9488_COLS - 1);
    ili9488_cmd_raset(0, ILI9488_ROWS - 1);
    ili9488_cmd_ramwr(0, 0);
    for (i = 0; i < ILI9488_ROWS / ILI9488_BUFF_ROWS; i++) {
        ili9488_wr(ili9488_buff, sizeof(ili9488_buff));
    }
    ili9488_set_cs();
    //	ili9488_test_miso();
}

void ili9488_set_pixel(uint16_t point_x, uint16_t point_y, uint32_t clr666) {
    ili9488_cmd_caset(point_x, point_x + 1);
    ili9488_cmd_raset(point_y, point_y + 1);
    ili9488_cmd_ramwr((uint8_t *)(&clr666), 3);
}

uint8_t *ili9488_get_block(uint16_t start_x, uint16_t start_y, uint16_t end_x, uint16_t end_y) {
    assert(!ili9488_buff_borrowed && "Buffer lent to someone");

    if (start_x >= ILI9488_COLS || start_y >= ILI9488_ROWS || end_x >= ILI9488_COLS || end_y >= ILI9488_ROWS) {
        return NULL;
    }
    ili9488_cmd_caset(start_x, end_x);
    ili9488_cmd_raset(start_y, end_y);
    ili9488_cmd_ramrd(ili9488_buff, ILI9488_COLS * 3 * ILI9488_BUFF_ROWS);
    return ili9488_buff;
}

uint32_t ili9488_get_pixel_colorFormat666(uint16_t point_x, uint16_t point_y) {
    enum { buff_sz = 5 };
    uint8_t buff[buff_sz];
    ili9488_cmd_caset(point_x, point_x + 1);
    ili9488_cmd_raset(point_y, point_y + 1);
    ili9488_cmd_ramrd(buff, buff_sz);
    uint32_t ret = ((buff[0] << 16) & 0xFC0000) + ((buff[1] << 8) & 0x00FC00) + (buff[2] & 0xFC);
    return ret; // directColor;
}

void ili9488_fill_rect_colorFormat666(uint16_t rect_x, uint16_t rect_y, uint16_t rect_w, uint16_t rect_h, uint32_t clr666) {
    assert(!ili9488_buff_borrowed && "Buffer lent to someone");

    int i;
    uint32_t size = (uint32_t)rect_w * rect_h * 3;
    int n = size / sizeof(ili9488_buff);
    int s = size % sizeof(ili9488_buff);
    if (n) {
        ili9488_fill_ui24((uint8_t *)ili9488_buff, clr666, sizeof(ili9488_buff) / 3);
    } else {
        ili9488_fill_ui24((uint8_t *)ili9488_buff, clr666, size / 3);
    }
    ili9488_clr_cs();
    ili9488_cmd_caset(rect_x, rect_x + rect_w - 1);
    ili9488_cmd_raset(rect_y, rect_y + rect_h - 1);
    ili9488_cmd_ramwr(0, 0);
    for (i = 0; i < n; i++) {
        ili9488_wr(ili9488_buff, sizeof(ili9488_buff));
    }
    if (s) {
        ili9488_wr(ili9488_buff, s);
    }
    ili9488_set_cs();
}

void ili9488_draw_from_buffer(uint16_t x, uint16_t y, uint16_t w, uint16_t h) {
    /// @note This function is used when someone borrowed the buffer and filled it with data, don't check ili9488_buff_borrowed.
    /// @todo Cannot check that the buffer is borrowed because it is returned before calling this. Needs refactoring.

    ili9488_clr_cs();
    ili9488_cmd_caset(x, x + w - 1);
    ili9488_cmd_raset(y, y + h - 1);
    ili9488_cmd_ramwr(ili9488_buff, 3 * w * h);
    ili9488_set_cs();
}

/**
 * @brief Apply alpha blending to one channel.
 * @param a alpha value
 * @param back background value
 * @param front foreground value
 * @return blended value
 */
static inline uint8_t apply_alpha(uint8_t a, uint8_t back, uint8_t front) {
    /// @note Technically correct would be "/ 255", but difference to ">> 8" is less than 1.
    return ((255 - a) * static_cast<uint16_t>(back) + a * static_cast<uint16_t>(front)) >> 8;
};

void ili9488_draw_qoi_ex(FILE *pf, uint16_t point_x, uint16_t point_y, uint32_t back_color, uint8_t rop, Rect16 subrect) {
    assert(!ili9488_buff_borrowed && "Buffer lent to someone");
    assert(pf);

    // Current pixel position starts top-left where the image is placed
    point_i16_t pos = { static_cast<int16_t>(point_x), static_cast<int16_t>(point_y) };

    // Prepare input buffer
    std::span<uint8_t> i_buf(ili9488_buff, 512); ///< Input file buffer
    std::span<uint8_t> i_data; ///< Span of input data read from file

    // Prepare output buffer
    std::span<uint8_t> p_buf(ili9488_buff + i_buf.size(), std::size(ili9488_buff) - i_buf.size()); ///< Output pixel buffer
    auto o_data = p_buf.begin(); ///< Pointer to output pixel data in buffer

#if 0
    // Measure time it takes to draw QOI image
    #warning "Spamming the log"
    struct ImgMeasure {
        volatile uint32_t start_us;
        ImgMeasure() { start_us = ticks_us(); }
        ~ImgMeasure() { log_debug(GUI, "Img draw took %u us", ticks_us() - start_us); }
    } image_timing;
#endif /*0*/

    // Read header and image size to tweak drawn subrect
    if (size_t nread = fread(i_buf.data(), 1, qoi::Decoder::HEADER_SIZE, pf); nread != qoi::Decoder::HEADER_SIZE) {
        return; // Header couldn't be read
    }
    Rect16 img_rect = Rect16(pos, qoi::Decoder::get_image_size(std::span<uint8_t, qoi::Decoder::HEADER_SIZE>(i_buf)));

    // Recalculate subrect that is going to be drawn
    if (subrect.IsEmpty()) {
        subrect = img_rect;
    } else {
        subrect.Intersection(img_rect);
    }
    subrect.Intersection(Rect16(0, 0, ILI9488_COLS, ILI9488_ROWS)); // Clip drawn subrect to display size

    // Prepare output
    // Set write rectangle
    ili9488_cmd_caset(subrect.Left(), subrect.Right());
    ili9488_cmd_raset(subrect.Top(), subrect.Bottom());
    // Start write of data
    ili9488_cmd_ramwr(0, 0);

    qoi::Decoder qoi_decoder; ///< QOI decoding statemachine
    while (1) {
        // Read more data from file
        if (size_t nread = fread(i_buf.data(), 1, i_buf.size(), pf); nread == 0) {
            break; // Picture ends
        } else {
            i_data = std::span<uint8_t>(i_buf.begin(), nread);
        }

        // Process input data
        for (auto i_byte : i_data) {

            // Push byte to decoder
            qoi_decoder.push_byte((uint8_t)i_byte);

            // Pull pixels from decoder
            while (qoi_decoder.has_pixel()) {
                qoi::Pixel pixel = qoi_decoder.pull_pixel();

                // Keep track of pixel position
                auto orig_pos = pos;
                pos.x++;
                if (pos.x > subrect.Right()) {
                    pos.x = subrect.Left();
                    pos.y++;
                }

                // Skip pixels outside of subrect
                if (subrect.Contain(orig_pos) == false) {
                    if (orig_pos.y > subrect.Bottom()) { // Picture ends
                        // Write remaining pixels to display and close SPI transaction
                        ili9488_wr(p_buf.data(), o_data - p_buf.begin());
                        ili9488_set_cs();
                        return;
                    }
                    continue;
                }

                // Transform pixel data
                pixel = qoi::transform::apply_rop(pixel, rop);

                // Store to output buffer
                *o_data++ = apply_alpha(pixel.a, back_color >> 16, pixel.b);
                *o_data++ = apply_alpha(pixel.a, back_color >> 8, pixel.g);
                *o_data++ = apply_alpha(pixel.a, back_color, pixel.r);

                // Another 3 bytes wouldn't fit, write to display
                if (p_buf.end() - o_data < 3) {
                    ili9488_wr(p_buf.data(), o_data - p_buf.begin());
                    o_data = p_buf.begin();
                }
            }
        }
    }

    // Write remaining pixels to display and close SPI transaction
    ili9488_wr(p_buf.data(), o_data - p_buf.begin());
    ili9488_set_cs();
}

void ili9488_inversion_on(void) {
    ili9488_config.is_inverted = 1;
    ili9488_cmd(CMD_INVON, 0, 0);
}
void ili9488_inversion_off(void) {
    ili9488_config.is_inverted = 0;
    ili9488_cmd(CMD_INVOFF, 0, 0);
}

void ili9488_inversion_tgl(void) {
#if CMD_INVON == CMD_INVOFF + 1
    // faster code if CMD_INVON == CMD_INVOFF + 1
    // The result of the logical negation operator ! is 1 if the value of its operand is 0,
    // 0 if the value of its operand is non-zero.
    ili9488_config.is_inverted = !ili9488_inversion_get();
    ili9488_cmd(CMD_INVOFF + ili9488_config.is_inverted, 0, 0);
#else
    // to be portable
    if (ili9488_inversion_get()) {
        ili9488_inversion_off();
    } else {
        ili9488_inversion_on();
    }

#endif
}
uint8_t ili9488_inversion_get(void) {
    return ili9488_config.is_inverted;
}

// 0x01 -> 0x02 -> 0x04 -> 0x08 -> 0x01
void ili9488_gamma_next(void) {
    ili9488_gamma_set_direct(((ili9488_config.gamma << 1) | (ili9488_config.gamma >> 3)) & 0x0f);
}

// 0x01 -> 0x08 -> 0x04 -> 0x02 -> 0x01
void ili9488_gamma_prev(void) {
    ili9488_gamma_set_direct(((ili9488_config.gamma << 3) | (ili9488_config.gamma >> 1)) & 0x0f);
}

// use GAMMA_CURVE0 - GAMMA_CURVE3
void ili9488_gamma_set_direct(uint8_t gamma_enu) {
    ili9488_config.gamma = gamma_enu;
    ili9488_cmd(CMD_GAMMA_SET, &ili9488_config.gamma, sizeof(ili9488_config.gamma));
}

// use 0 - 3
void ili9488_gamma_set(uint8_t gamma) {
    if (gamma != ili9488_gamma_get()) {
        ili9488_gamma_set_direct(1 << (gamma & 0x03));
    }
}

// returns 0 - 3
uint8_t ili9488_gamma_get() {
    uint8_t position;
    for (position = 3; position != 0; --position) {
        if (ili9488_config.gamma == 1 << position) {
            break;
        }
    }

    return position;
}

void ili9488_brightness_enable(void) {
    ili9488_ctrl_set(ili9488_config.control | MASK_CTRLD_BCTRL | MASK_CTRLD_BL);
}

void ili9488_brightness_disable(void) {
    ili9488_ctrl_set(ili9488_config.control & (~MASK_CTRLD_BCTRL) & (~MASK_CTRLD_BL));
}

void ili9488_brightness_set(uint8_t brightness) {
    ili9488_config.brightness = brightness;
    // set brightness
    ili9488_cmd(CMD_WRDISBV, &ili9488_config.brightness, sizeof(ili9488_config.brightness));
}

uint8_t ili9488_brightness_get(void) {
    return ili9488_config.brightness;
}

void ili9488_ctrl_set(uint8_t ctrl) {
    ili9488_config.control = ctrl;
    ili9488_cmd(CMD_WRCTRLD, &ili9488_config.control, sizeof(ili9488_config.control));
}

//! @brief enable safe mode (direct acces + safe delay)
void ili9488_enable_safe_mode(void) {
    ili9488_flg |= ILI9488_FLG_SAFE;
}

void ili9488_spi_tx_complete(void) {
    osSignalSet(ili9488_task_handle, ILI9488_SIG_SPI_TX);
}

void ili9488_spi_rx_complete(void) {
    osSignalSet(ili9488_task_handle, ILI9488_SIG_SPI_RX);
}

void ili9488_cmd_nop() {
    ili9488_cmd(CMD_NOP, 0, 0);
}<|MERGE_RESOLUTION|>--- conflicted
+++ resolved
@@ -199,16 +199,8 @@
         assert(can_be_used_by_dma(pb));
         HAL_SPI_Transmit_DMA(&SPI_HANDLE_FOR(lcd), const_cast<uint8_t *>(pb), size);
         osSignalWait(ILI9488_SIG_SPI_TX, osWaitForever);
-<<<<<<< HEAD
-#else // ILI9488_USE_RTOS
-// TODO:
-#endif // ILI9488_USE_RTOS
-    } else {
-        HAL_SPI_Transmit(ili9488_config.phspi, const_cast<uint8_t *>(pb), size, HAL_MAX_DELAY);
-=======
     } else {
         HAL_SPI_Transmit(&SPI_HANDLE_FOR(lcd), const_cast<uint8_t *>(pb), size, HAL_MAX_DELAY);
->>>>>>> 0de68b87
     }
 }
 
