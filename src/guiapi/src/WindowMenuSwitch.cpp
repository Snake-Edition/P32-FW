/**
 * @file WindowMenuSwitch.cpp
 * @author Radek Vana
 * @date 2020-11-09
 */

#include "WindowMenuSwitch.hpp"

/*****************************************************************************/
// IWiSwitch
IWiSwitch::IWiSwitch(string_view_utf8 label, const img::Resource *id_icon, is_enabled_t enabled, is_hidden_t hidden)
    : IWindowMenuItem(label, 0, id_icon, enabled, hidden) //
{}

invalidate_t IWiSwitch::change(int /*dif*/) {
    if ((++index) >= item_count()) {
        index = 0;
    }
    return invalidate_t::yes;
}

void IWiSwitch::click(IWindowMenu & /*window_menu*/) {
    size_t old_index = index;
    Change(0);
    OnChange(old_index);
    changeExtentionWidth();
}

/**
 * @brief handle touch
 * it behaves the same as click, but only when extension was clicked
 */
void IWiSwitch::touch(IWindowMenu &window_menu, point_ui16_t relative_touch_point) {
    if (is_touch_in_extension_rect(window_menu, relative_touch_point)) {
        click(window_menu);
    }
}

void IWiSwitch::SetIndex(size_t idx) {
    if (idx == index || idx >= item_count()) {
        return;
    }

    index = idx;
    changeExtentionWidth();
    InValidateExtension();
}

Rect16 IWiSwitch::getSwitchRect(Rect16 extension_rect) const {
    if (!has_brackets) {
        return extension_rect;
    }

    extension_rect += Rect16::Left_t(width(BracketFont) + GuiDefaults::MenuPaddingSpecial.left + GuiDefaults::MenuPaddingSpecial.right);
    extension_rect -= Rect16::Width_t(width(BracketFont) * 2 + GuiDefaults::MenuPaddingSpecial.left + GuiDefaults::MenuPaddingSpecial.right);
    return extension_rect;
}

Rect16 IWiSwitch::getLeftBracketRect(Rect16 extension_rect) const {
    extension_rect = Rect16::Width_t(width(BracketFont) + GuiDefaults::MenuPaddingSpecial.left + GuiDefaults::MenuPaddingSpecial.right);
    return extension_rect;
}

Rect16 IWiSwitch::getRightBracketRect(Rect16 extension_rect) const {
    extension_rect += Rect16::Left_t(extension_rect.Width() - (width(BracketFont) + GuiDefaults::MenuPaddingSpecial.left + GuiDefaults::MenuPaddingSpecial.right));
    extension_rect = Rect16::Width_t(width(BracketFont) + GuiDefaults::MenuPaddingSpecial.left + GuiDefaults::MenuPaddingSpecial.right);
    return extension_rect;
}

void IWiSwitch::printExtension(Rect16 extension_rect, color_t color_text, color_t color_back, [[maybe_unused]] ropfn raster_op) const {
    // draw switch
    render_text_align(getSwitchRect(extension_rect), current_item_text(), GuiDefaults::FontMenuItems, color_back,
        (IsFocused() && IsEnabled()) ? GuiDefaults::ColorSelected : color_text,
        padding_ui8(0, 4, 0, 0), Align_t::Center(), false);

    // draw brackets
    if (has_brackets) {
        static const uint8_t bf[] = "[";
        static const uint8_t be[] = "]";
        render_text_align(getLeftBracketRect(extension_rect), string_view_utf8::MakeCPUFLASH(bf), BracketFont,
            color_back, IsFocused() ? COLOR_DARK_GRAY : COLOR_SILVER, GuiDefaults::MenuPaddingSpecial, Align_t::Center(), false);

        // draw bracket end  TODO: Change font
        render_text_align(getRightBracketRect(extension_rect), string_view_utf8::MakeCPUFLASH(be), BracketFont,
            color_back, IsFocused() ? COLOR_DARK_GRAY : COLOR_SILVER, GuiDefaults::MenuPaddingSpecial, Align_t::Center(), false);
    }
}

Rect16::Width_t IWiSwitch::calculateExtensionWidth() const {
    const size_t len = current_item_text().computeNumUtf8CharsAndRewind();
    const size_t ret = width(GuiDefaults::FontMenuItems) * len + Padding.left + Padding.right + (GuiDefaults::MenuSwitchHasBrackets ? (width(BracketFont) + GuiDefaults::MenuPaddingSpecial.left + GuiDefaults::MenuPaddingSpecial.right) * 2 : 0);
    return ret;
}

<<<<<<< HEAD
Rect16::Width_t IWiSwitch::calculateExtensionWidth_icon(Items_t items) {
    size_t max_width = 0;
    for (size_t i = 0; i < items.size; ++i) {
        size_t width = items.icon_resources[i]->w;
        if (width > max_width) {
            max_width = width;
        }
=======
void IWiSwitch::changeExtentionWidth() {
    Rect16::Width_t new_extension_width = calculateExtensionWidth();
    if (extension_width != new_extension_width) {
        extension_width = new_extension_width;
        Invalidate();
>>>>>>> 0de68b87
    }
}<|MERGE_RESOLUTION|>--- conflicted
+++ resolved
@@ -92,20 +92,10 @@
     return ret;
 }
 
-<<<<<<< HEAD
-Rect16::Width_t IWiSwitch::calculateExtensionWidth_icon(Items_t items) {
-    size_t max_width = 0;
-    for (size_t i = 0; i < items.size; ++i) {
-        size_t width = items.icon_resources[i]->w;
-        if (width > max_width) {
-            max_width = width;
-        }
-=======
 void IWiSwitch::changeExtentionWidth() {
     Rect16::Width_t new_extension_width = calculateExtensionWidth();
     if (extension_width != new_extension_width) {
         extension_width = new_extension_width;
         Invalidate();
->>>>>>> 0de68b87
     }
 }