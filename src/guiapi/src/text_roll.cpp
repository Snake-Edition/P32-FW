--- conflicted
+++ resolved
@@ -120,11 +120,7 @@
     }
 
     if (!set_txt_rc.IsEmpty()) {
-<<<<<<< HEAD
-        Rect16 text_drawn_at(set_txt_rc.TopLeft(), render_text_singleline(set_txt_rc, text, font, clr_back, clr_text));
-=======
         Rect16 text_drawn_at(set_txt_rc.TopLeft(), render_text_singleline(set_txt_rc, text, resource_font(font), clr_back, clr_text));
->>>>>>> 0de68b87
         if (fill_rect) {
             fill_between_rectangles(&rc, &text_drawn_at, clr_back);
         }
@@ -153,13 +149,8 @@
 uint16_t txtroll_t::meas(Rect16 rc, string_view_utf8 text, Font pf) {
 
     uint16_t meas_x = 0, len = text.computeNumUtf8CharsAndRewind();
-<<<<<<< HEAD
-    if (len * pf->w > rc.Width()) {
-        meas_x = len - rc.Width() / pf->w;
-=======
     if (len * runtime_width(pf) > rc.Width()) {
         meas_x = len - rc.Width() / runtime_width(pf);
->>>>>>> 0de68b87
     }
     return meas_x;
 }