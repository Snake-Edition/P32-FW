--- conflicted
+++ resolved
@@ -75,12 +75,6 @@
         return; // error, must have normal window
     }
     window_t *pBeginAbnormal = first_popup;
-<<<<<<< HEAD
-    if (first_strong_dialog) {
-        pBeginAbnormal = first_strong_dialog;
-    }
-=======
->>>>>>> 0de68b87
     if (first_dialog) {
         pBeginAbnormal = first_dialog;
     }
@@ -140,14 +134,6 @@
 window_t *screen_t::GetCapturedWindow() {
     window_t *ret;
 
-<<<<<<< HEAD
-    ret = findCaptured_first_last(first_strong_dialog, last_strong_dialog);
-    if (ret) {
-        return ret;
-    }
-
-=======
->>>>>>> 0de68b87
     ret = findCaptured_first_last(first_dialog, last_dialog);
     if (ret) {
         return ret;
