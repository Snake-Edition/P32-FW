--- conflicted
+++ resolved
@@ -37,9 +37,7 @@
 const SpinConfigInt SpinCnf::microstep_exponential = SpinConfigInt(MenuVars::microstep_exponential_range, None);
 const SpinConfigInt SpinCnf::rms_current = SpinConfigInt(MenuVars::axis_rms_currents_range, mA);
 const SpinConfigInt SpinCnf::two_digits_uint = { { 0, 15, 1 }, None };
-<<<<<<< HEAD
 const SpinConfig_t<float> SpinCnf::skew_range = { { -1.0, 1.0, 0.0001 }, None, spin_off_opt_t::yes };
-=======
 #if AXIS_DRIVER_TYPE_X(TMC2209)
 const SpinConfigInt SpinCnf::crash_sensitivity = SpinConfigInt({ 0, 255, 1 }, None, spin_off_opt_t::no);
 #elif AXIS_DRIVER_TYPE_X(TMC2130)
@@ -59,5 +57,4 @@
 #endif
 const SpinConfigInt SpinCnf::loadcell_range = { { 5, 30, 1 }, None };
 const SpinConfigInt SpinCnf::print_progress = SpinConfigInt({ 29, 200, 1 }, Second, spin_off_opt_t::yes); // lowest value is off
-const SpinConfigInt SpinCnf::int_num = SpinConfigInt({ 0, int(0xEFFF'FFFF), 1 }, None, spin_off_opt_t::no);
->>>>>>> a255fa43
+const SpinConfigInt SpinCnf::int_num = SpinConfigInt({ 0, int(0xEFFF'FFFF), 1 }, None, spin_off_opt_t::no);