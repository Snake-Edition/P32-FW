--- conflicted
+++ resolved
@@ -14,11 +14,7 @@
 
 void window_term_t::unconditionalDraw() {
     if (term.flg & TERM_FLG_CHANGED) {
-<<<<<<< HEAD
-        render_term(&term, Left(), Top(), font, GetBackColor(), color_text);
-=======
         render_term(&term, Left(), Top(), GetBackColor(), color_text);
->>>>>>> 0de68b87
     } else {
         super::unconditionalDraw();
     }
@@ -61,11 +57,7 @@
                     // character is followed by attribute
                     uint8_t ch = *(pb++);
                     pb++; // uint8_t attr = *(pb++);
-<<<<<<< HEAD
-                    display::DrawChar(point_ui16(x + c * char_w, y + r * char_h), ch, font, color_back, color_text);
-=======
                     display::DrawChar(point_ui16(x + c * char_w, y + r * char_h), ch, resource_font(font), color_back, color_text);
->>>>>>> 0de68b87
                 } else {
                     pb += 2;
                 }
