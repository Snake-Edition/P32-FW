// window_msgbox.cpp
#include "window_msgbox.hpp"
#include "sound.hpp"
#include <algorithm>
#include "ScreenHandler.hpp"
#include "client_response_texts.hpp"
#include <guiconfig/GuiDefaults.hpp>
#include "img_resources.hpp"

/*****************************************************************************/
// Icon + Text layout adjusting tool

void AdjustLayout(window_text_t &text, window_icon_t &icon) {
    icon.SetAlignment(Align_t::LeftTop());
    Rect16 new_rect = text.GetRect();
    new_rect -= Rect16::Top_t(text.padding.top);
    text.SetAlignment(Align_t::LeftTop());
    text.SetRect(new_rect);
}

/*****************************************************************************/
// MsgBoxBase
MsgBoxBase::MsgBoxBase(Rect16 rect, const PhaseResponses &resp, size_t def_btn, const PhaseTexts *labels, string_view_utf8 txt,
    is_multiline multiline, is_closed_on_click_t close)
    : AddSuperWindow<IDialog>(rect)
    , text(this, getTextRect(), multiline, is_closed_on_click_t::no, txt)
    , pButtons(new(&radio_mem_space) RadioButton(this, GuiDefaults::GetButtonRect(rect), resp, labels))
    , result(Response::_none) {
    flags.close_on_click = close;
    pButtons->SetBtnIndex(def_btn);
    CaptureNormalWindow(*pButtons);
}

Rect16 MsgBoxBase::getTextRect() {
    if (GuiDefaults::EnableDialogBigLayout) {
        return GuiDefaults::MsgBoxLayoutRect;
    } else {
        return GetRect() - GuiDefaults::GetButtonRect(GetRect()).Height();
    }
}

void MsgBoxBase::generate_response(Response r) {
    result = r;

    if (flags.close_on_click == is_closed_on_click_t::yes) {
        Screens::Access()->Close();
    } else if (GetParent()) {
        GetParent()->WindowEvent(this, GUI_event_t::CHILD_CLICK, event_conversion_union { .response = r }.pvoid);
    }
}

void MsgBoxBase::set_text_alignment(Align_t alignment) {
    text.SetAlignment(alignment);
}

void MsgBoxBase::set_text_font(Font font) {
    text.set_font(font);
}

void MsgBoxBase::windowEvent(EventLock /*has private ctor*/, window_t *sender, GUI_event_t event, void *param) {
    switch (event) {
<<<<<<< HEAD
    case GUI_event_t::CHILD_CLICK:
        result = un.response;
        if (flags.close_on_click == is_closed_on_click_t::yes) {
            Screens::Access()->Close();
        } else if (GetParent()) {
            GetParent()->WindowEvent(this, GUI_event_t::CHILD_CLICK, un.pvoid);
        }
        break;
=======

    case GUI_event_t::CHILD_CLICK: {
        generate_response(event_conversion_union { .pvoid = param }.response);
        return;
    }

>>>>>>> 0de68b87
    default:
        break;
    }

    SuperWindowEvent(sender, event, param);
}

static constexpr Font TitleFont = GuiDefaults::FontBig;

/*****************************************************************************/
// MsgBoxTitled
MsgBoxTitled::MsgBoxTitled(Rect16 rect, const PhaseResponses &resp, size_t def_btn, const PhaseTexts *labels,
    string_view_utf8 txt, is_multiline multiline, string_view_utf8 tit, const img::Resource *title_icon, is_closed_on_click_t close, dense_t dense)
    : AddSuperWindow<MsgBoxIconned>(rect, resp, def_btn, labels, txt, multiline, title_icon, close)
    , title(this, GetRect(), is_multiline::no, is_closed_on_click_t::no, tit) {
    title.set_font(TitleFont);
    title.SetRect(getTitleRect());
    icon.SetRect(getIconRect());
    text.SetRect(getTextRect());
    if (dense == dense_t::yes) {
        set_text_font(GuiDefaults::FontMenuSpecial);
    }
}

void MsgBoxTitled::set_title_alignment(Align_t alignment) {
    title.SetAlignment(alignment);
}

Rect16 MsgBoxTitled::getTitleRect() {
    const auto shared_top = GetRect().Top() + 1; /* Visual delimeter */
    const auto shared_height = Rect16::Height_t(height(TitleFont));
    if (icon.IsIconValid()) {
        return Rect16(Rect16::Left_t(MsgBoxTitled::TextPadding.left + GuiDefaults::FooterIconSize.w + MsgBoxTitled::IconTitleDelimeter),
            shared_top,
            Rect16::Width_t(Width() - (MsgBoxTitled::TextPadding.left + MsgBoxTitled::TextPadding.right + GuiDefaults::FooterIconSize.w + MsgBoxTitled::IconTitleDelimeter)),
            shared_height);
    } else {
        return Rect16(
            Rect16::Left_t(MsgBoxTitled::TextPadding.left),
            shared_top,
            Rect16::Width_t(Width() - (MsgBoxTitled::TextPadding.left + MsgBoxTitled::TextPadding.right)),
            shared_height);
    }
}

Rect16 MsgBoxTitled::getLineRect() {
    const auto title_rect { getTitleRect() };
    return Rect16(GetRect().Left(), title_rect.EndPoint().y + 2 /* Visual delimeter */, GetRect().Width(), 1);
}

Rect16 MsgBoxTitled::getTextRect() {
    Rect16 text_rect = GetRect();
    uint16_t y = getLineRect().EndPoint().y;

    text_rect -= Rect16::Height_t(y - text_rect.Top());
    text_rect -= GuiDefaults::GetButtonRect(GetRect()).Height();

    text_rect = Rect16::Top_t(y);

    text_rect.CutPadding(MsgBoxTitled::TextPadding);

    return text_rect;
}

Rect16 MsgBoxTitled::getIconRect() {
    return Rect16(GetRect().Left() + MsgBoxTitled::TextPadding.left, GetRect().Top() + 3 /* Visual delimeter */, GuiDefaults::FooterIconSize.w, GuiDefaults::FooterIconSize.h);
}

/*****************************************************************************/
// MsgBoxIconned
MsgBoxIconned::MsgBoxIconned(Rect16 rect, const PhaseResponses &resp, size_t def_btn, const PhaseTexts *labels,
    string_view_utf8 txt, is_multiline multiline, const img::Resource *icon_res, is_closed_on_click_t close)
    : AddSuperWindow<MsgBoxBase>(rect, resp, def_btn, labels, txt, multiline, close)
    , icon(this, icon_res, { int16_t(rect.Left()), int16_t(rect.Top()) }, GuiDefaults::Padding) {
    text.SetRect(getTextRect()); // reinit text, icon and title must be initialized
    if (GuiDefaults::EnableDialogBigLayout) {
        text.SetAlignment(Align_t::LeftCenter());
        if (icon_res) {
            icon.SetRect(getIconRect());
        }
        AdjustLayout(text, icon);
    } else {
        icon -= Rect16::Width_t(GuiDefaults::Padding.left + GuiDefaults::Padding.right);
        icon += Rect16::Left_t((Width() / 2) - (icon.Width() / 2)); // center icon
    }
}

Rect16 MsgBoxIconned::getIconRect() {
    return GuiDefaults::MessageIconRect;
}

Rect16 MsgBoxIconned::getTextRect() {
    if (GuiDefaults::EnableDialogBigLayout) {
        return GuiDefaults::MessageTextRect;
    } else {
        Rect16 text_rect = GetRect();
        text_rect -= icon.Height();
        text_rect -= GuiDefaults::GetButtonRect(GetRect()).Height();

        text_rect += Rect16::Top_t(icon.Height());
        return text_rect;
    }
}

/*****************************************************************************/
// MsgBoxIconPepa
MsgBoxIconPepa::MsgBoxIconPepa(Rect16 rect, const PhaseResponses &resp, size_t def_btn, const PhaseTexts *labels,
    string_view_utf8 txt, is_multiline multiline, const img::Resource *ic)
    : AddSuperWindow<MsgBoxIconned>(rect, resp, def_btn, labels, txt, multiline, ic) {
    icon.SetRect(getIconRect());
    icon.SetAlignment(Align_t::CenterTop());

    text.SetRect(getTextRect());
    text.SetAlignment(Align_t::LeftBottom());
}

Rect16 MsgBoxIconPepa::getTextRect() {
    return Rect16(60, GuiDefaults::HeaderHeight + 170, 380, 23); // This is reserved for one-lined text: "All tests finished successfully!"
}

Rect16 MsgBoxIconPepa::getIconRect() {
    return Rect16(0, GuiDefaults::HeaderHeight, display::GetW(), 140);
}

/*****************************************************************************/
// MsgBoxIconPepaCentered
MsgBoxIconPepaCentered::MsgBoxIconPepaCentered(Rect16 rect, const PhaseResponses &resp, size_t def_btn, const PhaseTexts *labels,
    string_view_utf8 txt, is_multiline multiline, const img::Resource *ic)
    : AddSuperWindow<MsgBoxIconned>(rect, resp, def_btn, labels, txt, multiline, ic) {
    icon.SetRect(getIconRect());
    icon.SetAlignment(Align_t::CenterTop());

    text.SetRect(getTextRect());
    text.SetAlignment(Align_t::Center());
}

Rect16 MsgBoxIconPepaCentered::getTextRect() {
    return Rect16(10, GuiDefaults::HeaderHeight + 147, display::GetW() - 10, 23 * 4);
}

Rect16 MsgBoxIconPepaCentered::getIconRect() {
    return Rect16(0, GuiDefaults::HeaderHeight, display::GetW(), 140);
}

/*****************************************************************************/
// MsgBoxIconnedError
MsgBoxIconnedError::MsgBoxIconnedError(Rect16 rect, const PhaseResponses &resp, size_t def_btn, const PhaseTexts *labels, string_view_utf8 txt, is_multiline multiline, const img::Resource *icon_res)
    : AddSuperWindow<MsgBoxIconned>(rect, resp, def_btn, labels, txt, multiline, icon_res) {
    SetRoundCorners();
    text.SetRect(getTextRect()); // reinit text, icon and title must be initialized
    text.SetAlignment(Align_t::LeftCenter());
    icon.SetRect(getIconRect());
    AdjustLayout(text, icon);
    SetBackColor(COLOR_ORANGE);
    text.SetBackColor(COLOR_ORANGE);
    icon.SetBackColor(COLOR_ORANGE);

    if (!pButtons) { // pButtons can never be null
        assert("unassigned msgbox");
        return;
    }

    pButtons->SetBackColor(COLOR_WHITE);
}

/*****************************************************************************/
// MsgBoxIconnedWait
MsgBoxIconnedWait::MsgBoxIconnedWait(Rect16 rect, const PhaseResponses &resp, size_t def_btn, const PhaseTexts *labels,
    string_view_utf8 txt, is_multiline multiline)
    : AddSuperWindow<MsgBoxIconned>(rect, resp, def_btn, labels, txt, multiline, &img::hourglass_26x39) {
    icon.SetRect(Rect16(0, GuiDefaults::HeaderHeight, display::GetW(), 140));
    icon.SetAlignment(Align_t::Center());

    text.SetRect(Rect16(10, GuiDefaults::HeaderHeight + 147, display::GetW() - 10, 23 * 4));
    text.SetAlignment(Align_t::Center());
}

/*****************************************************************************/
// MsgBoxIS
MsgBoxIS::MsgBoxIS(Rect16 rect, const PhaseResponses &resp, size_t def_btn, const PhaseTexts *labels,
    string_view_utf8 txt, is_multiline multiline, const img::Resource *icon_res, is_closed_on_click_t close)
    : AddSuperWindow<MsgBoxBase>(rect, resp, def_btn, labels, txt, multiline, close)
    , icon(this, icon_res, {}, GuiDefaults::Padding)
    , qr(this, {}, QR_ADDR) {
    if (GuiDefaults::EnableDialogBigLayout) {
        uint16_t w = rect.Width();
        uint16_t h = rect.Height();

        uint16_t icon_w = w / 10 * 2;
        uint16_t text_w = w / 10 * 5;
        uint16_t qr_w = w / 10 * 3 - 8;

        icon.SetRect({ 3, 30, icon_w, icon_w });
        text.SetRect({ int16_t(icon_w + 3), 0, text_w, h });
        qr.SetRect({ int16_t(icon_w + text_w + 3), 50, qr_w, qr_w });

        text.SetAlignment(Align_t::LeftCenter());
    } else {
        text.SetRect(getTextRect());
        icon -= Rect16::Width_t(GuiDefaults::Padding.left + GuiDefaults::Padding.right);
        icon += Rect16::Left_t((Width() / 2) - (icon.Width() / 2)); // center icon
    }
}

Rect16 MsgBoxIS::getTextRect() {
    if (GuiDefaults::EnableDialogBigLayout) {
        return GuiDefaults::MessageTextRect;
    } else {
        Rect16 text_rect = GetRect();
        text_rect -= icon.Height();
        text_rect -= GuiDefaults::GetButtonRect(GetRect()).Height();

        text_rect += Rect16::Top_t(icon.Height());
        return text_rect;
    }
}

/*****************************************************************************/
namespace {

enum class MsgBoxDialogClass {
    MsgBoxBase,
    MsgBoxTitled,
    MsgBoxIconned,
    MsgBoxIconnedError,
    MsgBoxIconPepa,
    MsgBoxIconPepaCentered,
    MsgBoxIS,
    MsgBoxISSpecial,
    _count,
};

struct MsgBoxImplicitConfig {
    MsgBoxDialogClass dialog_class;
    const img::Resource *icon = nullptr;
    const char *title = nullptr;
};

constexpr bool big_layout = GuiDefaults::EnableDialogBigLayout;
const MsgBoxImplicitConfig msb_box_implicit_configs[static_cast<int>(MsgBoxType::_count)] = {
    MsgBoxImplicitConfig {
        // MsgBoxType::standard
        .dialog_class = MsgBoxDialogClass::MsgBoxBase,
    },
    MsgBoxImplicitConfig {
        // MsgBoxType::titled
        .dialog_class = MsgBoxDialogClass::MsgBoxTitled,
    },
    MsgBoxImplicitConfig {
        // MsgBoxType::error
        .dialog_class = big_layout ? MsgBoxDialogClass::MsgBoxIconnedError : MsgBoxDialogClass::MsgBoxTitled,
        .icon = big_layout ? &img::error_white_48x48 : &img::error_16x16,
        .title = big_layout ? nullptr : N_("Error"),
    },
    MsgBoxImplicitConfig {
        // MsgBoxType::question
        .dialog_class = big_layout ? MsgBoxDialogClass::MsgBoxIconned : MsgBoxDialogClass::MsgBoxTitled,
        .icon = big_layout ? &img::question_48x48 : &img::question_16x16,
        .title = big_layout ? nullptr : N_("Question"),
    },
    MsgBoxImplicitConfig {
        // MsgBoxType::warning
        .dialog_class = big_layout ? MsgBoxDialogClass::MsgBoxIconned : MsgBoxDialogClass::MsgBoxTitled,
        .icon = big_layout ? &img::warning_48x48 : &img::warning_16x16,
        .title = big_layout ? nullptr : N_("Warning"),
    },
    MsgBoxImplicitConfig {
        // MsgBoxType::info
        .dialog_class = big_layout ? MsgBoxDialogClass::MsgBoxIconned : MsgBoxDialogClass::MsgBoxTitled,
        .icon = big_layout ? &img::info_48x48 : &img::info_16x16,
        .title = big_layout ? nullptr : N_("Information"),
    },
    MsgBoxImplicitConfig {
        // MsgBoxType::pepa
        .dialog_class = big_layout ? MsgBoxDialogClass::MsgBoxIconPepa : MsgBoxDialogClass::MsgBoxIconned,
        .icon = big_layout ? &img::pepa_92x140 : &img::pepa_42x64,
    },
    MsgBoxImplicitConfig {
        // MsgBoxType::pepa_centered
        .dialog_class = big_layout ? MsgBoxDialogClass::MsgBoxIconPepaCentered : MsgBoxDialogClass::MsgBoxIconPepaCentered,
        .icon = big_layout ? &img::pepa_92x140 : &img::pepa_42x64,
    },
    MsgBoxImplicitConfig {
        // MsgBoxType::input_shaper_warning
        .dialog_class = big_layout ? MsgBoxDialogClass::MsgBoxIS : MsgBoxDialogClass::MsgBoxISSpecial,
        .icon = big_layout ? &img::error_white_48x48 : nullptr,
    },
};

} // namespace

Response MsgBoxBuilder::exec() const {
    const MsgBoxImplicitConfig &implicit_config = msb_box_implicit_configs[static_cast<size_t>(type)];
    const img::Resource *used_icon = icon ?: implicit_config.icon;
    const string_view_utf8 used_title = title.isNULLSTR() ? _(implicit_config.title) : title;

    const PhaseTexts labels = {
        get_response_text(responses[0]),
        get_response_text(responses[1]),
        get_response_text(responses[2]),
        get_response_text(responses[3]),
    };

    const auto box_f = [&]<typename T, MsgBoxDialogClass CS = MsgBoxDialogClass::_count, typename... Args>(Args... args) {
        T msgbox(rect, responses, static_cast<size_t>(default_button), &labels, text, multiline, args...);

        if constexpr (CS == MsgBoxDialogClass::MsgBoxISSpecial) {
            msgbox.set_text_alignment(Align_t::Center());
            msgbox.set_title_alignment(Align_t::Center());
        }

        Screens::Access()->gui_loop_until_dialog_closed(loop_callback);
        return msgbox.GetResult();
    };

    switch (implicit_config.dialog_class) {

    case MsgBoxDialogClass::MsgBoxBase:
        return box_f.operator()<MsgBoxBase>();

    case MsgBoxDialogClass::MsgBoxTitled:
        return box_f.operator()<MsgBoxTitled>(used_title, used_icon);

    case MsgBoxDialogClass::MsgBoxIconned:
        return box_f.operator()<MsgBoxIconned>(used_icon);

    case MsgBoxDialogClass::MsgBoxIconnedError:
        return box_f.operator()<MsgBoxIconnedError>(used_icon);

    case MsgBoxDialogClass::MsgBoxIconPepa:
        return box_f.operator()<MsgBoxIconPepa>(used_icon);

    case MsgBoxDialogClass::MsgBoxIconPepaCentered:
        return box_f.operator()<MsgBoxIconPepaCentered>(used_icon);

    case MsgBoxDialogClass::MsgBoxIS:
        return box_f.operator()<MsgBoxIS>(used_icon);

    case MsgBoxDialogClass::MsgBoxISSpecial:
        return box_f.operator()<MsgBoxTitled, MsgBoxDialogClass::MsgBoxISSpecial>(used_title, used_icon, is_closed_on_click_t::yes, dense_t::yes);

    default:
        bsod("Invalid MsgBoxDialogClass");
    }
}

Response msg_box(MsgBoxType type, string_view_utf8 txt, const PhaseResponses &resp, MsgBoxDefaultButton default_button) {
    return MsgBoxBuilder {
        .type = type,
        .text = txt,
        .responses = resp,
        .default_button = default_button,
    }
        .exec();
}

Response MsgBox(string_view_utf8 txt, const PhaseResponses &resp, size_t def_btn) {
    return msg_box(MsgBoxType::standard, txt, resp, static_cast<MsgBoxDefaultButton>(def_btn));
}

Response MsgBoxError(string_view_utf8 txt, const PhaseResponses &resp, size_t def_btn) {
    return msg_box(MsgBoxType::error, txt, resp, static_cast<MsgBoxDefaultButton>(def_btn));
}

Response MsgBoxQuestion(string_view_utf8 txt, const PhaseResponses &resp, size_t def_btn) {
    return msg_box(MsgBoxType::question, txt, resp, static_cast<MsgBoxDefaultButton>(def_btn));
}

Response MsgBoxWarning(string_view_utf8 txt, const PhaseResponses &resp, size_t def_btn) {
    return msg_box(MsgBoxType::warning, txt, resp, static_cast<MsgBoxDefaultButton>(def_btn));
}

Response MsgBoxInfo(string_view_utf8 txt, const PhaseResponses &resp, size_t def_btn) {
    return msg_box(MsgBoxType::info, txt, resp, static_cast<MsgBoxDefaultButton>(def_btn));
}

Response MsgBoxPepa(string_view_utf8 txt, const PhaseResponses &resp, size_t def_btn) {
    return msg_box(MsgBoxType::pepa, txt, resp, static_cast<MsgBoxDefaultButton>(def_btn));
}

Response MsgBoxPepaCentered(string_view_utf8 txt, const PhaseResponses &resp, size_t def_btn) {
    return msg_box(MsgBoxType::pepa_centered, txt, resp, static_cast<MsgBoxDefaultButton>(def_btn));
}

Response MsgBoxISWarning(string_view_utf8 txt, const PhaseResponses &resp, size_t def_btn) {
    return msg_box(MsgBoxType::input_shaper_warning, txt, resp, static_cast<MsgBoxDefaultButton>(def_btn));
}<|MERGE_RESOLUTION|>--- conflicted
+++ resolved
@@ -59,23 +59,12 @@
 
 void MsgBoxBase::windowEvent(EventLock /*has private ctor*/, window_t *sender, GUI_event_t event, void *param) {
     switch (event) {
-<<<<<<< HEAD
-    case GUI_event_t::CHILD_CLICK:
-        result = un.response;
-        if (flags.close_on_click == is_closed_on_click_t::yes) {
-            Screens::Access()->Close();
-        } else if (GetParent()) {
-            GetParent()->WindowEvent(this, GUI_event_t::CHILD_CLICK, un.pvoid);
-        }
-        break;
-=======
 
     case GUI_event_t::CHILD_CLICK: {
         generate_response(event_conversion_union { .pvoid = param }.response);
         return;
     }
 
->>>>>>> 0de68b87
     default:
         break;
     }
