--- conflicted
+++ resolved
@@ -24,9 +24,6 @@
     static const SpinConfigInt steps_per_unit;
     static const SpinConfigInt microstep_exponential; // 2^0 - 2^8 .. 1, 2, 4, .. , 128, 256
     static const SpinConfigInt rms_current;
-<<<<<<< HEAD
+    static const SpinConfigInt two_digits_uint;
     static const SpinConfig_t<float> skew_range;
-=======
-    static const SpinConfigInt two_digits_uint;
->>>>>>> 8951490e
 };