/**
 * @file menu_spin_config.hpp
 * @author Radek Vana
 * @brief included by menu_spin_config_basic.cpp xor menu_spin_config_with_units.cpp
 * @date 2020-11-04
 */
#pragma once
#include <array>
#include "menu_spin_config_type.hpp"
#include "menu_vars.h"

struct SpinCnf {
    static const SpinConfigInt nozzle;
    static const SpinConfigInt bed;
    static const SpinConfigInt printfan;
    static const SpinConfigInt feedrate;
    static const SpinConfigInt flowfact;
    static const SpinConfigInt timezone_range;
    static const SpinConfigInt volume_range;
    static const SpinConfigInt sensor_range;
    static const SpinConfigInt footer_center_N_range;
    static const SpinConfigInt axis_z_max_range;                            // maximum Z range - to change current range
    static const std::array<SpinConfigInt, MenuVars::AXIS_CNT> axis_ranges; // current Z range
    static const SpinConfigInt steps_per_unit;
    static const SpinConfigInt microstep_exponential; // 2^0 - 2^8 .. 1, 2, 4, .. , 128, 256
    static const SpinConfigInt rms_current;
    static const SpinConfigInt two_digits_uint;
<<<<<<< HEAD
    static const SpinConfig_t<float> skew_range;
=======
    static const SpinConfigInt crash_sensitivity;
    static const SpinConfigInt crash_max_period;

    //private repo
    static const SpinConfigInt fs_range;
    static const SpinConfigInt loadcell_range;
    static const SpinConfigInt print_progress;
    static const SpinConfigInt int_num;
>>>>>>> a255fa43
};<|MERGE_RESOLUTION|>--- conflicted
+++ resolved
@@ -25,16 +25,11 @@
     static const SpinConfigInt microstep_exponential; // 2^0 - 2^8 .. 1, 2, 4, .. , 128, 256
     static const SpinConfigInt rms_current;
     static const SpinConfigInt two_digits_uint;
-<<<<<<< HEAD
-    static const SpinConfig_t<float> skew_range;
-=======
     static const SpinConfigInt crash_sensitivity;
     static const SpinConfigInt crash_max_period;
-
-    //private repo
+    static const SpinConfig_t<float> skew_range;
     static const SpinConfigInt fs_range;
     static const SpinConfigInt loadcell_range;
     static const SpinConfigInt print_progress;
     static const SpinConfigInt int_num;
->>>>>>> a255fa43
 };