// window_msgbox.hpp
#pragma once

#include "IDialog.hpp"
#include "radio_button.hpp"
#include "radio_button_fsm.hpp"
#include "window_text.hpp"
#include "window_icon.hpp"
#include "../../lang/i18n.h"
#include "client_response.hpp"

/*****************************************************************************/
// clang-format off
<<<<<<< HEAD
static constexpr PhaseResponses Responses_NONE                 = { Response::_none,    Response::_none,  Response::_none,  Response::_none };
static constexpr PhaseResponses Responses_Next                 = { Response::Next,     Response::_none,  Response::_none,  Response::_none };
static constexpr PhaseResponses Responses_Ok                   = { Response::Ok,       Response::_none,  Response::_none,  Response::_none };
static constexpr PhaseResponses Responses_OkCancel             = { Response::Ok,       Response::Cancel, Response::_none,  Response::_none };
static constexpr PhaseResponses Responses_AbortRetryIgnore     = { Response::Abort,    Response::Retry,  Response::Ignore, Response::_none };
static constexpr PhaseResponses Responses_RetryAbort           = { Response::Retry,    Response::Abort,  Response::_none,  Response::_none };
static constexpr PhaseResponses Responses_YesNo                = { Response::Yes,      Response::No,     Response::_none,  Response::_none };
static constexpr PhaseResponses Responses_YesNoCancel          = { Response::Yes,      Response::No,     Response::Cancel, Response::_none };
static constexpr PhaseResponses Responses_YesNoIgnore          = { Response::Yes,      Response::No,     Response::Ignore, Response::_none };
static constexpr PhaseResponses Responses_YesAbort             = { Response::Yes,      Response::Abort,  Response::_none,  Response::_none };
static constexpr PhaseResponses Responses_YesCancel            = { Response::Yes,      Response::Cancel, Response::_none,  Response::_none };
static constexpr PhaseResponses Responses_YesRetry             = { Response::Yes,      Response::Retry,  Response::_none,  Response::_none };
static constexpr PhaseResponses Responses_RetryCancel          = { Response::Retry,    Response::Cancel, Response::_none,  Response::_none };
static constexpr PhaseResponses Responses_ChangeIgnoreCancel   = { Response::Change,   Response::Ignore, Response::Cancel, Response::_none };
static constexpr PhaseResponses Responses_ChangeIgnoreAbort    = { Response::Change,   Response::Ignore, Response::Abort,  Response::_none };
static constexpr PhaseResponses Responses_ChangeOkAbort        = { Response::Change,   Response::Ok, Response::Abort,  Response::_none };
static constexpr PhaseResponses Responses_IgnoreAbort          = { Response::Ignore,   Response::Abort,  Response::_none,  Response::_none };
=======
inline constexpr PhaseResponses Responses_NONE                 = { Response::_none,    Response::_none,  Response::_none,       Response::_none };
inline constexpr PhaseResponses Responses_Ok                   = { Response::Ok,       Response::_none,  Response::_none,       Response::_none };
inline constexpr PhaseResponses Responses_AbortRetryIgnore     = { Response::Abort,    Response::Retry,  Response::Ignore,      Response::_none };
inline constexpr PhaseResponses Responses_RetryAbort           = { Response::Retry,    Response::Abort,  Response::_none,       Response::_none };
inline constexpr PhaseResponses Responses_YesNo                = { Response::Yes,      Response::No,     Response::_none,       Response::_none };
inline constexpr PhaseResponses Responses_YesNoCancel          = { Response::Yes,      Response::No,     Response::Cancel,      Response::_none };
inline constexpr PhaseResponses Responses_YesNoIgnore          = { Response::Yes,      Response::No,     Response::Ignore,      Response::_none };
inline constexpr PhaseResponses Responses_YesRetry             = { Response::Yes,      Response::Retry,  Response::_none,       Response::_none };
inline constexpr PhaseResponses Responses_RetryCancel          = { Response::Retry,    Response::Cancel, Response::_none,       Response::_none };
inline constexpr PhaseResponses Responses_Disable              = { Response::Disable,  Response::_none,  Response::_none,       Response::_none };
>>>>>>> a255fa43

// clang-format on
/*****************************************************************************/

void AdjustLayout(window_text_t &text, window_icon_t &icon);

/*****************************************************************************/
// MsgBoxBase
class MsgBoxBase : public AddSuperWindow<IDialog> {
protected:
    window_text_t text;

    // memory space to store radio buttons
    // template parameter <PhasesPrintPreview> is irrelevant - same size
    // in case it changes swap <PhasesPrintPreview> with the biggest type
    // it is checked in BindToFSM method
    using RadioMemSpace = std::aligned_union<0, RadioButton, RadioButtonFsm<PhasesPrintPreview>>::type;
    RadioMemSpace radio_mem_space;
    IRadioButton *pButtons = nullptr;
    Response result; // return value
public:
    MsgBoxBase(Rect16 rect, const PhaseResponses &resp, size_t def_btn, const PhaseTexts *labels,
        string_view_utf8 txt, is_multiline multiline = is_multiline::yes, is_closed_on_click_t close = is_closed_on_click_t::yes);
    Response GetResult();

    template <class FSM_PHASE>
    void BindToFSM(FSM_PHASE phase) {
        static_assert(sizeof(RadioButtonFsm<FSM_PHASE>) <= sizeof(radio_mem_space), "RadioMemSpace is too small");

        if (!pButtons) { // pButtons can never be null
            assert("unassigned msgbox");
            return;
        }

        Rect16 rc = pButtons->GetRect();
        bool has_icon = pButtons->HasIcon();
        color_t back = pButtons->GetBackColor();

        ReleaseCaptureOfNormalWindow();
        pButtons->~IRadioButton();

        pButtons = new (&radio_mem_space) RadioButtonFsm<FSM_PHASE>(this, rc, phase);
        has_icon ? pButtons->SetHasIcon() : pButtons->ClrHasIcon();
        pButtons->SetBackColor(back);

        CaptureNormalWindow(*pButtons);
    }

protected:
    virtual void windowEvent(EventLock /*has private ctor*/, window_t *sender, GUI_event_t event, void *param) override;
    Rect16 getTextRect();
};

/*****************************************************************************/
// MsgBoxIconned
class MsgBoxIconned : public AddSuperWindow<MsgBoxBase> {

public:
    MsgBoxIconned(Rect16 rect, const PhaseResponses &resp, size_t def_btn, const PhaseTexts *labels,
        string_view_utf8 txt, is_multiline multiline, const png::Resource *icon_res,
        is_closed_on_click_t close = is_closed_on_click_t::yes);

protected:
    window_icon_t icon;
    // some methods to help with construction, so they can't be virtual
    // some derived classes use them too, don't change visibility
    Rect16 getIconRect();
    Rect16 getTextRect();
};

/*****************************************************************************/
// MsgBoxTitled
class MsgBoxTitled : public AddSuperWindow<MsgBoxIconned> {
public:
    MsgBoxTitled(Rect16 rect, const PhaseResponses &resp, size_t def_btn, const PhaseTexts *labels,
        string_view_utf8 txt, is_multiline multiline, string_view_utf8 tit, const png::Resource *title_icon_res,
        is_closed_on_click_t close = is_closed_on_click_t::yes);

protected:
    window_text_t title;
    virtual void unconditionalDraw() override;

    // some methods to help with construction
    Rect16 getTextRect();
    Rect16 getLineRect();
    Rect16 getIconRect();
    Rect16 getTitleRect(); // icon must be initialized
    font_t *getTitleFont();
    padding_ui8_t getTitlePadding();

    static constexpr padding_ui8_t TextPadding =
#if defined(USE_ST7789) || defined(USE_MOCK_DISPLAY)
        { 0, 0, 0, 0 };
#elif defined(USE_ILI9488)
        { 24, 24, 24, 24 };
#endif
};

/*****************************************************************************/
// MsgBoxPepa
class MsgBoxIconPepa : public AddSuperWindow<MsgBoxIconned> {
public:
    MsgBoxIconPepa(Rect16 rect, const PhaseResponses &resp, size_t def_btn, const PhaseTexts *labels,
        string_view_utf8 txt, is_multiline multiline, const png::Resource *icon);

protected:
    Rect16 getTextRect();
    Rect16 getIconRect();
};

/*****************************************************************************/
// MsgBoxPepaCentered
class MsgBoxIconPepaCentered : public AddSuperWindow<MsgBoxIconned> {
public:
    MsgBoxIconPepaCentered(Rect16 rect, const PhaseResponses &resp, size_t def_btn, const PhaseTexts *labels,
        string_view_utf8 txt, is_multiline multiline, const png::Resource *icon);

protected:
    Rect16 getTextRect();
    Rect16 getIconRect();
};

/*****************************************************************************/
// MsgBoxError
class MsgBoxIconnedError : public AddSuperWindow<MsgBoxIconned> {
public:
    MsgBoxIconnedError(Rect16 rect, const PhaseResponses &resp, size_t def_btn, const PhaseTexts *labels,
        string_view_utf8 txt, is_multiline multiline, const png::Resource *icon);
};

// todo enum default button
// todo enum for size?
Response MsgBox(string_view_utf8 txt, const PhaseResponses &resp = Responses_NONE, size_t def_btn = 0, Rect16 rect = GuiDefaults::DialogFrameRect, is_multiline multiline = is_multiline::yes);
Response MsgBoxError(string_view_utf8 txt, const PhaseResponses &resp = Responses_NONE, size_t def_btn = 0, Rect16 rect = GuiDefaults::DialogFrameRect, is_multiline multiline = is_multiline::yes);
Response MsgBoxQuestion(string_view_utf8 txt, const PhaseResponses &resp = Responses_NONE, size_t def_btn = 0, Rect16 rect = GuiDefaults::DialogFrameRect, is_multiline multiline = is_multiline::yes);
Response MsgBoxWarning(string_view_utf8 txt, const PhaseResponses &resp = Responses_NONE, size_t def_btn = 0, Rect16 rect = GuiDefaults::DialogFrameRect, is_multiline multiline = is_multiline::yes);
Response MsgBoxInfo(string_view_utf8 txt, const PhaseResponses &resp = Responses_NONE, size_t def_btn = 0, Rect16 rect = GuiDefaults::DialogFrameRect, is_multiline multiline = is_multiline::yes);
Response MsgBoxTitle(string_view_utf8 title, string_view_utf8 txt, const PhaseResponses &resp = Responses_NONE, size_t def_btn = 0, Rect16 rect = GuiDefaults::DialogFrameRect, const png::Resource *icon = nullptr, is_multiline multiline = is_multiline::yes);
Response MsgBoxIcon(string_view_utf8 txt, const png::Resource *icon_id, const PhaseResponses &resp = Responses_NONE, size_t def_btn = 0, Rect16 rect = GuiDefaults::DialogFrameRect, is_multiline multiline = is_multiline::yes);
Response MsgBoxPepa(string_view_utf8 txt, const PhaseResponses &resp = Responses_NONE, size_t def_btn = 0, Rect16 rect = GuiDefaults::DialogFrameRect, is_multiline multiline = is_multiline::yes);
Response MsgBoxPepaCentered(string_view_utf8 txt, const PhaseResponses &resp = Responses_NONE, size_t def_btn = 0, Rect16 rect = GuiDefaults::DialogFrameRect, is_multiline multiline = is_multiline::yes);<|MERGE_RESOLUTION|>--- conflicted
+++ resolved
@@ -11,25 +11,6 @@
 
 /*****************************************************************************/
 // clang-format off
-<<<<<<< HEAD
-static constexpr PhaseResponses Responses_NONE                 = { Response::_none,    Response::_none,  Response::_none,  Response::_none };
-static constexpr PhaseResponses Responses_Next                 = { Response::Next,     Response::_none,  Response::_none,  Response::_none };
-static constexpr PhaseResponses Responses_Ok                   = { Response::Ok,       Response::_none,  Response::_none,  Response::_none };
-static constexpr PhaseResponses Responses_OkCancel             = { Response::Ok,       Response::Cancel, Response::_none,  Response::_none };
-static constexpr PhaseResponses Responses_AbortRetryIgnore     = { Response::Abort,    Response::Retry,  Response::Ignore, Response::_none };
-static constexpr PhaseResponses Responses_RetryAbort           = { Response::Retry,    Response::Abort,  Response::_none,  Response::_none };
-static constexpr PhaseResponses Responses_YesNo                = { Response::Yes,      Response::No,     Response::_none,  Response::_none };
-static constexpr PhaseResponses Responses_YesNoCancel          = { Response::Yes,      Response::No,     Response::Cancel, Response::_none };
-static constexpr PhaseResponses Responses_YesNoIgnore          = { Response::Yes,      Response::No,     Response::Ignore, Response::_none };
-static constexpr PhaseResponses Responses_YesAbort             = { Response::Yes,      Response::Abort,  Response::_none,  Response::_none };
-static constexpr PhaseResponses Responses_YesCancel            = { Response::Yes,      Response::Cancel, Response::_none,  Response::_none };
-static constexpr PhaseResponses Responses_YesRetry             = { Response::Yes,      Response::Retry,  Response::_none,  Response::_none };
-static constexpr PhaseResponses Responses_RetryCancel          = { Response::Retry,    Response::Cancel, Response::_none,  Response::_none };
-static constexpr PhaseResponses Responses_ChangeIgnoreCancel   = { Response::Change,   Response::Ignore, Response::Cancel, Response::_none };
-static constexpr PhaseResponses Responses_ChangeIgnoreAbort    = { Response::Change,   Response::Ignore, Response::Abort,  Response::_none };
-static constexpr PhaseResponses Responses_ChangeOkAbort        = { Response::Change,   Response::Ok, Response::Abort,  Response::_none };
-static constexpr PhaseResponses Responses_IgnoreAbort          = { Response::Ignore,   Response::Abort,  Response::_none,  Response::_none };
-=======
 inline constexpr PhaseResponses Responses_NONE                 = { Response::_none,    Response::_none,  Response::_none,       Response::_none };
 inline constexpr PhaseResponses Responses_Ok                   = { Response::Ok,       Response::_none,  Response::_none,       Response::_none };
 inline constexpr PhaseResponses Responses_AbortRetryIgnore     = { Response::Abort,    Response::Retry,  Response::Ignore,      Response::_none };
@@ -40,7 +21,7 @@
 inline constexpr PhaseResponses Responses_YesRetry             = { Response::Yes,      Response::Retry,  Response::_none,       Response::_none };
 inline constexpr PhaseResponses Responses_RetryCancel          = { Response::Retry,    Response::Cancel, Response::_none,       Response::_none };
 inline constexpr PhaseResponses Responses_Disable              = { Response::Disable,  Response::_none,  Response::_none,       Response::_none };
->>>>>>> a255fa43
+static constexpr PhaseResponses Responses_ChangeOkAbort        = { Response::Change,   Response::Ok, Response::Abort,  Response::_none };
 
 // clang-format on
 /*****************************************************************************/
