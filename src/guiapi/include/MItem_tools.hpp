/*****************************************************************************/
//menu items running tools
#pragma once
#include "WindowMenuItems.hpp"
#include "../lang/i18n.h"

class MI_WIZARD : public WI_LABEL_t {
    static constexpr const char *const label = N_("Wizard");

public:
    MI_WIZARD();

protected:
    virtual void click(IWindowMenu &window_menu) override;
};

class MI_AUTO_HOME : public WI_LABEL_t {
    static constexpr const char *const label = N_("Auto Home");

public:
    MI_AUTO_HOME();

protected:
    virtual void click(IWindowMenu &window_menu) override;
};

class MI_MESH_BED : public WI_LABEL_t {
    static constexpr const char *const label = N_("Mesh Bed Level.");

public:
    MI_MESH_BED();

protected:
    virtual void click(IWindowMenu &window_menu) override;
};

class MI_SELFTEST : public WI_LABEL_t {
    static constexpr const char *const label = N_("SelfTest");

public:
    MI_SELFTEST();

protected:
    virtual void click(IWindowMenu &window_menu) override;
};

class MI_CALIB_FIRST : public WI_LABEL_t {
    static constexpr const char *const label = N_("First Layer Cal.");

public:
    MI_CALIB_FIRST();

protected:
    virtual void click(IWindowMenu &window_menu) override;
};

class MI_DISABLE_STEP : public WI_LABEL_t {
    static constexpr const char *const label = N_("Disable Steppers");

public:
    MI_DISABLE_STEP();

protected:
    virtual void click(IWindowMenu &window_menu) override;
};

class MI_FACTORY_DEFAULTS : public WI_LABEL_t {
    static constexpr const char *const label = N_("Factory Reset");

public:
    MI_FACTORY_DEFAULTS();

protected:
    virtual void click(IWindowMenu &window_menu) override;
};

class MI_SAVE_DUMP : public WI_LABEL_t {
    static constexpr const char *const label = N_("Save Crash Dump");

public:
    MI_SAVE_DUMP();

protected:
    virtual void click(IWindowMenu &window_menu) override;
};

class MI_HF_TEST_0 : public WI_LABEL_t {
    static constexpr const char *const label = "HF0 test"; // intentionally not translated, only for debugging

public:
    MI_HF_TEST_0();

protected:
    virtual void click(IWindowMenu &window_menu) override;
};

class MI_HF_TEST_1 : public WI_LABEL_t {
    static constexpr const char *const label = "HF1 test"; // intentionally not translated, only for debugging

public:
    MI_HF_TEST_1();

protected:
    virtual void click(IWindowMenu &window_menu) override;
};

class MI_EE_LOAD_400 : public WI_LABEL_t {
    static constexpr const char *const label = "EE 4.0.0"; // intentionally not translated, only for debugging

public:
    MI_EE_LOAD_400();

protected:
    virtual void click(IWindowMenu &window_menu) override;
};

class MI_EE_LOAD_401 : public WI_LABEL_t {
    static constexpr const char *const label = "EE 4.0.1"; // intentionally not translated, only for debugging

public:
    MI_EE_LOAD_401();

protected:
    virtual void click(IWindowMenu &window_menu) override;
};

class MI_EE_LOAD_402 : public WI_LABEL_t {
    static constexpr const char *const label = "EE 4.0.2"; // intentionally not translated, only for debugging

public:
    MI_EE_LOAD_402();

protected:
    virtual void click(IWindowMenu &window_menu) override;
};

class MI_EE_LOAD_403RC1 : public WI_LABEL_t {
    static constexpr const char *const label = "EE 4.0.3-RC1"; // intentionally not translated, only for debugging

public:
    MI_EE_LOAD_403RC1();

protected:
    virtual void click(IWindowMenu &window_menu) override;
};

class MI_EE_LOAD_403 : public WI_LABEL_t {
    static constexpr const char *const label = "EE 4.0.3"; // intentionally not translated, only for debugging

public:
    MI_EE_LOAD_403();

protected:
    virtual void click(IWindowMenu &window_menu) override;
};

class MI_EE_LOAD : public WI_LABEL_t {
    static constexpr const char *const label = "EE load"; // intentionally not translated, only for debugging

public:
    MI_EE_LOAD();

protected:
    virtual void click(IWindowMenu &window_menu) override;
};

class MI_EE_SAVE : public WI_LABEL_t {
    static constexpr const char *const label = "EE save"; // intentionally not translated, only for debugging

public:
    MI_EE_SAVE();

protected:
    virtual void click(IWindowMenu &window_menu) override;
};

class MI_EE_SAVEXML : public WI_LABEL_t {
    static constexpr const char *const label = "EE save xml"; // intentionally not translated, only for debugging

public:
    MI_EE_SAVEXML();

protected:
    virtual void click(IWindowMenu &window_menu) override;
};

class MI_M600 : public WI_LABEL_t {
    static constexpr const char *const label = N_("Change Filament");

public:
    MI_M600();

protected:
    virtual void click(IWindowMenu &window_menu) override;
};

class MI_TIMEOUT : public WI_SWITCH_OFF_ON_t {
    constexpr static const char *const label = N_("Timeout");

public:
    MI_TIMEOUT();
    virtual void OnChange(size_t old_index) override;
};

class MI_SOUND_MODE : public WI_SWITCH_t<4> {
    constexpr static const char *const label = N_("Sound Mode");

    constexpr static const char *str_Once = N_("Once");
    constexpr static const char *str_Loud = N_("Loud");
    constexpr static const char *str_Silent = N_("Silent");
    constexpr static const char *str_Assist = N_("Assist");
    size_t init_index() const;

public:
    MI_SOUND_MODE();
    virtual void OnChange(size_t old_index) override;
};

<<<<<<< HEAD
class MI_SOUND_TYPE : public WI_SWITCH_t<7> {
    constexpr static const char *const label = "Sound Type";

    constexpr static const char *str_ButtonEcho = "ButtonEcho";
    constexpr static const char *str_StandardPrompt = "StandardPrompt";
    constexpr static const char *str_StandardAlert = "StandardAlert";
    constexpr static const char *str_CriticalAlert = "CriticalAlert";
    constexpr static const char *str_EncoderMove = "EncoderMove";
    constexpr static const char *str_BlindAlert = "BlindAlert";
    constexpr static const char *str_Start = "Start";
=======
class MI_SOUND_TYPE : public WI_SWITCH_t<5> {
    constexpr static const char *const label = N_("Sound Type");

    constexpr static const char *str_ButtonEcho = N_("ButtonEcho");
    constexpr static const char *str_StandardPrompt = N_("StandardPrompt");
    constexpr static const char *str_StandardAlert = N_("StandardAlert");
    constexpr static const char *str_EncoderMove = N_("EncoderMove");
    constexpr static const char *str_BlindAlert = N_("BlindAlert");
>>>>>>> bf5de29e

public:
    MI_SOUND_TYPE();
    virtual void OnChange(size_t old_index) override;
};

class MI_TIMEZONE : public WI_SPIN_I08_t {
    constexpr static const char *const label = "TZ UTC(+/-)"; // intentionally not translated

public:
    MI_TIMEZONE();
    virtual void OnClick() override;
};<|MERGE_RESOLUTION|>--- conflicted
+++ resolved
@@ -216,7 +216,6 @@
     virtual void OnChange(size_t old_index) override;
 };
 
-<<<<<<< HEAD
 class MI_SOUND_TYPE : public WI_SWITCH_t<7> {
     constexpr static const char *const label = "Sound Type";
 
@@ -227,17 +226,6 @@
     constexpr static const char *str_EncoderMove = "EncoderMove";
     constexpr static const char *str_BlindAlert = "BlindAlert";
     constexpr static const char *str_Start = "Start";
-=======
-class MI_SOUND_TYPE : public WI_SWITCH_t<5> {
-    constexpr static const char *const label = N_("Sound Type");
-
-    constexpr static const char *str_ButtonEcho = N_("ButtonEcho");
-    constexpr static const char *str_StandardPrompt = N_("StandardPrompt");
-    constexpr static const char *str_StandardAlert = N_("StandardAlert");
-    constexpr static const char *str_EncoderMove = N_("EncoderMove");
-    constexpr static const char *str_BlindAlert = N_("BlindAlert");
->>>>>>> bf5de29e
-
 public:
     MI_SOUND_TYPE();
     virtual void OnChange(size_t old_index) override;
