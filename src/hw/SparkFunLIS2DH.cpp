--- conflicted
+++ resolved
@@ -236,47 +236,6 @@
 //    dataToWrite -- 8 bit data to write to register
 //
 //****************************************************************************//
-<<<<<<< HEAD
-status_t LIS2DHCore::writeRegister(uint8_t offset, uint8_t dataToWrite) {
-    if (m_ongoing_DMA_rx) {
-        return IMU_HW_BUSY;
-    }
-    status_t returnError = IMU_SUCCESS;
-    switch (m_commInterface) {
-    case CommInterface::I2C_mode:
-        // Write the byte
-        Wire.beginTransmission(m_I2CAddress);
-        Wire.write(offset);
-        Wire.write(dataToWrite);
-        if (Wire.endTransmission() != 0) {
-            returnError = IMU_HW_ERROR;
-        }
-        break;
-
-    case CommInterface::SPI_mode:
-        // Ensure minimum deselect time from previous transfer.
-        // The chip might be deselected in ISR so the minimum delay is not
-        // in ISR but here.
-        delay_ns_precise<50>();
-        // take the chip select low to select the device:
-        acellCs.write(Pin::State::low);
-        delay_ns_precise<5>();
-        // send the device the register you want to read:
-        HAL_SPI_Transmit(&SPI_HANDLE_FOR(accelerometer), &offset, 1, HAL_MAX_DELAY);
-        HAL_SPI_Transmit(&SPI_HANDLE_FOR(accelerometer), &dataToWrite, 1, HAL_MAX_DELAY);
-        // take the chip select high to de-select:
-        delay_ns_precise<20>();
-        acellCs.write(Pin::State::high);
-        break;
-
-        // No way to check error on this write (Except to read back but that's not reliable)
-
-    default:
-        break;
-    }
-
-    return returnError;
-=======
 void LIS2DHCore::writeRegister(uint8_t offset, uint8_t dataToWrite) {
     // Ensure minimum deselect time from previous transfer.
     // The chip might be deselected in ISR so the minimum delay is not
@@ -291,7 +250,6 @@
     // take the chip select high to de-select:
     delay_ns_precise<20>();
     chip_select_pin.write(Pin::State::high);
->>>>>>> 0de68b87
 }
 
 //****************************************************************************//
