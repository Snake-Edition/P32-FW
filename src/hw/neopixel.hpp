/**
 * @file neopixel.hpp
 * @author Radek Vana
 * @date 2021-05-27
 */

#pragma once
#include <stdint.h>
#include <bitset>
#include <array>
/**
 * | controller |  2811 | 2812 |  2811  |  2812  |
 * |------------|-------|------|--------|--------|
 * |   signal   | Timing [ns] || Tolerance [ns] ||
 * |  T1H [ns]  |   600 |  800 |    150 |    150 |
 * |  T1L [ns]  |   650 |  450 |    150 |    150 |
 * |  T0H [ns]  |   250 |  400 |    150 |    150 |
 * |  T0L [ns]  |  1000 |  850 |    150 |    150 |
 *
 *
 * |          | Timing [ns] | Tolerance [ns]  |
 * |controller| 2811 | 2812 |  2811  |  2812  |
 * |----------|------|------|--------|--------|
 * | T1H [ns] |  600 |  800 |    150 |    150 |
 * | T1L [ns] |  650 |  450 |    150 |    150 |
 * | T0H [ns] |  250 |  400 |    150 |    150 |
 * | T0L [ns] | 1000 |  850 |    150 |    150 |
 *
 * |          |   2811     |   2812     |
 * |          | min |  max | min |  max |
 * |----------|-----|------|-----|------|
 * | T1H [ns] | 450 |  750 | 650 |  950 |
 * | T1L [ns] | 500 |  800 | 300 |  600 |
 * | T0H [ns] | 100 |  400 | 250 |  550 |
 * | T0L [ns] | 850 | 1150 | 700 | 1000 |
 *
 * |          |   281X     |
 * |          | min |  max |
 * |----------|-----|------|
 * | T1H [ns] | 650 |  750 |
 * | T1L [ns] | 500 |  600 |
 * | T0H [ns] | 250 |  400 |
 * | T0L [ns] | 850 | 1000 |
 *
 * | SPI freq [Mhz]    | 21        |
 * | spi t [ns]        | 47.62     |
 * | range             | min | max |
 * |-------------------|-----|-----|
 * | T1H [tick]        | 14  | 15  |
 * | T1L [tick]        | 11  | 12  |
 * | T0H [tick]        | 6   | 8   |
 * | T0L [tick]        | 18  | 21  |
 * | sum log 1 [tick]  | 25  | 27  |
 * | sum log 0 [tick]  | 24  | 29  |
 *
 * |  SPI freq [Mhz]  |           10.5                               ||
 * |------------------|-----------------------------------------------|
 * | spi t [ns]       | 95.24                                        ||
 * | range            | Picked from 21 MHZ Range | Current  frequency |
 * | T1H [tick]       | 14                       | 7                  |
 * | T1L [tick]       | 12                       | 6                  |
 * | T0H [tick]       | 6                        | 3                  |
 * | T0L [tick]       | 18                       | 9                  |
 * |------------------|--------------------------|--------------------|
 * | sum log 1 [tick] | 26                       | 13                 |
 * | sum log 0 [tick] | 24                       | 12                 |
 *
 * | SPI freq [Mhz]   |            7                                 ||
 * |------------------|-----------------------------------------------|
 * | spi t [ns]       | 142.86                                       ||
 * | range            | Picked from 21 MHZ Range | Current  frequency |
 * | T1H [tick]       | 15                       | 5                  |
 * | T1L [tick]       | 12                       | 4                  |
 * | T0H [tick]       | 6                        | 2                  |
 * | T0L [tick]       | 18                       | 6                  |
 * |------------------|-----------------------------------------------|
 * | sum log 1 [tick] | 27                       | 9                  |
 * | sum log 0 [tick] | 24                       | 8                  |
 *
 */

namespace neopixel {
inline constexpr uint32_t T1H_21MHz = 14;
inline constexpr uint32_t T1L_21MHz = 11;
inline constexpr uint32_t T0H_21MHz = 6;
inline constexpr uint32_t T0L_21MHz = 18;
inline constexpr uint32_t RESET_21MHz = 51 * 21;

inline constexpr uint32_t T1H_10M5Hz = 7;
inline constexpr uint32_t T1L_10M5Hz = 6;
inline constexpr uint32_t T0H_10M5Hz = 3;
inline constexpr uint32_t T0L_10M5Hz = 9;
inline constexpr uint32_t RESET_10M5Hz = uint32_t(51.f * 10.5f);

// cannot set prescaller to 7 MHz
// and clock source is fixed
inline constexpr uint32_t T1H_7MHz = 5;
inline constexpr uint32_t T1L_7MHz = 4;
inline constexpr uint32_t T0H_7MHz = 2;
inline constexpr uint32_t T0L_7MHz = 6;
inline constexpr uint32_t RESET_7MHz = 51 * 7;

// 2.5MHz 2812 only
inline constexpr uint32_t T1H_2M5Hz = 2; // 800ns
inline constexpr uint32_t T1L_2M5Hz = 1; // 400ns
inline constexpr uint32_t T0H_2M5Hz = 1; // 400ns
inline constexpr uint32_t T0L_2M5Hz = 2; // 800ns
inline constexpr uint32_t RESET_2M5Hz = uint32_t(51.f * 2.5f);

/**
 * @brief base class for LEDs defining color array for given count
 *
 * @tparam COUNT count of LEDs
 */
template <size_t COUNT>
class Leds_base {
public:
    constexpr Leds_base()
        : leds_to_rewrite(COUNT) {
        leds.fill(0);
    }
    using color_array = std::array<uint32_t, COUNT>;

    void Set(uint32_t color, size_t index) {
        if (index >= COUNT) {
            return;
        }

        if (leds[index] == color) {
            return;
        }

        leds[index] = color;
        leds_to_rewrite = std::max(index + size_t(1), leds_to_rewrite);
    }

    void Set(const uint32_t *colors, size_t count) {
        count = std::min(count, size_t(COUNT - 1));
        for (size_t led = 0; led <= count; ++led) {
            Set(colors[led], led);
        }
    }

    void Set(const color_array &colors) {
        Set(colors.begin(), colors.size());
    }

    void ForceRefresh(size_t cnt) {
        leds_to_rewrite = cnt;
    }

protected:
    color_array leds;
    size_t leds_to_rewrite;
    bool force_refresh;
};

/**
 * @brief base class for SPI LEDs handling conversion LEDs to bitset
 *
 * @tparam COUNT count of LEDs
 * @tparam T1H   lenght of high bus status of converted logical "1" bit value
 * @tparam T1L   lenght of low  bus status of converted logical "1" bit value
 * @tparam T0H   lenght of high bus status of converted logical "0" bit value
 * @tparam T0L   lenght of low  bus status of converted logical "0" bit value
 */
template <size_t COUNT, size_t T1H, size_t T1L, size_t T0H, size_t T0L>
class LedsSPI_base : public Leds_base<COUNT> {
public:
    using color_array = std::array<uint32_t, COUNT>;

    constexpr LedsSPI_base() = default;

protected:
    static constexpr uint32_t max_pulse_len = T1H + T1L > T0H + T0L ? T1H + T1L : T0H + T0L; // std::max( T1H + T1L,  T0H + T0L); - not constexpr
    static constexpr uint32_t max_size = max_pulse_len * 24; // 3*8bit color
    static constexpr uint32_t bitfield_size = COUNT * max_size; // theoretical maximum size in bits
    std::bitset<bitfield_size> led_bitset;

    void setHi(size_t &rBitfieldPos) {
        rBitfieldPos += T1L; // no need to set false

        for (size_t i = 0; i < T1H; ++i) {
            led_bitset[rBitfieldPos++] = true;
        }
    }

    void setLo(size_t &rBitfieldPos) {
        rBitfieldPos += T0L; // no need to set false

        for (size_t i = 0; i < T0H; ++i) {
            led_bitset[rBitfieldPos++] = true;
        }
    }

    /**
     * @brief Set the Bitset object from leds array
     *        call exactly once before sending data to LEDs via SPI
     *
     * @return size_t number of bits to be send
     */
    size_t setBitset();
};

template <size_t COUNT, size_t T1H, size_t T1L, size_t T0H, size_t T0L>
size_t LedsSPI_base<COUNT, T1H, T1L, T0H, T0L>::setBitset() {
<<<<<<< HEAD
    if (this->leds_to_rewrite == 0 && !this->force_refresh) {
        return 0; // nothing to set
    }
=======
    if (this->leds_to_rewrite == 0) {
        return 0; // nothing to set
    }

    // Optimization via leds_to_rewrite does not work correctly
    // thanks to LedsSPI_MSB inverting the indexing and breaking the daisy-chaining.
    // As a quick fix, we always update everything
    // BFW-5067 - Someone please fix this :(
    this->leds_to_rewrite = COUNT;
>>>>>>> 0de68b87

    led_bitset.reset(); // clear bit array

    size_t bitfield_position = 0;

    for (size_t i = 0; i < this->leds_to_rewrite; ++i) {
        std::bitset<24> bits_of_color = this->leds[i];
        for (size_t bit = 0; bit < 24; ++bit) {
            bits_of_color[bit] ? setHi(bitfield_position) : setLo(bitfield_position); // bitfield_position passed by reference
        }
    }

    this->leds_to_rewrite = 0;
    return bitfield_position;
}

/**
 * @brief child of LedsSPI_base handling LSB data conversion
 *
 * @tparam COUNT count of leds
 * @tparam T1H   lenght of high bus status of converted logical "1" bit value
 * @tparam T1L   lenght of low  bus status of converted logical "1" bit value
 * @tparam T0H   lenght of high bus status of converted logical "0" bit value
 * @tparam T0L   lenght of low  bus status of converted logical "0" bit value
 * @tparam RESET_PULSE number of pulses needed to be in low state to write signals on LEDs
 */
// This class is not used at all and should probably be thrown out of the codee -> BFW-5067
template <size_t COUNT, size_t T1H, size_t T1L, size_t T0H, size_t T0L, size_t RESET_PULSE>
class LedsSPI_LSB : public LedsSPI_base<COUNT, T1H, T1L, T0H, T0L> {
protected:
    uint8_t send_buff[(LedsSPI_base<COUNT, T1H, T1L, T0H, T0L>::bitfield_size + RESET_PULSE + 7) / 8];

    /**
     * @brief ready data to send
     *        call exactly once before sending data to LEDs via SPI
     *
     * @return size_t number of bytes to be send
     */
    size_t bitfieldToSendBuff() {
        size_t bit_count = this->setBitset();
        size_t bit_read_index = 0; // from bitset

        // write reset pulse
        for (size_t i = 0; i < (RESET_PULSE + 7) / 8; ++i) {
            send_buff[i] = 0;
        }

        // clear last byte
        send_buff[((bit_count + RESET_PULSE + 7) / 8) - 1] = 0;

        for (; bit_read_index < bit_count; ++bit_read_index) {
            size_t bit_write_index = bit_read_index + RESET_PULSE;
            uint8_t &r_target_byte = send_buff[bit_write_index / 8];
            uint8_t target_bit = 1 << (bit_write_index % 8);
            r_target_byte = this->led_bitset[bit_read_index] ? r_target_byte | target_bit : r_target_byte & (~target_bit);
        }

        return (bit_count + RESET_PULSE + 7) / 8;
    };
};

/**
 * @brief child of LedsSPI_base handling MSB data conversion
 *
 * @tparam COUNT count of leds
 * @tparam T1H   lenght of high bus status of converted logical "1" bit value
 * @tparam T1L   lenght of low  bus status of converted logical "1" bit value
 * @tparam T0H   lenght of high bus status of converted logical "0" bit value
 * @tparam T0L   lenght of low  bus status of converted logical "0" bit value
 * @tparam RESET_PULSE number of pulses needed to be in low state to write signals on LEDs
 */
template <size_t COUNT, size_t T1H, size_t T1L, size_t T0H, size_t T0L, size_t RESET_PULSE>
class LedsSPI_MSB : public LedsSPI_base<COUNT, T1H, T1L, T0H, T0L> {
protected:
    uint8_t send_buff[(LedsSPI_base<COUNT, T1H, T1L, T0H, T0L>::bitfield_size + RESET_PULSE + 7) / 8];

    /**
     * @brief ready data to send
     *        call exactly once before sending data to LEDs via SPI
     *
     * @return size_t number of bytes to be send
     */
    size_t bitfieldToSendBuff() {
        const size_t bit_count = this->setBitset();
        if (!bit_count) {
            return 0;
        }

        // write reset pulse (clear each byt it overlaps)
        for (size_t i = bit_count / 8; i < ((bit_count + RESET_PULSE + 7) / 8); ++i) {
            send_buff[i] = 0;
        }

        size_t bit_read_index = bit_count - 1;
        size_t bit_write_index = 0;

        // This function reverses completely everything,
        // which screws up neopixel driver indexing (doesn't correspond with the daisy-chain order)
        // BFW-5067

        for (; bit_write_index < bit_count; ++bit_write_index, --bit_read_index) {
            uint8_t &r_target_byte = send_buff[bit_write_index / 8];
            uint8_t target_bit = 1 << (7 - (bit_write_index % 8));
            r_target_byte = this->led_bitset[bit_read_index] ? r_target_byte | target_bit : r_target_byte & (~target_bit);
        }

        return (bit_count + RESET_PULSE + 7) / 8;
    };
};

/**
 * @brief draw function pointer
 *
 */
using draw_fn_t = void (*)(uint8_t *, uint16_t);

/**
 * @brief fully functional child of LedsSPI_MSB able to set physical LEDs via pointer
 *        to function hadling SPI DMA
 * @tparam COUNT count of leds
 * @tparam DRAW_FN pointer to draw function
 * @tparam T1H   lenght of high bus status of converted logical "1" bit value
 * @tparam T1L   lenght of low  bus status of converted logical "1" bit value
 * @tparam T0H   lenght of high bus status of converted logical "0" bit value
 * @tparam T0L   lenght of low  bus status of converted logical "0" bit value
 * @tparam RESET_PULSE number of pulses needed to be in low state to write signals on LEDs
 */
template <size_t COUNT, draw_fn_t DRAW_FN, size_t T1H, size_t T1L, size_t T0H, size_t T0L, size_t RESET_PULSE>
class LedsSPI : public LedsSPI_MSB<COUNT, T1H, T1L, T0H, T0L, RESET_PULSE> {
public:
    void Tick() {
        if (!this->leds_to_rewrite) {
            return;
        }

        size_t bytes = this->bitfieldToSendBuff();
        DRAW_FN(this->send_buff, bytes);
    };
};

template <size_t COUNT, draw_fn_t DRAW_FN>
using SPI_21MHz = LedsSPI<COUNT, DRAW_FN, T1H_21MHz, T1L_21MHz, T0H_21MHz, T0L_21MHz, RESET_21MHz>;

template <size_t COUNT, draw_fn_t DRAW_FN>
using SPI_10M5Hz = LedsSPI<COUNT, DRAW_FN, T1H_10M5Hz, T1L_10M5Hz, T0H_10M5Hz, T0L_10M5Hz, RESET_10M5Hz>;

template <size_t COUNT, draw_fn_t DRAW_FN>
using SPI_2M5Hz = LedsSPI<COUNT, DRAW_FN, T1H_2M5Hz, T1L_2M5Hz, T0H_2M5Hz, T0L_2M5Hz, RESET_2M5Hz>;

}; // namespace neopixel<|MERGE_RESOLUTION|>--- conflicted
+++ resolved
@@ -204,11 +204,6 @@
 
 template <size_t COUNT, size_t T1H, size_t T1L, size_t T0H, size_t T0L>
 size_t LedsSPI_base<COUNT, T1H, T1L, T0H, T0L>::setBitset() {
-<<<<<<< HEAD
-    if (this->leds_to_rewrite == 0 && !this->force_refresh) {
-        return 0; // nothing to set
-    }
-=======
     if (this->leds_to_rewrite == 0) {
         return 0; // nothing to set
     }
@@ -218,7 +213,6 @@
     // As a quick fix, we always update everything
     // BFW-5067 - Someone please fix this :(
     this->leds_to_rewrite = COUNT;
->>>>>>> 0de68b87
 
     led_bitset.reset(); // clear bit array
 
