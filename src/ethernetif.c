--- conflicted
+++ resolved
@@ -218,23 +218,17 @@
     HAL_ETH_ReadPHYRegister(&heth, PHY_BSR, &phyreg);
     eth_link = (phyreg & PHY_LINKED_STATUS) == PHY_LINKED_STATUS ? 1 : 0;
 
-    if(wait){
-        if(netif_is_link_up(netif) || !eth_link){
+    if (wait) {
+        if (netif_is_link_up(netif) || !eth_link) {
             wait = false;
         }
     }
 
     if (eth_link != netif_is_link_up(netif)) {
         if (eth_link) {
-            if(!wait){
+            if (!wait) {
                 netifapi_netif_set_link_up(netif); // thread safe variant
-<<<<<<< HEAD
                 wait = true;
-=======
-                osDelay(5000);                     // give some time to reconnect
-            } else {
-                netifapi_netif_set_link_down(netif);
->>>>>>> b8db7ac2
             }
         } else {
             netifapi_netif_set_link_down(netif);
