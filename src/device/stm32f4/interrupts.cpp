#include "main.h"
#include "cmsis_os.h"
#include "config.h"
#include "bsod.h"
#include <crash_dump/dump.hpp>

#include "sys.h"
#include "buffered_serial.hpp"
#include <option/has_puppies.h>
#include <device/board.h>
#include "log.h"
#include "tusb.h"
#include <device/peripherals.h>
#include <wdt.hpp>
#include "safe_state.h"
#include "data_exchange.hpp"
#include <option/buddy_enable_wui.h>
#include <option/has_phase_stepping.h>
#include <option/has_burst_stepping.h>

#if HAS_PHASE_STEPPING()
    #include <feature/phase_stepping/phase_stepping.hpp>
    #include <feature/phase_stepping/quick_tmc_spi.hpp>
#endif

#if BUDDY_ENABLE_WUI()
    #include "espif.h"
#endif

extern ETH_HandleTypeDef heth;
extern HCD_HandleTypeDef hhcd_USB_OTG_HS;

using namespace crash_dump;

extern "C" {

/******************************************************************************/
/*           Cortex-M4 Processor Interruption and Exception Handlers          */
/******************************************************************************/

/**
 * @brief This function handles Memory management fault.
 */
void MemManage_Handler(void) {
    bsod("MemManage_Handler");
    while (1) {
    }
}

/**
 * @brief This function handles Pre-fetch fault, memory access fault.
 */
void BusFault_Handler(void) {
    bsod("BusFault_Handler");
    while (1) {
    }
}

/**
 * @brief This function handles Undefined instruction or illegal state.
 */
void UsageFault_Handler(void) {
    bsod("UsageFault_Handler");
    while (1) {
    }
}

/**
 * @brief This function handles Debug monitor.
 */
void DebugMon_Handler(void) {
}

void USART2_IRQHandler() {
    traceISR_ENTER();
    if (__HAL_UART_GET_FLAG(&huart2, UART_FLAG_IDLE)) {
        __HAL_UART_CLEAR_IDLEFLAG(&huart2);
#if BOARD_IS_BUDDY
        uart2_idle_cb();
#endif
    }
    HAL_UART_IRQHandler(&huart2);
    traceISR_EXIT();
}

void USART6_IRQHandler(void) {
    if (__HAL_UART_GET_FLAG(&huart6, UART_FLAG_IDLE)) {
        __HAL_UART_CLEAR_IDLEFLAG(&huart6);
#if BUDDY_ENABLE_WUI() && uart_esp == 6
        // block esp in tester mode
        if (get_auto_update_flag() != FwAutoUpdate::tester_mode) {
            espif_receive_data(&huart6);
        }
#elif BOARD_IS_XBUDDY
    #if !HAS_PUPPIES()
        uart6_idle_cb();
    #endif
#endif
    }
    HAL_UART_IRQHandler(&huart6);
}

/**
 * @brief This function handles UART8 global interrupt.
 */
void UART8_IRQHandler(void) {
<<<<<<< HEAD
#if defined(BUDDY_ENABLE_WUI) && uart_esp == 8
    // block esp in tester mode
    if (get_auto_update_flag() != FwAutoUpdate::tester_mode) {
=======
#if BUDDY_ENABLE_WUI() && uart_esp == 8
    // In tester mode ESP UART is being used to talk to the testing station, thus it must not be used for the ESP.
    if (!running_in_tester_mode()) {
>>>>>>> 0de68b87
        if (__HAL_UART_GET_FLAG(&huart8, UART_FLAG_IDLE)) {
            __HAL_UART_CLEAR_IDLEFLAG(&huart8);
            espif_receive_data(&huart8);
        }
    }
#endif

    HAL_UART_IRQHandler(&huart8);
}

#if BOARD_IS_XLBUDDY
extern void uart3_idle_cb();
void USART3_IRQHandler(void) {
    if (__HAL_UART_GET_FLAG(&huart3, UART_FLAG_IDLE)) {
        __HAL_UART_CLEAR_IDLEFLAG(&huart3);
        uart3_idle_cb();
    }
    HAL_UART_IRQHandler(&huart3);
}
#endif

/**
 * @brief This function handles Window watchdog interrupt.
 */
void WWDG_IRQHandler(void) {
    traceISR_ENTER();
    HAL_WWDG_IRQHandler(&hwwdg);
    traceISR_EXIT();
}

#if (BOARD_IS_XBUDDY || BOARD_IS_XLBUDDY)

/**
 * @brief This function handles DMA1 stream5 global interrupt.
 */
void DMA1_Stream5_IRQHandler(void) {
    traceISR_ENTER();
    HAL_DMA_IRQHandler(&hdma_spi3_tx);
    traceISR_EXIT();
}
/**
 * @brief This function handles DMA2 stream3 global interrupt.
 */
void DMA2_Stream3_IRQHandler(void) {
    HAL_DMA_IRQHandler(&hdma_spi5_rx);
}

/**
 * @brief This function handles DMA2 stream6 global interrupt.
 */
void DMA2_Stream6_IRQHandler(void) {
    HAL_DMA_IRQHandler(&hdma_spi5_tx);
}

/**
 * @brief This function handles DMA2 stream5 global interrupt.
 */
void DMA2_Stream5_IRQHandler(void) {
    traceISR_ENTER();
    HAL_DMA_IRQHandler(&hdma_spi6_tx);
    traceISR_EXIT();
}

#elif (BOARD_IS_BUDDY)

/**
 * @brief This function handles DMA1 stream0 global interrupt.
 */
void DMA1_Stream0_IRQHandler(void) {
    traceISR_ENTER();
    HAL_DMA_IRQHandler(&hdma_spi3_rx);
    traceISR_EXIT();
}

/**
 * @brief This function handles DMA1 stream3 global interrupt.
 */
void DMA1_Stream3_IRQHandler(void) {
    traceISR_ENTER();
    HAL_DMA_IRQHandler(&hdma_spi2_rx);
    traceISR_EXIT();
}

/**
 * @brief This function handles DMA1 stream4 global interrupt.
 */
void DMA1_Stream4_IRQHandler(void) {
    traceISR_ENTER();
    HAL_DMA_IRQHandler(&hdma_spi2_tx);
    traceISR_EXIT();
}

/**
 * @brief This function handles DMA1 stream5 global interrupt.
 */
void DMA1_Stream5_IRQHandler(void) {
    traceISR_ENTER();
    HAL_DMA_IRQHandler(&hdma_usart2_rx);
    traceISR_EXIT();
}

/**
 * @brief This function handles DMA1 stream7 global interrupt.
 */
void DMA1_Stream7_IRQHandler(void) {
    traceISR_ENTER();
    HAL_DMA_IRQHandler(&hdma_spi3_tx);
    traceISR_EXIT();
}

#else
    #error "Unknown board."
#endif

#if BOARD_IS_XLBUDDY
void DMA1_Stream1_IRQHandler(void) {
    HAL_DMA_IRQHandler(&hdma_usart3_rx);
}

void DMA1_Stream3_IRQHandler(void) {
    HAL_DMA_IRQHandler(&hdma_usart3_tx);
}

#endif

/**
 * @brief This function handles TIM8 trigger and commutation interrupts and TIM13 global interrupt.
 */

// This function is implemented in
// lib/Marlin/Marlin/src/feature/phase_stepping/phase_stepping.cpp to allow for
// inlining without enable LTO.
//
// void TIM8_UP_TIM13_IRQHandler(void)

/**
 * @brief This function handles TIM8 trigger and commutation interrupts and TIM14 global interrupt.
 */
void TIM8_TRG_COM_TIM14_IRQHandler(void) {
    traceISR_ENTER();
    HAL_TIM_IRQHandler(&htim14);
    traceISR_EXIT();
}

/**
 * @brief This function handles DMA2 stream0 global interrupt.
 */
#if (BOARD_IS_XBUDDY || BOARD_IS_XLBUDDY)
void DMA2_Stream4_IRQHandler(void) {
    HAL_DMA_IRQHandler(&hdma_adc1);
}

void DMA2_Stream0_IRQHandler(void) {
    HAL_DMA_IRQHandler(&hdma_adc3);
}

void DMA2_Stream1_IRQHandler(void) {
    HAL_DMA_IRQHandler(&hdma_spi4_tx);
}
#endif

#if (BOARD_IS_BUDDY)
/**
 * @brief This function handles DMA2 stream6 global interrupt.
 */
void DMA2_Stream6_IRQHandler(void) {
    HAL_DMA_IRQHandler(&hdma_usart6_tx);
}

/**
 * @brief This function handles DMA2 stream1 global interrupt.
 */
void DMA2_Stream1_IRQHandler(void) {
    traceISR_ENTER();

    // HAL_DMA_IRQHandler(&hdma_usart6_rx);
    if (__HAL_DMA_GET_IT_SOURCE(&hdma_usart6_rx, DMA_IT_HT) != RESET || __HAL_DMA_GET_IT_SOURCE(&hdma_usart6_rx, DMA_IT_TC) != RESET) {
    #if BUDDY_ENABLE_WUI()
        espif_receive_data(&huart6);
    #endif // BUDDY_ENABLE_WUI
    }
    HAL_DMA_IRQHandler(&hdma_usart6_rx);
    traceISR_EXIT();
}
#endif

#if BOARD_IS_XBUDDY || BOARD_IS_XLBUDDY
/**
 * @brief This function handles DMA2 stream2 global interrupt.
 */
void DMA2_Stream2_IRQHandler(void) {
    traceISR_ENTER();
    #if (BOARD_IS_BUDDY)
    HAL_DMA_IRQHandler(&hdma_usart1_rx);
    #elif (BOARD_IS_XBUDDY)
    HAL_DMA_IRQHandler(&hdma_usart6_rx);
    #endif
    traceISR_EXIT();
}

void DMA2_Stream7_IRQHandler(void) {
    traceISR_ENTER();
    HAL_DMA_IRQHandler(&hdma_usart6_tx);
    traceISR_EXIT();
}
#endif

#if (BOARD_IS_XBUDDY || BOARD_IS_XLBUDDY)
/**
 * @brief This function handles DMA1 stream0 global interrupt.
 */
void DMA1_Stream0_IRQHandler(void) {
    HAL_DMA_IRQHandler(&hdma_uart8_tx);
}

/**
 * @brief This function handles DMA1 stream6 global interrupt.
 */
void DMA1_Stream6_IRQHandler(void) {
    if (__HAL_DMA_GET_IT_SOURCE(&hdma_uart8_rx, DMA_IT_HT) != RESET || __HAL_DMA_GET_IT_SOURCE(&hdma_uart8_rx, DMA_IT_TC) != RESET) {
    #if BUDDY_ENABLE_WUI()
        espif_receive_data(&huart8);
    #endif // BUDDY_ENABLE_WUI()
    }
    HAL_DMA_IRQHandler(&hdma_uart8_rx);
}
#endif

/**
 * @brief This function handles Ethernet global interrupt.
 */
void ETH_IRQHandler(void) {
#if !BOARD_IS_XL_DEV_KIT_XLB
    traceISR_ENTER();
    HAL_ETH_IRQHandler(&heth);
    traceISR_EXIT();
#endif
}

/**
 * @brief This function handles USB On The Go FS global interrupt.
 */
void OTG_FS_IRQHandler(void) {
    traceISR_ENTER();
    tud_int_handler(0);
    traceISR_EXIT();
}

/**
 * @brief This function handles USB On The Go HS global interrupt.
 */
void OTG_HS_IRQHandler(void) {
#if !BOARD_IS_XL_DEV_KIT_XLB
    traceISR_ENTER();
    HAL_HCD_IRQHandler(&hhcd_USB_OTG_HS);
    traceISR_EXIT();
#endif
}

/**
 * @brief This function handles SPI3 global interrupt.
 */
void SPI3_IRQHandler(void) {
    traceISR_ENTER();
    HAL_SPI_IRQHandler(&hspi3);
    traceISR_EXIT();
}

#if HAS_BURST_STEPPING()
/**
 * @brief This function handles SPI4 global interrupt.
 */
void SPI4_IRQHandler(void) {
    traceISR_ENTER();
    HAL_SPI_IRQHandler(&hspi4);
    traceISR_EXIT();
}
#endif
}<|MERGE_RESOLUTION|>--- conflicted
+++ resolved
@@ -104,15 +104,9 @@
  * @brief This function handles UART8 global interrupt.
  */
 void UART8_IRQHandler(void) {
-<<<<<<< HEAD
-#if defined(BUDDY_ENABLE_WUI) && uart_esp == 8
-    // block esp in tester mode
-    if (get_auto_update_flag() != FwAutoUpdate::tester_mode) {
-=======
 #if BUDDY_ENABLE_WUI() && uart_esp == 8
     // In tester mode ESP UART is being used to talk to the testing station, thus it must not be used for the ESP.
     if (!running_in_tester_mode()) {
->>>>>>> 0de68b87
         if (__HAL_UART_GET_FLAG(&huart8, UART_FLAG_IDLE)) {
             __HAL_UART_CLEAR_IDLEFLAG(&huart8);
             espif_receive_data(&huart8);
