#include <cassert>
#include <limits>

#include "puppies/Dwarf.hpp"
#include "puppies/fifo_decoder.hpp"

#include "bsod.h"
#include "log.h"
#include "loadcell.hpp"
#include "timing.h"
#include "logging/log_dest_bufflog.h"
#include <assert.h>
#include "metric.h"
#include "puppies/PuppyBootstrap.hpp"
#include <i18n.h>
#include "Marlin/src/inc/MarlinConfig.h"
#include "utility_extensions.hpp"
#include "dwarf_errors.hpp"
#include "otp.hpp"
#include "adc.hpp"
#include <config_store/store_instance.hpp>
#include "Marlin/src/module/prusa/accelerometer.h"

using namespace common::puppies::fifo;

namespace buddy::puppies {

LOG_COMPONENT_DEF(Dwarf_1, LOG_SEVERITY_INFO);
LOG_COMPONENT_DEF(Dwarf_2, LOG_SEVERITY_INFO);
LOG_COMPONENT_DEF(Dwarf_3, LOG_SEVERITY_INFO);
LOG_COMPONENT_DEF(Dwarf_4, LOG_SEVERITY_INFO);
LOG_COMPONENT_DEF(Dwarf_5, LOG_SEVERITY_INFO);
LOG_COMPONENT_DEF(Dwarf_6, LOG_SEVERITY_INFO);

/// Shorthand macro to send log message to proper log component, depending on which dwarf instance its called on
/// NOTE: has to ba called inside member funciton of Dwarf class
#define DWARF_LOG(severity, fmt, ...) _log_event(severity, &this->log_component, fmt, ##__VA_ARGS__);

METRIC_DEF(metric_fast_refresh_delay, "dwarf_fast_refresh_delay", METRIC_VALUE_INTEGER, 0, METRIC_HANDLER_DISABLE_ALL);

METRIC_DEF(metric_dwarf_picked_raw, "dwarf_picked_raw", METRIC_VALUE_CUSTOM, 100, METRIC_HANDLER_DISABLE_ALL);
METRIC_DEF(metric_dwarf_parked_raw, "dwarf_parked_raw", METRIC_VALUE_CUSTOM, 100, METRIC_HANDLER_DISABLE_ALL);

METRIC_DEF(metric_dwarf_heater_current, "dwarf_heat_curr", METRIC_VALUE_CUSTOM, 100, METRIC_HANDLER_DISABLE_ALL);
METRIC_DEF(metric_dwarf_heater_pwm, "dwarf_heat_pwm", METRIC_VALUE_CUSTOM, 100, METRIC_HANDLER_DISABLE_ALL);

Dwarf::Dwarf(PuppyModbus &bus, const uint8_t dwarf_nr, uint8_t modbus_address)
    : ModbusDevice(bus, modbus_address)
    , dwarf_nr(dwarf_nr)
    , log_component(get_log_component(dwarf_nr))
    , selected(false)
    , time_sync(this->dwarf_nr)
    , loadcell_samplerate {}
    , callbacks(Decoder::Callbacks_t {
          .log_handler = std::bind(&Dwarf::handle_log_fragment, this, std::placeholders::_1),
          .loadcell_handler = [this](LoadcellRecord data) {
              // throw away samples if time is not synced
<<<<<<< HEAD
              if (!this->time_sync.is_time_sync_valid() || !this->selected){
                  return;
}
=======
              if (!this->time_sync.is_time_sync_valid() || !this->selected) {
                  return;
              }
>>>>>>> 0de68b87

              // Store sample timestamp and count sample
              loadcell_samplerate.last_timestamp = this->time_sync.buddy_time_us(data.timestamp);
              loadcell_samplerate.count++;

              // Process sample
              loadcell.ProcessSample(data.loadcell_raw_value, loadcell_samplerate.last_timestamp); },
<<<<<<< HEAD
          .accelerometer_handler = [this](AccelerometerData data) {
              // throw away samples if time is not synced
              if (!this->time_sync.is_time_sync_valid() || !this->selected){
                  return;
}
              PrusaAccelerometer::put_sample(data.sample);
              report_accelerometer(1); },
          .accelerometer_fast_handler = [this](AccelerometerFastData data) {
              // throw away samples if not selected
              if (!this->is_selected()){
                  return;
}
=======
          .accelerometer_fast_handler = [this](AccelerometerFastData data) {
              // throw away samples if not selected
              if (!this->is_selected()) {
                  return;
              }
>>>>>>> 0de68b87
              for (AccelerometerXyzSample sample : data) {
                  PrusaAccelerometer::put_sample(sample);
              } },
          .accelerometer_freq_handler = [this](AccelerometerSamplingRate data) {
              if (!this->is_selected()) {
                    return;
              }
              PrusaAccelerometer::set_rate(data.frequency); } }) {

    RegisterGeneralStatus.value.FaultStatus = dwarf_shared::errors::FaultStatusMask::NO_FAULT;
    RegisterGeneralStatus.value.HotendMeasuredTemperature = HEATER_0_MINTEMP + 1; // Init to temperature that won't immediately trigger mintemp
    RegisterGeneralStatus.value.HeatBreakMeasuredTemperature = HEATBREAK_MINTEMP + 1;

    RegisterGeneralStatus.value.HotendPWMState = 0;

    DiscreteGeneralStatus.value.is_picked = false;
    DiscreteGeneralStatus.value.is_parked = false;

    GeneralWrite.value.HotendRequestedTemperature = 0;
    GeneralWrite.value.HeatbreakRequestedTemperature = DEFAULT_HEATBREAK_TEMPERATURE;

    set_cheese_led(); // Set LED by eeprom config
    set_status_led(); // Default status LED mode
}

CommunicationStatus Dwarf::refresh() {
    typedef CommunicationStatus (Dwarf::*MethodType)();
    static constexpr MethodType funcs[] = {
        &Dwarf::read_general_status,
        &Dwarf::read_discrete_general_status,
        &Dwarf::write_general,
        &Dwarf::write_tmc_enable,
        &Dwarf::run_time_sync,
    };
    if (++refresh_nr >= std::size(funcs)) {
        refresh_nr = 0;
    }
    return (this->*funcs[refresh_nr])();
}

CommunicationStatus Dwarf::read_discrete_general_status() {
    // read general status discrete inputs
    CommunicationStatus status = bus.read(unit, DiscreteGeneralStatus, 250);
    if (status == CommunicationStatus::OK) {
        DWARF_LOG(LOG_SEVERITY_DEBUG, "Is parked: %d", DiscreteGeneralStatus.value.is_parked);
        DWARF_LOG(LOG_SEVERITY_DEBUG, "Is picked: %d", DiscreteGeneralStatus.value.is_picked);
    }
    return status;
}

CommunicationStatus Dwarf::read_general_status() {
    // read general status registers
    CommunicationStatus status = bus.read(unit, RegisterGeneralStatus, 250);
    if (status == CommunicationStatus::OK) {
        if (RegisterGeneralStatus.value.FaultStatus != dwarf_shared::errors::FaultStatusMask::NO_FAULT) {
            handle_dwarf_fault();
        }

        metric_record_custom(&metric_dwarf_parked_raw, ",n=%u v=%ii", dwarf_nr, RegisterGeneralStatus.value.IsParkedRaw);
        metric_record_custom(&metric_dwarf_picked_raw, ",n=%u v=%ii", dwarf_nr, RegisterGeneralStatus.value.IsPickedRaw);
        metric_record_custom(&metric_dwarf_heater_current, ",n=%u v=%d", dwarf_nr, RegisterGeneralStatus.value.heater_current_mA);
        metric_record_custom(&metric_dwarf_heater_pwm, ",n=%u v=%d", dwarf_nr, RegisterGeneralStatus.value.HotendPWMState);
    }
    return status;
}

CommunicationStatus Dwarf::ping() {
    return bus.read(unit, GeneralStatic);
}

CommunicationStatus Dwarf::initial_scan() {
    time_sync.init();
    run_time_sync();

    // Update static values
    CommunicationStatus status = bus.read(unit, GeneralStatic);
    if (status == CommunicationStatus::ERROR) {
        return status;
    }

    DWARF_LOG(LOG_SEVERITY_INFO, "HwBomId: %d", GeneralStatic.value.HwBomId);
    DWARF_LOG(LOG_SEVERITY_INFO, "HwOtpTimestsamp: %" PRIu32, GeneralStatic.value.HwOtpTimestsamp);

    serial_nr_t sn = {}; // Last byte has to be '\0'
    static constexpr uint16_t raw_datamatrix_regsize = ftrstd::to_underlying(SystemInputRegister::hw_raw_datamatrix_last)
        - ftrstd::to_underlying(SystemInputRegister::hw_raw_datamatrix_first) + 1;
    // Check size of text -1 as the terminating \0 is not sent
    static_assert((raw_datamatrix_regsize * sizeof(uint16_t)) == (sn.size() - 1), "Size of raw datamatrix doesn't fit modbus registers");

    for (uint16_t i = 0; i < raw_datamatrix_regsize; ++i) {
        sn[i * 2] = GeneralStatic.value.HwDatamatrix[i] & 0xff;
        sn[i * 2 + 1] = GeneralStatic.value.HwDatamatrix[i] >> 8;
    }
    DWARF_LOG(LOG_SEVERITY_INFO, "HwDatamatrix: %s", sn.data());

    // read discrete general stats - contains data about picked/parked, and that is needed immediately upon init to pick correct tool
    status = read_discrete_general_status();

    GeneralWrite.dirty = true;
    TmcEnable.dirty = true;
    IsSelectedCoil.dirty = true;
    LoadcellEnableCoil.dirty = true;
    AccelerometerEnableCoil.dirty = true;
    selected = false;

    // Write coil values that are not written automatically
    if (bus.write(unit, LoadcellEnableCoil) == CommunicationStatus::ERROR) {
        return CommunicationStatus::ERROR;
    }
    if (bus.write(unit, AccelerometerEnableCoil) == CommunicationStatus::ERROR) {
        return CommunicationStatus::ERROR;
    }

    return status;
}

bool Dwarf::dispatch_log_event() {
    // Look for EOT byte - end of log entry
    size_t eot_pos = 0;
    while (eot_pos < log_line_pos && log_line_buffer[eot_pos] != BUFFLOG_TERMINATION_CHAR) {
        eot_pos++;
    }

    if (eot_pos == log_line_pos) {
        return false;
    }

    // Log event
    if (eot_pos) {
        DWARF_LOG(LOG_SEVERITY_INFO, "%.*s", eot_pos, log_line_buffer.data());
    }

    // Compact buffer
    log_line_pos -= eot_pos + 1;
    memmove(log_line_buffer.data(), &log_line_buffer[eot_pos + 1], log_line_pos);

    return true;
}

CommunicationStatus Dwarf::fifo_refresh(uint32_t cycle_ticks_ms) {
    // pull fifo every 200 ms
    if (last_pull_ms + DWARF_FIFO_PULL_PERIOD > cycle_ticks_ms) {
        return CommunicationStatus::SKIPPED;
    }

    bool more;
    CommunicationStatus status = pull_fifo(more);
    if (!more && status == CommunicationStatus::OK) {
        last_pull_ms = cycle_ticks_ms; // Wait before next pull only if all is read
    }
    return status;
}

CommunicationStatus Dwarf::read_fifo(std::array<uint16_t, MODBUS_FIFO_LEN> &fifo, size_t &read) {
    CommunicationStatus status = CommunicationStatus::SKIPPED;
    for (uint8_t i = FIFO_RETRIES; status != CommunicationStatus::OK && i != 0; i--) {
        status = bus.ReadFIFO(unit, ENCODED_FIFO_ADDRESS, fifo, read);
        if (status == CommunicationStatus::ERROR) {
            // Mark acceleration data as corrupted, but retry. Dwarf is most probably ok,
            // no need to do a full puppy reconnect.
            PrusaAccelerometer::mark_corrupted(PrusaAccelerometer::Error::corrupted_transmission_error);
        }
    }
    return status;
}

CommunicationStatus Dwarf::pull_fifo(bool &more) {
    // Read coded FIFO
    std::array<uint16_t, MODBUS_FIFO_LEN> fifo;
    size_t read = 0;
    CommunicationStatus status = read_fifo(fifo, read);
    if (status == CommunicationStatus::ERROR) {
        more = true; // Request failed, most probably there is more data waiting
        return status;
    }

    // calculate metric of read latency
    static uint32_t time_last_read = 0;
    auto now = ticks_ms();
    metric_record_integer(&metric_fast_refresh_delay, now - time_last_read);
    time_last_read = now;

    if (!read) {
        more = false;
        return CommunicationStatus::OK;
    }

    Decoder decoder(fifo, read);

    decoder.decode(callbacks);

    // Update sampling rate of the loadcell.ProcessSample()
    if (loadcell_samplerate.count > 30) {
        float interval = static_cast<float>(loadcell_samplerate.last_timestamp - loadcell_samplerate.last_processed_timestamp) / static_cast<float>(1000 * loadcell_samplerate.count);
        // Ignore invalid values, values outside of 25% of expected value may be caused by glitch in modbus communication
        if (interval >= loadcell_samplerate.expected * 0.75f && interval <= loadcell_samplerate.expected * 1.25f) {
            loadcell.analysis.SetSamplingIntervalMs(interval); // Update sampling interval
        }
        loadcell_samplerate.count = 0;
        loadcell_samplerate.last_processed_timestamp = loadcell_samplerate.last_timestamp;
    }

    more = decoder.more();
    return status;
}

void Dwarf::handle_log_fragment(LogData data) {
    // If buffer cannot handle next read, clean it
    if (log_line_pos + data.size() > log_line_buffer.size()) {
        DWARF_LOG(LOG_SEVERITY_WARNING, "Out of log buffer, logging incomplete data");
        DWARF_LOG(LOG_SEVERITY_INFO, "%.*s", log_line_pos, log_line_buffer.data());
        log_line_pos = 0;
    }

    // Copy data skipping 0 padding
    for (char &c : data) {
        if (c == 0) {
            break;
        }
        log_line_buffer[log_line_pos++] = c;
    }
    while (dispatch_log_event())
        ;
}

CommunicationStatus Dwarf::write_general() {
    CommunicationStatus status = bus.write(unit, GeneralWrite);
    if (status == CommunicationStatus::ERROR) {
        return status;
    }

    DWARF_LOG(LOG_SEVERITY_DEBUG, "Written GeneralWrite");
    return status;
}

CommunicationStatus Dwarf::write_tmc_enable() {
    CommunicationStatus status = bus.write(unit, TmcEnable);
    if (status == CommunicationStatus::ERROR) {
        return status;
    }

    DWARF_LOG(LOG_SEVERITY_DEBUG, "Written TmcEnable");
    return status;
}

uint32_t Dwarf::tmc_read(uint8_t addressByte) {
    // todo: lock!
    TmcReadRequest.value.address = addressByte;
    TmcReadRequest.dirty = true;
    if (bus.write(unit, TmcReadRequest) != CommunicationStatus::ERROR) {
        if (bus.read(unit, TmcReadResponse) != CommunicationStatus::ERROR) {
            DWARF_LOG(LOG_SEVERITY_DEBUG, "TMC on dwarf read (%d:%" PRIu32 ")",
                addressByte, TmcReadResponse.value.value);
            return TmcReadResponse.value.value;
        } else {
            DWARF_LOG(LOG_SEVERITY_ERROR, "TMC read response FAIL");
        }
    } else {
        DWARF_LOG(LOG_SEVERITY_ERROR, "TMC read request FAIL");
    }
    // todo: what to do in case of error?
    return 0;
}

void Dwarf::tmc_write(uint8_t addressByte, uint32_t config) {
    TmcWriteRequest.value.address = addressByte;
    TmcWriteRequest.value.data = config;
    TmcWriteRequest.dirty = true;

    if (bus.write(unit, TmcWriteRequest) != CommunicationStatus::ERROR) {
        DWARF_LOG(LOG_SEVERITY_DEBUG, "Write to TMC dwarf success (%d:%" PRIu32 ")",
            addressByte, config);
    } else {
        DWARF_LOG(LOG_SEVERITY_ERROR, "Write to TMC dwarf FAIL");
    }
}

void Dwarf::tmc_set_enable(bool state) {
    uint16_t new_state = state ? 1 : 0;
    if (TmcEnable.value == new_state) {
        return;
    }

    TmcEnable.value = new_state;
    TmcEnable.dirty = true;
    auto result = write_tmc_enable();
    if (result != CommunicationStatus::OK) {
        DWARF_LOG(LOG_SEVERITY_CRITICAL, "Enable pin write error");
    }
}

bool Dwarf::is_tmc_enabled() {
    return TmcEnable.value;
}

float Dwarf::get_hotend_temp() {
    // Sent as int16 in uint16 modbus register
    return static_cast<int16_t>(RegisterGeneralStatus.value.HotendMeasuredTemperature);
}

CommunicationStatus Dwarf::set_hotend_target_temp(float target) {
    GeneralWrite.value.HotendRequestedTemperature = (uint16_t)target;
    GeneralWrite.dirty = true;
    return CommunicationStatus::OK;
}

int Dwarf::get_heater_pwm() {
    return (float)RegisterGeneralStatus.value.HotendPWMState;
}

bool Dwarf::is_picked() const {
    return DiscreteGeneralStatus.value.is_picked;
}

bool Dwarf::is_parked() const {
    return DiscreteGeneralStatus.value.is_parked;
}

bool Dwarf::is_button_up_pressed() const {
    return DiscreteGeneralStatus.value.is_button_up_pressed;
}

bool Dwarf::is_button_down_pressed() const {
    return DiscreteGeneralStatus.value.is_button_down_pressed;
}

CommunicationStatus Dwarf::run_time_sync() {
    RequestTiming timing;
    CommunicationStatus status = bus.read(unit, TimeSync, 1000, &timing);
    if (status == CommunicationStatus::ERROR) {
        DWARF_LOG(LOG_SEVERITY_ERROR, "Failed to read fault status register");
        return status;
    }

    if (status != CommunicationStatus::SKIPPED) {
        time_sync.sync(TimeSync.value.dwarf_time_us, timing);
    }

    return status;
}

[[nodiscard]] bool Dwarf::is_selected() const {
    return selected;
}

CommunicationStatus Dwarf::set_selected(bool selected) {
    // WARNING: this method is called from different thread

    IsSelectedCoil.dirty = true;
    IsSelectedCoil.value = selected;
    if (bus.write(unit, IsSelectedCoil) != CommunicationStatus::OK) {
        return CommunicationStatus::ERROR;
    }

    this->selected = selected;

    if (selected) {
        // Enable loadcell for dwarf being selected in case the accelerometer is not already enabled
        // This condition prevents replacing accelerometer with loadcell when recovering from puppy failure
        if (!AccelerometerEnableCoil.value) {
            if (!set_loadcell(true)) {
                return CommunicationStatus::ERROR;
            }
        }
    } else {
        // Disable accelerometer and loadcell for dwarf being unselected
        if (!set_loadcell(false) || !set_accelerometer(false)) {
            return CommunicationStatus::ERROR;
        }
    }

    return CommunicationStatus::OK;
}

bool Dwarf::set_accelerometer(bool active) {
    // WARNING: this method is called from different thread

    if (active && !this->selected) {
        return false;
    }

    return raw_set_loadcell(!active && this->selected) && raw_set_accelerometer(active);
}

bool Dwarf::set_loadcell(bool active) {
    if (active && !this->selected) {
        return false;
    }

    if (active) {
        return raw_set_accelerometer(false) && raw_set_loadcell(true);
    }

    return raw_set_loadcell(false);
}

bool Dwarf::raw_set_loadcell(bool enable) {
    LoadcellEnableCoil.dirty = true;
    LoadcellEnableCoil.value = enable;
    return bus.write(unit, LoadcellEnableCoil) == CommunicationStatus::OK;
}

bool Dwarf::raw_set_accelerometer(bool enable) {
    AccelerometerEnableCoil.dirty = true;
    AccelerometerEnableCoil.value = enable;
    return bus.write(unit, AccelerometerEnableCoil) == CommunicationStatus::OK;
}

constexpr log_component_t &Dwarf::get_log_component(uint8_t dwarf_nr) {
    switch (dwarf_nr) {
    case 1:
        return __log_component_Dwarf_1;
    case 2:
        return __log_component_Dwarf_2;
    case 3:
        return __log_component_Dwarf_3;
    case 4:
        return __log_component_Dwarf_4;
    case 5:
        return __log_component_Dwarf_5;
    case 6:
        return __log_component_Dwarf_6;
    default:
        bsod("Unknown");
    }
}

IFSensor::value_type Dwarf::get_tool_filament_sensor() {
    // ensure AdcGet::undefined_value is representable within FSensor::value_type
    static_assert(static_cast<IFSensor::value_type>(AdcGet::undefined_value) == AdcGet::undefined_value);

    // widen the type to match the HX717 data type and translate the undefined value for consistency
<<<<<<< HEAD
    FSensor::value_type value = RegisterGeneralStatus.value.ToolFilamentSensor;
    if (value == AdcGet::undefined_value) {
        value = FSensor::undefined_value;
=======
    IFSensor::value_type value = RegisterGeneralStatus.value.ToolFilamentSensor;
    if (value == AdcGet::undefined_value) {
        value = IFSensor::undefined_value;
>>>>>>> 0de68b87
    }
    return value;
}

int16_t Dwarf::get_mcu_temperature() {
    // Sent as int16 in uint16 modbus register
    return static_cast<int16_t>(RegisterGeneralStatus.value.MCUTemperature);
}

int16_t Dwarf::get_board_temperature() {
    // Sent as int16 in uint16 modbus register
    return static_cast<int16_t>(RegisterGeneralStatus.value.BoardTemperature);
}

float Dwarf::get_24V() {
    return RegisterGeneralStatus.value.system_24V_mV / 1000.0;
}

float Dwarf::get_heater_current() {
    return RegisterGeneralStatus.value.heater_current_mA / 1000.0;
}

void Dwarf::set_heatbreak_target_temp(int16_t target) {
    GeneralWrite.value.HeatbreakRequestedTemperature = target;
    GeneralWrite.dirty = true;
}

void Dwarf::set_fan(uint8_t fan, uint16_t target) {
    if (GeneralWrite.value.fan_pwm[fan] != target) {
        GeneralWrite.value.fan_pwm[fan] = target;
        GeneralWrite.dirty = true;
    }
}

void Dwarf::set_cheese_led(uint8_t pwr_selected, uint8_t pwr_not_selected) {
    GeneralWrite.value.led_pwm.selected = pwr_selected;
    GeneralWrite.value.led_pwm.not_selected = pwr_not_selected;
    GeneralWrite.dirty = true;
}

void Dwarf::set_cheese_led() {
    set_cheese_led(config_store().tool_leds_enabled.get() ? 0xff : 0x00, 0x00);
}

void Dwarf::set_status_led(dwarf_shared::StatusLed::Mode mode, uint8_t r, uint8_t g, uint8_t b) {
    dwarf_shared::StatusLed status_led(mode, r, g, b);
    GeneralWrite.value.status_led[0] = status_led.get_reg_value(0);
    GeneralWrite.value.status_led[1] = status_led.get_reg_value(1);
    GeneralWrite.dirty = true;
}

void Dwarf::set_pid(float p, float i, float d) {
    // Set the float with one write so it is consistent
    GeneralWrite.value.pid.p = p;
    GeneralWrite.value.pid.i = i;
    GeneralWrite.value.pid.d = d;
    GeneralWrite.dirty = true;
}

void Dwarf::handle_dwarf_fault() {
    // fault is expected when this method is called
    assert(RegisterGeneralStatus.value.FaultStatus != dwarf_shared::errors::FaultStatusMask::NO_FAULT);

    const auto fault_int { ftrstd::to_underlying(RegisterGeneralStatus.value.FaultStatus) };
    DWARF_LOG(LOG_SEVERITY_ERROR, "Fault status: %d", fault_int);

    if (fault_int & ftrstd::to_underlying(dwarf_shared::errors::FaultStatusMask::MARLIN_KILLED)) {
        // read error string from dwarf
        std::span<char> title_span(reinterpret_cast<char *>(&MarlinErrorString.value.title[0]), sizeof(MarlinErrorString.value.title));
        std::span<char> message_span(reinterpret_cast<char *>(&MarlinErrorString.value.message[0]), sizeof(MarlinErrorString.value.message));

        if (bus.read(unit, MarlinErrorString) == CommunicationStatus::ERROR) {
            // read failed, make it empty string
            title_span[0] = '\0';
            message_span[0] = '\0';
        }
        // make sure strings are zero-terminated
        title_span.back() = 0;
        message_span.back() = 0;
        DWARF_LOG(LOG_SEVERITY_ERROR, "Dwarf %d fault %s: %s", dwarf_nr, title_span.data(), message_span.data());

        // Prepare module string (insert dwarf number)
        char module[31] = { 0 };
        snprintf(module, sizeof(module), "Dwarf %d: %s", dwarf_nr, title_span.data());

        // this calls generic fatal error
        // any marlin fault on dwarf will be decoded based on error string and converted to propper ErrCode, or displayed as-is if no error code matches
        fatal_error(message_span.data(), module);
    } else {
        fatal_error(ErrCode::ERR_SYSTEM_DWARF_UNKNOWN_ERR, dwarf_nr);
    }
}

float Dwarf::get_heatbreak_temp() {
    // Sent as int16 in uint16 modbus register
    return static_cast<int16_t>(RegisterGeneralStatus.value.HeatBreakMeasuredTemperature);
}

uint16_t Dwarf::get_heatbreak_fan_pwr() {
    return RegisterGeneralStatus.value.fan[1].pwm;
}

std::array<Dwarf, DWARF_MAX_COUNT> dwarfs { {
    { puppyModbus, 1, PuppyBootstrap::get_modbus_address_for_dock(Dock::DWARF_1) },
    { puppyModbus, 2, PuppyBootstrap::get_modbus_address_for_dock(Dock::DWARF_2) },
    { puppyModbus, 3, PuppyBootstrap::get_modbus_address_for_dock(Dock::DWARF_3) },
    { puppyModbus, 4, PuppyBootstrap::get_modbus_address_for_dock(Dock::DWARF_4) },
    { puppyModbus, 5, PuppyBootstrap::get_modbus_address_for_dock(Dock::DWARF_5) },
    { puppyModbus, 6, PuppyBootstrap::get_modbus_address_for_dock(Dock::DWARF_6) },
} };
} // namespace buddy::puppies<|MERGE_RESOLUTION|>--- conflicted
+++ resolved
@@ -55,15 +55,9 @@
           .log_handler = std::bind(&Dwarf::handle_log_fragment, this, std::placeholders::_1),
           .loadcell_handler = [this](LoadcellRecord data) {
               // throw away samples if time is not synced
-<<<<<<< HEAD
-              if (!this->time_sync.is_time_sync_valid() || !this->selected){
-                  return;
-}
-=======
               if (!this->time_sync.is_time_sync_valid() || !this->selected) {
                   return;
               }
->>>>>>> 0de68b87
 
               // Store sample timestamp and count sample
               loadcell_samplerate.last_timestamp = this->time_sync.buddy_time_us(data.timestamp);
@@ -71,26 +65,11 @@
 
               // Process sample
               loadcell.ProcessSample(data.loadcell_raw_value, loadcell_samplerate.last_timestamp); },
-<<<<<<< HEAD
-          .accelerometer_handler = [this](AccelerometerData data) {
-              // throw away samples if time is not synced
-              if (!this->time_sync.is_time_sync_valid() || !this->selected){
-                  return;
-}
-              PrusaAccelerometer::put_sample(data.sample);
-              report_accelerometer(1); },
-          .accelerometer_fast_handler = [this](AccelerometerFastData data) {
-              // throw away samples if not selected
-              if (!this->is_selected()){
-                  return;
-}
-=======
           .accelerometer_fast_handler = [this](AccelerometerFastData data) {
               // throw away samples if not selected
               if (!this->is_selected()) {
                   return;
               }
->>>>>>> 0de68b87
               for (AccelerometerXyzSample sample : data) {
                   PrusaAccelerometer::put_sample(sample);
               } },
@@ -523,15 +502,9 @@
     static_assert(static_cast<IFSensor::value_type>(AdcGet::undefined_value) == AdcGet::undefined_value);
 
     // widen the type to match the HX717 data type and translate the undefined value for consistency
-<<<<<<< HEAD
-    FSensor::value_type value = RegisterGeneralStatus.value.ToolFilamentSensor;
-    if (value == AdcGet::undefined_value) {
-        value = FSensor::undefined_value;
-=======
     IFSensor::value_type value = RegisterGeneralStatus.value.ToolFilamentSensor;
     if (value == AdcGet::undefined_value) {
         value = IFSensor::undefined_value;
->>>>>>> 0de68b87
     }
     return value;
 }
