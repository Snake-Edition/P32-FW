--- conflicted
+++ resolved
@@ -1,10 +1,7 @@
 #include "accelerometer.hpp"
 #include "timing.h"
 #include <cstdint>
-<<<<<<< HEAD
-=======
 #include <common/bsod.h>
->>>>>>> 911338e2
 #include <common/circular_buffer.hpp>
 #include <atomic>
 #include <cassert>
@@ -15,20 +12,12 @@
 using namespace buddy::hw;
 
 namespace {
-<<<<<<< HEAD
-static constexpr size_t ACCELEROMETER_BUFFER_RECORDS_NUM = 64;
-static constexpr lis2dh12_odr_t low_sample_rate = LIS2DH12_ODR_400Hz;
-static constexpr lis2dh12_odr_t high_sample_rate = LIS2DH12_ODR_5kHz376_LP_1kHz344_NM_HP;
-
-CircularBuffer<AccelerometerRecord, ACCELEROMETER_BUFFER_RECORDS_NUM> sample_buffer;
-=======
 static constexpr size_t ACCELEROMETER_BUFFER_RECORDS_NUM = 128;
 
 CircularBuffer<AccelerometerRecord, ACCELEROMETER_BUFFER_RECORDS_NUM> sample_buffer;
 uint32_t first_sample_timestamp = 0;
 uint32_t last_sample_timestamp = 0;
 size_t samples_extracted = 0;
->>>>>>> 911338e2
 size_t overflown_count = 0;
 
 enum class State : uint8_t {
@@ -85,34 +74,12 @@
     return reg_stat == HAL_OK && data_stat == HAL_OK ? 0 : -1;
 }
 
-<<<<<<< HEAD
-void init() {
-    assert(!initialized);
-    debug.clear();
-
-    // Clear buffer
-    taskENTER_CRITICAL();
-    sample_buffer.clear();
-    taskEXIT_CRITICAL();
-    overflown_count = 0;
-    overflown_logged_count = 0;
-
-    // Initialize driver
-    dev_ctx.write_reg = write_reg;
-    dev_ctx.read_reg = read_reg;
-    dev_ctx.handle = &SPI_HANDLE_FOR(accelerometer);
-
-    // Soft reboot device
-    lis2dh12_boot_set(&dev_ctx, PROPERTY_ENABLE);
-    delay_ms(5);
-=======
 stmdev_ctx_t dev_ctx {
     .write_reg = write_reg,
     .read_reg = read_reg,
     .mdelay = nullptr,
     .handle = &SPI_HANDLE_FOR(accelerometer),
 };
->>>>>>> 911338e2
 
 void check_device_id() {
     uint8_t who_am_i;
