#include "printer_state.hpp"

#include <fsm_states.hpp>
#include <client_response.hpp>
#include <marlin_vars.hpp>
#include <fsm/safety_timer_phases.hpp>
#include <option/has_chamber_vents.h>
#include <option/has_gearbox_alignment.h>
#include <option/has_mmu2.h>
#include <option/has_dwarf.h>
#include <option/has_input_shaper_calibration.h>
#include <option/has_phase_stepping_calibration.h>
#include <option/xl_enclosure_support.h>
#include <option/has_uneven_bed_prompt.h>
#include <config_store/store_instance.hpp>
<<<<<<< HEAD
#include <option/has_chamber_filtration_api.h>
#include <option/has_door_sensor_calibration.h>
#include <printers.h>
=======
#include <option/has_remote_bed.h>
#include <option/has_chamber_filtration_api.h>
#include <option/has_door_sensor_calibration.h>
#include <option/xbuddy_extension_variant_standard.h>
#include <option/has_side_fsensor.h>
#include <option/has_belt_tuning.h>

#if HAS_LOADCELL()
    #include <fsm/nozzle_cleaning_failed_phases.hpp>
    #include <fsm/nozzle_cleaning_failed_mapper.hpp>
#endif
>>>>>>> b91eeda0

using namespace marlin_server;
using namespace printer_state;
using std::make_tuple;
using std::nullopt;
using std::optional;
using std::tuple;

namespace {

#if ENABLED(CRASH_RECOVERY)
// FIXME: these are also caught by the switch statement above, is there any
// harm in having it in both places? Maybe couple more bytes of flash will
// be used, so should we just remove it and let the get_print_state handle
// this one, or is this better, because it's more robust?
optional<ErrCode> crash_recovery_attention(const PhasesCrashRecovery &phase) {
    switch (phase) {
    case PhasesCrashRecovery::axis_long:
        return ErrCode::CONNECT_CRASH_RECOVERY_AXIS_LONG;
    case PhasesCrashRecovery::axis_short:
        return ErrCode::CONNECT_CRASH_RECOVERY_AXIS_SHORT;
    case PhasesCrashRecovery::repeated_crash:
        return ErrCode::CONNECT_CRASH_RECOVERY_REPEATED_CRASH;
    case PhasesCrashRecovery::home_fail:
        return ErrCode::CONNECT_CRASH_RECOVERY_HOME_FAIL;
    #if HAS_TOOLCHANGER()
    case PhasesCrashRecovery::tool_recovery:
        return ErrCode::CONNECT_CRASH_RECOVERY_TOOL_PICKUP;
    #endif
    default:
        return nullopt;
    }
}
#endif

optional<ErrCode> attention_while_printpreview(const PhasesPrintPreview preview_phases) {
    switch (preview_phases) {
    case PhasesPrintPreview::unfinished_selftest:
        return ErrCode::CONNECT_UNFINISHED_SELFTEST;
    case PhasesPrintPreview::new_firmware_available:
        return ErrCode::CONNECT_PRINT_PREVIEW_NEW_FW;
    case PhasesPrintPreview::wrong_printer:
        // This one can mean a lot of things, type of printer, nozzle diameter, wrong number of tools etc.
        // Eventually we want to distinquish between them, to do so we will need to somehow mimic the
        // logic in window_msgbox_wrong_printer.cpp using GCodeInfo::ValidPrinterSettings
        return ErrCode::CONNECT_PRINT_PREVIEW_WRONG_PRINTER;
    case PhasesPrintPreview::filament_not_inserted:
        return ErrCode::CONNECT_PRINT_PREVIEW_NO_FILAMENT;
    case PhasesPrintPreview::wrong_filament:
        return ErrCode::CONNECT_PRINT_PREVIEW_WRONG_FILAMENT;
    case PhasesPrintPreview::file_error:
        return ErrCode::CONNECT_PRINT_PREVIEW_FILE_ERROR;
#if HAS_TOOLCHANGER() || HAS_MMU2()
    case PhasesPrintPreview::tools_mapping:
        return ErrCode::CONNECT_PRINT_PREVIEW_TOOLS_MAPPING;
#endif
#if HAS_MMU2()
    case PhasesPrintPreview::mmu_filament_inserted:
        return ErrCode::CONNECT_PRINT_PREVIEW_MMU_FILAMENT_INSERTED;
#endif
    default:
        return nullopt;
    }
}

bool is_warning_attention(const fsm::BaseData &data) {
    WarningType wtype = static_cast<WarningType>(*data.GetData().data());
    const ErrCode code(warning_type_to_error_code(wtype));
    switch (code) {
    // Note: We don't consider these attention, so just note the dialog code and slap
    // it on whatever state we decide, that the printer is in later.
    case ErrCode::ERR_MECHANICAL_FILAMENT_SENSORS_DISABLED:
    case ErrCode::CONNECT_NOZZLE_TIMEOUT:
    case ErrCode::CONNECT_HEATERS_TIMEOUT:
#if _DEBUG
    case ErrCode::CONNECT_STEPPERS_TIMEOUT:
#endif
#if HAS_SELFTEST()
    case ErrCode::ERR_SYSTEM_ACTION_SELFTEST_REQUIRED:
#endif
#if HAS_ILI9488_DISPLAY()
        // Local issue, do not report to connect
    case ErrCode::ERR_ELECTRO_DISPLAY_PROBLEM_DETECTED:
#endif
        return false;
    default:
        return true;
    }
}

tuple<ErrCode, const Response *> warning_dialog(const fsm::BaseData &data) {
    WarningType wtype = static_cast<WarningType>(*data.GetData().data());
    auto phase = GetEnumFromPhaseIndex<PhasesWarning>(data.GetPhase());
    const Response *buttons = ClientResponses::get_available_responses(phase).data();
    const ErrCode code(warning_type_to_error_code(wtype));
    return make_tuple(code, buttons);
}

// fsm unused on printers, that do not have MMU.
optional<ErrCode> load_unload_attention_while_printing([[maybe_unused]] const fsm::BaseData &data) {
#if HAS_MMU2()
    if (config_store().mmu2_enabled.get()) {
        // distinguish between regular progress of MMU Load/Unload and a real attention/MMU error screen (which is only one particular FSM state)
        switch (GetEnumFromPhaseIndex<PhasesLoadUnload>(data.GetPhase())) {
        case PhasesLoadUnload::MMU_ERRWaitingForUser:
            return ErrCode::CONNECT_MMU_LOAD_UNLOAD_ERROR;
            // Some other questions... they are the same(ish) as with the non-MMU case, so "rounding up" into the same "error".
        case PhasesLoadUnload::LoadFilamentIntoMMU:
        case PhasesLoadUnload::IsColor:
        case PhasesLoadUnload::IsColorPurge:
            return ErrCode::CONNECT_FILAMENT_RUNOUT;
    #if HAS_LOADCELL()
        case PhasesLoadUnload::FilamentStuck:
            return ErrCode::ERR_MECHANICAL_STUCK_FILAMENT_DETECTED;
    #endif
        default:
            return nullopt;
        }
    }
#endif
    // MMU not supported or not active -> all load/unload during print is really attention.
    switch (GetEnumFromPhaseIndex<PhasesLoadUnload>(data.GetPhase())) {
#if HAS_LOADCELL()
    case PhasesLoadUnload::FilamentStuck:
        return ErrCode::ERR_MECHANICAL_STUCK_FILAMENT_DETECTED;
#endif
    default:
        return ErrCode::CONNECT_FILAMENT_RUNOUT;
    }
}

bool state_is_active(DeviceState state) {
    switch (state) {
    case DeviceState::Busy:
    case DeviceState::Paused:
    case DeviceState::Printing:
        return true;
    default:
        return false;
    }
}
} // namespace

namespace printer_state {

DeviceState get_state(bool ready) {
    const auto &fsm_states = marlin_vars().get_fsm_states();
    const auto &top = fsm_states.get_top();
    State state = marlin_vars().print_state;

    const bool is_printing = fsm_states.is_active(ClientFSM::Printing);
    const DeviceState busy_state = is_printing ? DeviceState::Printing : DeviceState::Busy;

    if (!top) {
        // No FSM present...
        return get_print_state(state, ready);
    }

    const fsm::BaseData &data = top->data;
    switch (top->fsm_type) {
    case ClientFSM::PrintPreview: {
        auto phase = GetEnumFromPhaseIndex<PhasesPrintPreview>(data.GetPhase());
        if (attention_while_printpreview(phase)) {
            return DeviceState::Attention;
        }
        break;
    }
    case ClientFSM::Printing:
        // NOTE: handled in get_print_state, it can be Printing, Paused or Stopped
        break;
    case ClientFSM::Load_unload:
        if (fsm_states.is_active(ClientFSM::Printing)) {
            if (load_unload_attention_while_printing(*fsm_states[ClientFSM::Load_unload])) {
                return DeviceState::Attention;
            } else {
                return DeviceState::Printing;
            }
        } else {
            return DeviceState::Busy;
        }
#if ENABLED(CRASH_RECOVERY)
    case ClientFSM::CrashRecovery:
        if (crash_recovery_attention(GetEnumFromPhaseIndex<PhasesCrashRecovery>(data.GetPhase()))) {
            return DeviceState::Attention;
        }
        break;
#endif
    case ClientFSM::QuickPause:
        return DeviceState::Paused;
#if HAS_LOADCELL()
    case ClientFSM::NozzleCleaningFailed:
        if (nozzle_cleaning_failed_phase_error_code_mapper(GetEnumFromPhaseIndex<PhaseNozzleCleaningFailed>(data.GetPhase()))) {
            return DeviceState::Attention;
        }
        break;
#endif
#if HAS_SELFTEST()
    case ClientFSM::Selftest:
    case ClientFSM::FansSelftest:
#endif
    case ClientFSM::NetworkSetup:
#if HAS_COLDPULL()
    case ClientFSM::ColdPull:
#endif
#if HAS_MANUAL_BELT_TUNING()
    case ClientFSM::ManualBeltTuning:
#endif
#if HAS_PHASE_STEPPING_CALIBRATION()
    case ClientFSM::PhaseSteppingCalibration:
#endif
#if HAS_INPUT_SHAPER_CALIBRATION()
    case ClientFSM::InputShaperCalibration:
#endif
#if HAS_BELT_TUNING()
    case ClientFSM::BeltTuning:
#endif
<<<<<<< HEAD
=======
#if HAS_GEARBOX_ALIGNMENT()
    case ClientFSM::GearboxAlignment:
#endif
>>>>>>> b91eeda0
#if HAS_DOOR_SENSOR_CALIBRATION()
    case ClientFSM::DoorSensorCalibration:
#endif
    case ClientFSM::Serial_printing:
        // FIXME: BFW-3893 Sadly there is no way (without saving state in this function)
        //  to distinguish between preheat from main screen,
        // which would be Idle, and preheat in the middle of filament load/unload,
        // so it is probably better to take it as busy, given we want to decide
        // to allow or not allow remote printing based on this, but this will cause
        // preheat menu to be the only menu screen to not be Idle... :-(
    case ClientFSM::Preheat:
    case ClientFSM::Wait:
        return busy_state;

    case ClientFSM::SafetyTimer:
        return safety_timer_is_phase_attention.test(data.GetPhase()) ? DeviceState::Attention : busy_state;

    case ClientFSM::Warning: {
        auto result = get_print_state(state, ready);
        // Some warnings are "soft" (eg. heaters timeouts). They probably
        // require something when printing (paused / busy / ...), so we report
        // them as Attention, but if they happen on Idle (or Finished / Stopped
        // / ...), they can be safely ignored and a new print can be started
        // without dealing with them.
        //
        // We still do send the dialog, we just don't mark the printer as
        // requiring attention.
        //
        // Note that the get_printer_state looks only the data from marlin
        // server, not at full FSM states and can't detect some things - in
        // particular, load / unload from menu is not detectable by this (if
        // "covered" by the warning).
        if (state_is_active(result) || is_warning_attention(data) || fsm_states.is_active(ClientFSM::Load_unload) || fsm_states.is_active(ClientFSM::Preheat)) {
            return DeviceState::Attention;
        } else {
            return result;
        }
    }
    case ClientFSM::_none:
        break;
    }
    return get_print_state(state, ready);
}

DeviceState get_print_state(State state, bool ready) {
    switch (state) {
    case State::PrintPreviewQuestions:
        // Should never happen, we catch this before with FSM states,
        // so that we can distinquish between various questions.
        // Nevertheless it has been seen to happen in connect somehow,
        // so make it Attention, so it in that rate occurrence still
        // kind of make sense.
        return DeviceState::Attention;
    case State::PowerPanic_AwaitingResume:
    case State::CrashRecovery_Axis_NOK:
    case State::CrashRecovery_Repeated_Crash:
    case State::CrashRecovery_HOMEFAIL:
        return DeviceState::Attention;
#if HAS_TOOLCHANGER()
    case State::CrashRecovery_Tool_Pickup:
        return DeviceState::Attention;
#endif
#if HAS_TOOLCHANGER() || HAS_MMU2()
    case State::PrintPreviewToolsMapping:
        return DeviceState::Attention;
#endif
    case State::Idle:
    case State::WaitGui:
    case State::PrintPreviewInit:
    case State::PrintPreviewImage:
    case State::PrintInit:
    case State::Exit:
        if (ready) {
            return DeviceState::Ready;
        } else {
            return DeviceState::Idle;
        }
    case State::Printing:
    case State::Aborting_Begin:
    case State::Aborting_WaitIdle:
    case State::Aborting_UnloadFilament:
    case State::Aborting_ParkHead:
    case State::Aborting_Preview:
    case State::Finishing_WaitIdle:
    case State::Finishing_UnloadFilament:
    case State::Finishing_ParkHead:
    case State::PrintPreviewConfirmed:
    case State::SerialPrintInit:
        return DeviceState::Printing;

    case State::PowerPanic_acFault:
    case State::PowerPanic_Resume:
    case State::CrashRecovery_Begin:
    case State::CrashRecovery_Retracting:
    case State::CrashRecovery_Lifting:
    case State::CrashRecovery_ToolchangePowerPanic:
    case State::CrashRecovery_XY_Measure:
    case State::CrashRecovery_XY_HOME:
        return DeviceState::Busy;

    case State::Pausing_Begin:
    case State::Pausing_WaitIdle:
    case State::Pausing_ParkHead:
    case State::Paused:

    case State::Resuming_BufferData:
    case State::MediaErrorRecovery_BufferData:
    case State::Resuming_Begin:
    case State::Resuming_Reheating:
    case State::Pausing_Failed_Code:
    case State::Resuming_UnparkHead_XY:
    case State::Resuming_UnparkHead_ZE:
        return DeviceState::Paused;
    case State::Finished:
        if (ready) {
            return DeviceState::Ready;
        } else {
            return DeviceState::Finished;
        }
    case State::Aborted:
        if (ready) {
            return DeviceState::Ready;
        } else {
            return DeviceState::Stopped;
        }
    }
    return DeviceState::Unknown;
}

StateWithDialog get_state_with_dialog(bool ready) {
    // Get the state and slap top FSM dialog on top of it, if any
    DeviceState state = get_state(ready);
    const auto &fsm_states = marlin_vars().get_fsm_states();
    const auto &fsm_gen = fsm_states.get_state_id();
    const auto &top = fsm_states.get_top();
    if (!top) {
        return state;
    }

    const auto &data = top->data;
    switch (top->fsm_type) {
    case ClientFSM::Load_unload:
        if (fsm_states.is_active(ClientFSM::Printing)) {
            if (auto attention_code = load_unload_attention_while_printing(*fsm_states[ClientFSM::Load_unload]); attention_code.has_value()) {
                const Response *buttons = ClientResponses::get_available_responses(GetEnumFromPhaseIndex<PhasesLoadUnload>(data.GetPhase())).data();
                return { state, attention_code, fsm_gen, buttons };
            }
        } // TODO: handle normal load unload
        break;
    case ClientFSM::QuickPause: {
        const Response *available_responses = ClientResponses::get_available_responses(GetEnumFromPhaseIndex<PhasesQuickPause>(data.GetPhase())).data();
        return { state, ErrCode::CONNECT_QUICK_PAUSE, fsm_gen, available_responses };
        break;
    }
#if ENABLED(CRASH_RECOVERY)
    case ClientFSM::CrashRecovery:
        if (auto attention_code = crash_recovery_attention(GetEnumFromPhaseIndex<PhasesCrashRecovery>(data.GetPhase())); attention_code.has_value()) {
            const Response *available_responses = ClientResponses::get_available_responses(GetEnumFromPhaseIndex<PhasesCrashRecovery>(data.GetPhase())).data();
            return { state, attention_code, fsm_gen, available_responses };
        }
        break;
#endif
    case ClientFSM::Warning: {
        auto [code, response] = warning_dialog(data);
        return { state, code, fsm_gen, response };
    }
    case ClientFSM::PrintPreview: {
        auto phase = GetEnumFromPhaseIndex<PhasesPrintPreview>(data.GetPhase());
        if (auto attention_code = attention_while_printpreview(phase); attention_code.has_value()) {
            const Response *available_responses = ClientResponses::get_available_responses(phase).data();
            return { state, attention_code, fsm_gen, available_responses };
        }
        break;
    }
#if HAS_LOADCELL()
    case ClientFSM::NozzleCleaningFailed: {
        auto phase = GetEnumFromPhaseIndex<PhaseNozzleCleaningFailed>(data.GetPhase());
        if (auto attention_code = nozzle_cleaning_failed_phase_error_code_mapper(phase); attention_code.has_value()) {
            const Response *available_responses = ClientResponses::get_available_responses(phase).data();
            return { state, attention_code, fsm_gen, available_responses };
        }
        break;
    }
#endif

    // These have no buttons or phase
    case ClientFSM::Wait:
    case ClientFSM::Printing:
    case ClientFSM::Serial_printing:
        break;

#if HAS_SELFTEST()
    case ClientFSM::Selftest:
    case ClientFSM::FansSelftest:
#endif
    case ClientFSM::NetworkSetup:
#if HAS_COLDPULL()
    case ClientFSM::ColdPull:
#endif
#if HAS_MANUAL_BELT_TUNING()
    case ClientFSM::ManualBeltTuning:
#endif
#if HAS_PHASE_STEPPING_CALIBRATION()
    case ClientFSM::PhaseSteppingCalibration:
#endif
#if HAS_INPUT_SHAPER_CALIBRATION()
    case ClientFSM::InputShaperCalibration:
#endif
#if HAS_BELT_TUNING()
    case ClientFSM::BeltTuning:
#endif
<<<<<<< HEAD
=======
#if HAS_GEARBOX_ALIGNMENT()
    case ClientFSM::GearboxAlignment:
#endif
>>>>>>> b91eeda0
#if HAS_DOOR_SENSOR_CALIBRATION()
    case ClientFSM::DoorSensorCalibration:
#endif
    case ClientFSM::Preheat:
    case ClientFSM::SafetyTimer:
        // TODO: On some future sunny day, we want to cover all of these
        // and ESP flashing with actual dialogs too; currently we only show a
        // possible warning dialog sitting _on top_ of these.
        //
        // But that's a lot of work, complex, etc, and may need some „special“
        // dialogs too. Leaving it out for now.
        break;

    case ClientFSM::_none:
        // Not possible, we would already return, if no FSM is set, here just to satisfy compiler, that it is handled
        break;
    }

    return state;
}

bool remote_print_ready(bool preview_only) {
    auto &print_state = marlin_vars().print_state;
    if (print_state == State::PrintPreviewInit || print_state == State::PrintPreviewImage) {
        return !preview_only;
    }

    auto state = get_state_with_dialog(false);

    switch (state.device_state) {
    case DeviceState::Idle:
    case DeviceState::Ready:
    case DeviceState::Stopped:
    case DeviceState::Finished:
        return true;
    default:
        return false;
    }
}

bool has_job() {
    switch (get_state(false)) {
    case DeviceState::Printing:
    case DeviceState::Paused:
        return true;
    case DeviceState::Attention: {
        const auto &fsm_states = marlin_vars().get_fsm_states();
        // Attention while printing or one of these questions before print(eg. wrong filament)
        return (fsm_states[ClientFSM::Printing] || fsm_states[ClientFSM::PrintPreview]);
    }
    default:
        return false;
    }
}

const char *to_str(DeviceState state) {
    switch (state) {
    case DeviceState::Idle:
        return "IDLE";
    case DeviceState::Printing:
        return "PRINTING";
    case DeviceState::Paused:
        return "PAUSED";
    case DeviceState::Finished:
        return "FINISHED";
    case DeviceState::Stopped:
        return "STOPPED";
    case DeviceState::Ready:
        return "READY";
    case DeviceState::Error:
        return "ERROR";
    case DeviceState::Busy:
        return "BUSY";
    case DeviceState::Attention:
        return "ATTENTION";
    case DeviceState::Unknown:
    default:
        return "UNKNOWN";
    }
}

ErrCode warning_type_to_error_code(WarningType wtype) {
    switch (wtype) {
    case WarningType::HotendFanError:
        return ErrCode::CONNECT_HOTEND_FAN_ERROR;
    case WarningType::PrintFanError:
        return ErrCode::CONNECT_PRINT_FAN_ERROR;
    case WarningType::HotendTempDiscrepancy:
        return ErrCode::CONNECT_HOTEND_TEMP_DISCREPANCY;
    case WarningType::HeatersTimeout:
        return ErrCode::CONNECT_HEATERS_TIMEOUT;
    case WarningType::NozzleTimeout:
        return ErrCode::CONNECT_NOZZLE_TIMEOUT;
    case WarningType::USBFlashDiskError:
        return ErrCode::CONNECT_USB_FLASH_DISK_ERROR;
    case WarningType::USBDriveUnsupportedFileSystem:
        return ErrCode::WARNING_USB_DRIVE_UNSUPPORTED_FILE_SYSTEM;
    case WarningType::HeatBreakThermistorFail:
        return ErrCode::CONNECT_HEATBREAK_THERMISTOR_FAIL;
#if HAS_SELFTEST()
    case WarningType::ActionSelftestRequired:
        return ErrCode::ERR_SYSTEM_ACTION_SELFTEST_REQUIRED;
#endif
#if ENABLED(POWER_PANIC)
    case WarningType::HeatbedColdAfterPP:
        return ErrCode::CONNECT_POWER_PANIC_COLD_BED;
#endif
#if ENABLED(CALIBRATION_GCODE)
    case WarningType::NozzleDoesNotHaveRoundSection:
        return ErrCode::CONNECT_NOZZLE_DOES_NOT_HAVE_ROUND_SECTION;
#endif
    case WarningType::NotDownloaded:
        return ErrCode::CONNECT_NOT_DOWNLOADED;
    case WarningType::BuddyMCUMaxTemp:
        return ErrCode::CONNECT_BUDDY_MCU_MAX_TEMP;
#if HAS_ILI9488_DISPLAY()
    case WarningType::DisplayProblemDetected:
        return ErrCode::ERR_ELECTRO_DISPLAY_PROBLEM_DETECTED;
#endif
#if HAS_DWARF()
    case WarningType::DwarfMCUMaxTemp:
        return ErrCode::CONNECT_DWARF_MCU_MAX_TEMP;
#endif
#if HAS_REMOTE_BED()
    case WarningType::BedMCUMaxTemp:
        // TODO Rename this from "modular bed" to just "bed" in Prusa error codes.
        return ErrCode::CONNECT_MOD_BED_MCU_MAX_TEMP;
#endif
    case WarningType::ProbingFailed:
        return ErrCode::CONNECT_PROBING_FAILED;
    case WarningType::FilamentSensorStuckHelp:
        return ErrCode::ERR_MECHANICAL_FILAMENT_SENSOR_STUCK_HELP;
#if HAS_MMU2()
    case WarningType::FilamentSensorStuckHelpMMU:
        return ErrCode::ERR_MECHANICAL_FILAMENT_SENSOR_STUCK_HELP_MMU;
    case WarningType::MaintenanceWarningFails:
        return ErrCode::ERR_MECHANICAL_MAINTENANCE_WARNING_FAILS;
    case WarningType::MaintenanceWarningChanges:
        return ErrCode::ERR_MECHANICAL_MAINTENANCE_WARNING_CHANGES;
#endif
<<<<<<< HEAD
    case WarningType::FilamentSensorStuckHelp:
        return ErrCode::ERR_MECHANICAL_FILAMENT_SENSOR_STUCK_HELP;
#if HAS_MMU2()
    case WarningType::FilamentSensorStuckHelpMMU:
        return ErrCode::ERR_MECHANICAL_FILAMENT_SENSOR_STUCK_HELP_MMU;
    case WarningType::MaintenanceWarningFails:
        return ErrCode::ERR_MECHANICAL_MAINTENANCE_WARNING_FAILS;
    case WarningType::MaintenanceWarningChanges:
        return ErrCode::ERR_MECHANICAL_MAINTENANCE_WARNING_CHANGES;
#endif
    case WarningType::FilamentSensorsDisabled:
        return ErrCode::ERR_MECHANICAL_FILAMENT_SENSORS_DISABLED;
#if HAS_LOADCELL() && ENABLED(PROBE_CLEANUP_SUPPORT)
    case WarningType::NozzleCleaningFailed:
        return ErrCode::CONNECT_NOZZLE_CLEANING_FAILED;
#endif
=======
    case WarningType::FilamentSensorsDisabled:
        return ErrCode::ERR_MECHANICAL_FILAMENT_SENSORS_DISABLED;
>>>>>>> b91eeda0
#if _DEBUG
    case WarningType::SteppersTimeout:
        return ErrCode::CONNECT_STEPPERS_TIMEOUT;
#endif
#if XL_ENCLOSURE_SUPPORT()
    case WarningType::EnclosureFanError:
        return ErrCode::CONNECT_ENCLOSURE_FAN_ERROR;
#endif
#if HAS_CHAMBER_FILTRATION_API()
    case WarningType::EnclosureFilterExpirWarning:
        return ErrCode::CONNECT_ENCLOSURE_FILTER_EXPIRATION_WARNING;
    case WarningType::EnclosureFilterExpiration:
        return ErrCode::CONNECT_ENCLOSURE_FILTER_EXPIRATION;
#endif

#if ENABLED(DETECT_PRINT_SHEET)
    case WarningType::SteelSheetNotDetected:
        return ErrCode::ERR_MECHANICAL_STEEL_SHEET_NOT_DETECTED;
#endif

    case WarningType::GcodeCorruption:
        return ErrCode::ERR_SYSTEM_GCODE_CORRUPTION;
    case WarningType::GcodeCropped:
        return ErrCode::ERR_SYSTEM_GCODE_CROPPED;

    case WarningType::MetricsConfigChangePrompt:
        return ErrCode::ERR_CONNECT_GCODE_METRICS_CONFIG_CHANGE;
    case WarningType::AccelerometerCommunicationFailed:
        return ErrCode::ERR_ELECTRO_ACCELEROMETER_COMMUNICATION_FAILED;
    case WarningType::FilamentLoadingTimeout:
        return ErrCode::CONNECT_FILAMENT_LOADING_TIMEOUT;

#if HAS_EMERGENCY_STOP()
    case WarningType::DoorOpen:
        return ErrCode::ERR_MECHANICAL_DOOR_OPEN;
#endif
#if HAS_CHAMBER_API()
    case WarningType::FailedToReachChamberTemperature:
        return ErrCode::ERR_TEMPERATURE_CHAMBER_FAILED_TO_REACH_TEMP;
#endif

#if HAS_UNEVEN_BED_PROMPT()
    case WarningType::BedUnevenAlignmentPrompt:
        return ErrCode::ERR_MECHANICAL_UNEVEN_BED_ALIGN_PROMPT;
#endif
#if HAS_CHAMBER_API()
    case WarningType::ChamberOverheatingTemperature:
        return ErrCode::ERR_TEMPERATURE_CHAMBER_OVERHEATING_TEMP;
    case WarningType::ChamberCriticalTemperature:
        return ErrCode::ERR_TEMPERATURE_CHAMBER_CRITICAL_TEMP;
#endif

<<<<<<< HEAD
#if HAS_XBUDDY_EXTENSION() || XL_ENCLOSURE_SUPPORT()
=======
#if XBUDDY_EXTENSION_VARIANT_STANDARD() || XL_ENCLOSURE_SUPPORT()
>>>>>>> b91eeda0
    case WarningType::ChamberFiltrationFanError:
        return ErrCode::CONNECT_CHAMBER_FILTRATION_FAN_ERROR;
#endif

<<<<<<< HEAD
#if HAS_XBUDDY_EXTENSION()
=======
#if XBUDDY_EXTENSION_VARIANT_STANDARD()
>>>>>>> b91eeda0
    case WarningType::ChamberCoolingFanError:
        return ErrCode::CONNECT_CHAMBER_COOLING_FAN_ERROR;
#endif

<<<<<<< HEAD
#if PRINTER_IS_PRUSA_COREONE()
=======
#if HAS_CHAMBER_VENTS()
>>>>>>> b91eeda0
    case WarningType::OpenChamberVents:
        return ErrCode::CONNECT_OPEN_CHAMBER_VENTS;
    case WarningType::CloseChamberVents:
        return ErrCode::CONNECT_CLOSE_CHAMBER_VENTS;
#endif
<<<<<<< HEAD
=======

#if HAS_CEILING_CLEARANCE()
    case WarningType::CeilingClearanceViolation:
        return ErrCode::ERR_MECHANICAL_CEILING_CLEARANCE_VIOLATION;
#endif

#if HAS_PRECISE_HOMING_COREXY()
    case WarningType::HomingCalibrationNeeded:
        return ErrCode::ERR_MECHANICAL_HOMING_CALIBRATION_NEEDED;

    case WarningType::HomingRefinementFailed:
        return ErrCode::ERR_MECHANICAL_PRECISE_REFINEMENT_FAILED;

    case WarningType::HomingCalibrationFromMenuNeeded:
        return ErrCode::ERR_MECHANICAL_HOMING_CALIBRATION_FROM_MENU_NEEDED;
#endif

#if HAS_SELFTEST()
    case WarningType::SelftestNotSuccessfullyCompleted:
        return ErrCode::CONNECT_UNFINISHED_SELFTEST;
#endif

    case WarningType::_cnt:
        // Fallthrough to unreachable
        break;
>>>>>>> b91eeda0
    }

    assert(false);
    return ErrCode::ERR_UNDEF;
}

} // namespace printer_state<|MERGE_RESOLUTION|>--- conflicted
+++ resolved
@@ -13,11 +13,6 @@
 #include <option/xl_enclosure_support.h>
 #include <option/has_uneven_bed_prompt.h>
 #include <config_store/store_instance.hpp>
-<<<<<<< HEAD
-#include <option/has_chamber_filtration_api.h>
-#include <option/has_door_sensor_calibration.h>
-#include <printers.h>
-=======
 #include <option/has_remote_bed.h>
 #include <option/has_chamber_filtration_api.h>
 #include <option/has_door_sensor_calibration.h>
@@ -29,7 +24,6 @@
     #include <fsm/nozzle_cleaning_failed_phases.hpp>
     #include <fsm/nozzle_cleaning_failed_mapper.hpp>
 #endif
->>>>>>> b91eeda0
 
 using namespace marlin_server;
 using namespace printer_state;
@@ -246,12 +240,9 @@
 #if HAS_BELT_TUNING()
     case ClientFSM::BeltTuning:
 #endif
-<<<<<<< HEAD
-=======
 #if HAS_GEARBOX_ALIGNMENT()
     case ClientFSM::GearboxAlignment:
 #endif
->>>>>>> b91eeda0
 #if HAS_DOOR_SENSOR_CALIBRATION()
     case ClientFSM::DoorSensorCalibration:
 #endif
@@ -463,12 +454,9 @@
 #if HAS_BELT_TUNING()
     case ClientFSM::BeltTuning:
 #endif
-<<<<<<< HEAD
-=======
 #if HAS_GEARBOX_ALIGNMENT()
     case ClientFSM::GearboxAlignment:
 #endif
->>>>>>> b91eeda0
 #if HAS_DOOR_SENSOR_CALIBRATION()
     case ClientFSM::DoorSensorCalibration:
 #endif
@@ -609,27 +597,8 @@
     case WarningType::MaintenanceWarningChanges:
         return ErrCode::ERR_MECHANICAL_MAINTENANCE_WARNING_CHANGES;
 #endif
-<<<<<<< HEAD
-    case WarningType::FilamentSensorStuckHelp:
-        return ErrCode::ERR_MECHANICAL_FILAMENT_SENSOR_STUCK_HELP;
-#if HAS_MMU2()
-    case WarningType::FilamentSensorStuckHelpMMU:
-        return ErrCode::ERR_MECHANICAL_FILAMENT_SENSOR_STUCK_HELP_MMU;
-    case WarningType::MaintenanceWarningFails:
-        return ErrCode::ERR_MECHANICAL_MAINTENANCE_WARNING_FAILS;
-    case WarningType::MaintenanceWarningChanges:
-        return ErrCode::ERR_MECHANICAL_MAINTENANCE_WARNING_CHANGES;
-#endif
     case WarningType::FilamentSensorsDisabled:
         return ErrCode::ERR_MECHANICAL_FILAMENT_SENSORS_DISABLED;
-#if HAS_LOADCELL() && ENABLED(PROBE_CLEANUP_SUPPORT)
-    case WarningType::NozzleCleaningFailed:
-        return ErrCode::CONNECT_NOZZLE_CLEANING_FAILED;
-#endif
-=======
-    case WarningType::FilamentSensorsDisabled:
-        return ErrCode::ERR_MECHANICAL_FILAMENT_SENSORS_DISABLED;
->>>>>>> b91eeda0
 #if _DEBUG
     case WarningType::SteppersTimeout:
         return ErrCode::CONNECT_STEPPERS_TIMEOUT;
@@ -682,36 +651,22 @@
         return ErrCode::ERR_TEMPERATURE_CHAMBER_CRITICAL_TEMP;
 #endif
 
-<<<<<<< HEAD
-#if HAS_XBUDDY_EXTENSION() || XL_ENCLOSURE_SUPPORT()
-=======
 #if XBUDDY_EXTENSION_VARIANT_STANDARD() || XL_ENCLOSURE_SUPPORT()
->>>>>>> b91eeda0
     case WarningType::ChamberFiltrationFanError:
         return ErrCode::CONNECT_CHAMBER_FILTRATION_FAN_ERROR;
 #endif
 
-<<<<<<< HEAD
-#if HAS_XBUDDY_EXTENSION()
-=======
 #if XBUDDY_EXTENSION_VARIANT_STANDARD()
->>>>>>> b91eeda0
     case WarningType::ChamberCoolingFanError:
         return ErrCode::CONNECT_CHAMBER_COOLING_FAN_ERROR;
 #endif
 
-<<<<<<< HEAD
-#if PRINTER_IS_PRUSA_COREONE()
-=======
 #if HAS_CHAMBER_VENTS()
->>>>>>> b91eeda0
     case WarningType::OpenChamberVents:
         return ErrCode::CONNECT_OPEN_CHAMBER_VENTS;
     case WarningType::CloseChamberVents:
         return ErrCode::CONNECT_CLOSE_CHAMBER_VENTS;
 #endif
-<<<<<<< HEAD
-=======
 
 #if HAS_CEILING_CLEARANCE()
     case WarningType::CeilingClearanceViolation:
@@ -737,7 +692,6 @@
     case WarningType::_cnt:
         // Fallthrough to unreachable
         break;
->>>>>>> b91eeda0
     }
 
     assert(false);
