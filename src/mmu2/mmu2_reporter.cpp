--- conflicted
+++ resolved
@@ -11,48 +11,10 @@
         return ftrstd::to_underlying(CommandInProgress::NoCommand);
     }
 
-<<<<<<< HEAD
-Reporter::Reporter(CommandInProgress cip, ProgressCode pc)
-    : report(cip, { pc }) {}
-
-bool Reporter::Report::operator==(const Report &other) const {
-    if (commandInProgress != other.commandInProgress) {
-        return false;
-    }
-
-    // no command is being processed, other variables are irrelevant
-    // but error from MMU can have CommandInProgress::NoCommand and still be valid !!!
-    if (commandInProgress == CommandInProgress::NoCommand && error.errorSource == other.error.errorSource) {
-        return true;
-    }
-
-    if (type != other.type) {
-        return false;
-    }
-
-    // handle progress
-    if (type == Type::progress) {
-        return progress.progressCode == other.progress.progressCode;
-    }
-
-    // now we know type is error
-    if (error.errorCode != other.error.errorCode) {
-        return false;
-    }
-
-    // no active error, other variables are irrelevant
-    if (error.errorCode == ErrorCode::OK || error.errorCode == ErrorCode::RUNNING) {
-        return true;
-    }
-
-    // we have an error and error codes match, sources must match too
-    return error.errorSource == other.error.errorSource;
-=======
     return std::visit([](auto &&r) -> RawCommandInProgress {
         return r.rawCommandInProgress;
     },
         *r);
->>>>>>> 0de68b87
 }
 RawProgressCode Reporter::GetProgressCode() const {
     const auto r = PeekReport();
@@ -76,60 +38,8 @@
         return;
     }
 
-<<<<<<< HEAD
-ProgressCode Reporter::GetProgressCode() const {
-    return report.type == Type::progress ? report.progress.progressCode : ProgressCode::Empty;
-}
-
-/**
- * @brief change state
- *
- * @param cip
- * @param ec
- * @return true  changed
- * @return false not changed
- */
-bool Reporter::Change(CommandInProgress cip, ErrorCode ec, MMU2::ErrorSource es) {
-    const Reporter cs(cip, ec, es);
-    if (*this == cs) {
-        return false;
-    }
-    *this = cs;
-    reported = false;
-    log_error(MMU2, "MMU error set: cip: %d ec: %d es: %d", cip, ec, es);
-    return true;
-}
-
-/**
- * @brief change state
- *
- * @param cip
- * @param pc
- * @return true  changed
- * @return false not changed
- */
-bool Reporter::Change(CommandInProgress cip, ProgressCode pc) {
-    const Reporter cs(cip, pc);
-    if (*this == cs) {
-        return false;
-    }
-    *this = cs;
-    reported = false;
-    log_info(MMU2, "MMU progress set: cip: %d pc: %d", cip, pc);
-    return true;
-}
-
-std::optional<Reporter::Report> Reporter::ConsumeReport() {
-    if (reported) {
-        return std::nullopt;
-    }
-
-    reported = true;
-    return report;
-=======
     report = d;
     log_debug(MMU2, "MMU error set: cip: %d ec: %u es: %d", d.rawCommandInProgress, static_cast<unsigned>(d.errorCode), static_cast<unsigned>(d.errorSource));
->>>>>>> 0de68b87
 }
 
 } // namespace MMU2