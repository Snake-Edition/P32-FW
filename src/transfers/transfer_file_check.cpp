--- conflicted
+++ resolved
@@ -7,9 +7,6 @@
 
 namespace transfers {
 
-<<<<<<< HEAD
-bool is_valid_transfer(const MutablePath &destination_path) {
-=======
 TransferCheckResult transfer_check(const MutablePath &filepath, TransferCheckValidOnly check_valid_only) {
     TransferCheckResult r;
 
@@ -33,7 +30,6 @@
 }
 
 bool is_valid_file_or_transfer(const MutablePath &file) {
->>>>>>> 0de68b87
     struct stat st;
 
     // Failed to get stat about the entry -> fail
@@ -56,30 +52,4 @@
     }
 }
 
-<<<<<<< HEAD
-bool is_valid_file_or_transfer(const MutablePath &file) {
-    struct stat st;
-
-    // Failed to get stat about the entry -> fail
-    if (stat_retry(file.get(), &st) != 0) {
-        return false;
-    }
-
-    // File is actually a file -> good enough for us
-    if (S_ISREG(st.st_mode)) {
-        return true;
-    }
-
-    // If it is a dir, it could be a valid transfer
-    else if (S_ISDIR(st.st_mode)) {
-        return is_valid_transfer(file);
-    }
-
-    else {
-        return false;
-    }
-}
-
-=======
->>>>>>> 0de68b87
 } // namespace transfers