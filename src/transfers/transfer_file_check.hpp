#pragma once

/**
 * @brief Contains check whether a directory is actually a transfer file. Split from transfer.hpp to be able to use this function without including all the other transfer.hpp dependencies
 *
 */
#include <mutable_path.hpp>
#include <sys/stat.h>

namespace transfers {

inline constexpr const char *partial_filename { "p" };
inline constexpr const char *backup_filename { "d" };

<<<<<<< HEAD
/**
 * @brief Checks if it is a folder with a partial and backup file and is valid.
 *  It is valid, if the trasnfer is finished, in progress, or we intent to
 *  retry it when avaiable, if we gave up on trying it will be not valid.
 *
 * @param destination_path
 */
bool is_valid_transfer(const MutablePath &destination_path);
=======
struct TransferCheckResult {
    struct stat partial_file_stat = {};

    bool partial_file_found : 1 = false;
    bool backup_file_found : 1 = false;
    bool backup_file_empty : 1 = false;

    /// \returns whether the result corresponds to a valid transfer
    inline bool is_valid() const {
        return is_running() || is_finished();
    }

    /// \returns whether the filepath corresponds to a transfer (valid or invalid)
    inline bool is_transfer() const {
        return backup_file_found || partial_file_found;
    }

    inline bool is_finished() const {
        // Partial file & no backup -> finished transfer waiting to be moved
        return partial_file_found && !backup_file_found;
    }

    inline bool is_running() const {
        // Partial file & backup present and not empty -> running transfer
        return partial_file_found && backup_file_found && !backup_file_empty;
    }
};

enum class TransferCheckValidOnly {
    no,
    yes
};

/// Checks if a provided path/filename is a transfer.
/// If \param check_valid_only is yes, the check is faster, but is_transfer() result might be wrong
TransferCheckResult transfer_check(const MutablePath &filepath, TransferCheckValidOnly check_valid_only = TransferCheckValidOnly::no);

/// Checks if it is a folder with a partial and backup file and is valid.
// It is valid, if the trasnfer is finished, in progress, or we intend to
// retry it when avaiable, if we gave up on trying it will be not valid.
inline bool is_valid_transfer(const MutablePath &filepath) {
    return transfer_check(filepath, TransferCheckValidOnly::yes).is_valid();
}
>>>>>>> 0de68b87

/// \returns whether the \p file is an existing file or a valid transfer
bool is_valid_file_or_transfer(const MutablePath &file);

} // namespace transfers<|MERGE_RESOLUTION|>--- conflicted
+++ resolved
@@ -12,16 +12,6 @@
 inline constexpr const char *partial_filename { "p" };
 inline constexpr const char *backup_filename { "d" };
 
-<<<<<<< HEAD
-/**
- * @brief Checks if it is a folder with a partial and backup file and is valid.
- *  It is valid, if the trasnfer is finished, in progress, or we intent to
- *  retry it when avaiable, if we gave up on trying it will be not valid.
- *
- * @param destination_path
- */
-bool is_valid_transfer(const MutablePath &destination_path);
-=======
 struct TransferCheckResult {
     struct stat partial_file_stat = {};
 
@@ -65,7 +55,6 @@
 inline bool is_valid_transfer(const MutablePath &filepath) {
     return transfer_check(filepath, TransferCheckValidOnly::yes).is_valid();
 }
->>>>>>> 0de68b87
 
 /// \returns whether the \p file is an existing file or a valid transfer
 bool is_valid_file_or_transfer(const MutablePath &file);
