#include "transfer.hpp"
#include "changed_path.hpp"
#include "download.hpp"

// TODO: use slot and poll from gui?
#include "gui/gui_media_events.hpp"

#include <common/timing.h>
#include <common/crc32.h>
#include <common/filename_type.hpp>
#include <common/bsod.h>
#include <common/unique_dir_ptr.hpp>
#include <common/print_utils.hpp>
#include <common/stat_retry.hpp>
#include <common/lfn.h>
#include <common/scope_guard.hpp>
#include <state/printer_state.hpp>
#include <option/has_human_interactions.h>

#include <log.h>
#include <type_traits>
#include <variant>
#include <optional>
#include <unistd.h>
#include <sys/types.h>
#include <sys/stat.h>
#include <string.h>

LOG_COMPONENT_REF(transfers);

using namespace transfers;
using std::is_same_v;
using std::optional;

Transfer::PlainGcodeDownloadOrder::PlainGcodeDownloadOrder(const PartialFile &file) {
    if (file.has_valid_tail(TailSize)) {
        state = State::DownloadingBody;
    } else {
        state = State::DownloadingTail;
    }
}

Transfer::Action Transfer::PlainGcodeDownloadOrder::step(const PartialFile &file) {
    switch (state) {
    case State::DownloadingTail:
        if (file.has_valid_tail(TailSize)) {
            state = State::DownloadingBody;
            return Action::RangeJump;
        }
        return Action::Continue;
    case State::DownloadingBody:
        if (file.final_size() == file.get_state().get_valid_size()) {
            return Action::Finished;
        } else {
            return Action::Continue;
        }
    default:
        fatal_error("unhandled state", "download");
    }
}

size_t Transfer::PlainGcodeDownloadOrder::get_next_offset(const PartialFile &file) const {
    switch (state) {
    case State::DownloadingBody: {
        auto head = file.get_valid_head();
        return head.has_value() ? head->end : 0;
    }
    case State::DownloadingTail: {
        auto tail = file.get_valid_tail();
        log_info(transfers, "returning offset for tail: %i, %u, %u", tail.has_value(), tail->start, tail->end);
        return tail.has_value() ? tail->end : file.final_size() - TailSize;
    }
    default:
        fatal_error("unhandled state", "download");
    }
}

Transfer::Action Transfer::GenericFileDownloadOrder::step(const PartialFile &file) {
    if (file.final_size() == file.get_state().get_valid_size()) {
        return Action::Finished;
    } else {
        return Action::Continue;
    }
}

size_t Transfer::GenericFileDownloadOrder::get_next_offset(const PartialFile &file) const {
    auto head = file.get_valid_head();
    return head ? head->end : 0;
}

Transfer::BeginResult Transfer::begin(const char *destination_path, const Download::Request &request) {
    log_info(transfers, "Starting transfer of %s", destination_path);

    // allocate slot for the download
    auto slot = Monitor::instance.allocate(Monitor::Type::Connect, destination_path, 0, true);
    if (!slot.has_value()) {
        log_error(transfers, "Failed to allocate slot for %s", destination_path);
        return NoTransferSlot {};
    }

    // check the destination path does not exist
    struct stat st;
    if (stat_retry(destination_path, &st) == 0) {
        log_error(transfers, "Destination path %s already exists", destination_path);
        return AlreadyExists {};
    }

    auto path = Path(destination_path);
    unique_file_ptr backup;
    PartialFile::Result preallocated;
    PartialFile::Ptr partial_file;

    ScopeGuard cleanup([&]() {
        // Close all potentially opened files
        backup.reset();
        preallocated = "";
        partial_file.reset();
        // And remove everything we may have created
        remove(path.as_partial());
        remove(path.as_backup());
        rmdir(path.as_destination());
    });

    // make a directory there
    if (mkdir(destination_path, 0777) != 0) {
        log_error(transfers, "Failed to create directory %s", destination_path);
        return Storage { "Failed to create directory" };
    }

    if (!store_transfer_index(destination_path)) {
        log_error(transfers, "Failed to store path to index");
        return Storage { "Failed to store path to index" };
    }

    // make the request
    backup = unique_file_ptr(fopen(path.as_backup(), "w+"));
    if (backup.get() == nullptr) {
        return Storage { "Failed to create backup file" };
    }
    size_t file_size = request.encryption->orig_size;
    preallocated = move(PartialFile::create(path.as_partial(), file_size));
    if (const char **err = get_if<const char *>(&preallocated); err != nullptr) {
        const char *e = *err; // Backup, cleanup resets preallocated state
        return Storage { e };
    };
    partial_file = get<PartialFile::Ptr>(move(preallocated));
    if (Transfer::make_backup(backup.get(), request, partial_file->get_state(), *slot) == false) {
        return Storage { "Failed to fill the backup file" };
    }

    cleanup.disarm();
    backup.reset();
    slot->update_expected_size(file_size);

    Transfer transfer(std::move(*slot), partial_file);
    transfer.restart_download();
    return transfer;
}

bool Transfer::restart_download() {
    auto backup_file = unique_file_ptr(fopen(path.as_backup(), "r"));
    if (backup_file.get() == nullptr) {
        log_error(transfers, "Failed to open backup file");
        last_connection_error_ms = ticks_ms();
        return false;
    }

    auto backup = Transfer::restore(backup_file.get());
    if (backup.has_value() == false) {
        log_error(transfers, "Failed to restore backup file");
        last_connection_error_ms = ticks_ms();
        return false;
    }

    auto request = backup->get_download_request();
    if (request.has_value() == false) {
        log_error(transfers, "Failed to get download request from backup file");
        last_connection_error_ms = ticks_ms();
        return false;
    }

    init_download_order_if_needed();

    // We try to reinicialize the PartialFile, in case the USB got re-plugged or something.
    const size_t check_size = partial_file->final_size();
    const PartialFile::State old_state = partial_file->get_state();
    // We can't really deallocate it completely (if we do next
    // restart_download, we need to keep the state and size), but we want to
    // make sure we don't hold the file actually open so the next open can
    // succeed.
    partial_file->release_file();
    if (auto open_result = PartialFile::open(path.as_partial(), old_state, true); holds_alternative<PartialFile::Ptr>(open_result)) {
        auto new_file = move(get<PartialFile::Ptr>(open_result));
        if (new_file->final_size() != check_size) {
            return false;
        }
        partial_file = move(new_file);
    } else {
        return false;
    }

    uint32_t position = std::visit([&](auto &&arg) { return arg.get_next_offset(*partial_file); }, *order);
    position = position / PartialFile::SECTOR_SIZE * PartialFile::SECTOR_SIZE; // ensure we start at a sector boundary

    optional<uint32_t> end_range;
    if (auto tail = partial_file->get_valid_tail(); tail.has_value()) {
        if (tail->end == partial_file->final_size() && position < tail->start) {
            // We can request not until the end of file, but until the
            // beginning of the tail - we'll stop there and have the complete
            // file by then (the tail is already all the way to the end).
            //
            // Note: end_range is _inclusive_ in the http (eg. range 0-4 will
            // return 5 bytes).
            assert(tail->start % PartialFile::SECTOR_SIZE == 0);
            end_range = tail->start - 1;
        }
    }

    download.emplace(*request, partial_file, position, end_range);

    return true;
}

void Transfer::init_download_order_if_needed() {
    if (order.has_value()) {
        return;
    }
    bool is_plain_gcode = filename_is_plain_gcode(slot.destination());
    bool has_sufficient_size = partial_file->final_size() >= PlainGcodeDownloadOrder::MinimalFileSize;
    if (is_plain_gcode && has_sufficient_size) {
        order = DownloadOrder(PlainGcodeDownloadOrder(*partial_file));
    } else {
        order = DownloadOrder(GenericFileDownloadOrder());
    }
}

void Transfer::update_backup(bool force) {
    bool backup_outdated = last_backup_update_ms.has_value() == false || ticks_ms() - *last_backup_update_ms > BackupUpdateIntervalMs;
    if (force == false && !backup_outdated) {
        return;
    }

    unique_file_ptr backup_file(fopen(path.as_backup(), "r+"));
    if (backup_file.get() == nullptr) {
        log_error(transfers, "Failed to open backup file for update");
        return;
    }

    if (Transfer::update_backup(backup_file.get(), partial_file->get_state()) == false) {
        log_error(transfers, "Failed to update backup file");
    } else {
        log_info(transfers, "Backup file updated");
    }
    last_backup_update_ms = ticks_ms();
}

std::optional<struct stat> Transfer::get_transfer_partial_file_stat(MutablePath &destination_path) {
    const auto r = transfer_check(destination_path, TransferCheckValidOnly::yes);
    if (!r.is_valid()) {
        return std::nullopt;
    }

    return r.partial_file_stat;
}

Transfer::RecoverResult Transfer::recover(const char *destination_path) {
    Path path(destination_path);

    std::optional<RestoredTransfer> backup = std::nullopt;

    PartialFile::State partial_file_state;
    {
        auto backup_file = unique_file_ptr(fopen(path.as_backup(), "r"));
        if (backup_file.get() == nullptr) {
            log_error(transfers, "Failed to open backup file");
            return Storage { "Failed to open backup file" };
        }

        backup = Transfer::restore(backup_file.get());
        if (backup.has_value() == false) {
            log_error(transfers, "Failed to restore backup file, invalidating transfer");
            // Mark it as failed and it'll get cleaned up soon
            // (so the user can try re-uploading it, for example)
            backup_file.reset();
            unique_file_ptr invalidate_backup(fopen(path.as_backup(), "w"));
            return Storage { "Failed to restore backup file" };
        }
        partial_file_state = backup->get_partial_file_state();
    }

    // reopen the partial file
    PartialFile::Ptr partial_file = nullptr;
    {
        auto partial_file_result = PartialFile::open(path.as_partial(), partial_file_state, true);
        if (auto *err = get_if<const char *>(&partial_file_result); err != nullptr) {
            log_error(transfers, "Failed to open partial file: %s", *err);
            return Storage { *err };
        } else {
            partial_file = std::get<PartialFile::Ptr>(partial_file_result);
        }
    }

    // allocate slot for the transfer
    auto slot = Monitor::instance.allocate(Monitor::Type::Connect, destination_path, partial_file->final_size(), false, backup->id);
    if (!slot.has_value()) {
        log_error(transfers, "Failed to allocate slot for %s", destination_path);
        return NoTransferSlot {};
    }

    slot->progress(partial_file_state, false);

    return Transfer(std::move(*slot), partial_file);
}

Transfer::Transfer(Monitor::Slot &&slot, PartialFile::Ptr partial_file)
    : slot(std::move(slot))
    , path(slot.destination())
    , state(State::Retrying)
    , partial_file(partial_file)
    , is_printable(filename_is_printable(slot.destination())) {
    assert(partial_file.get() != nullptr);
}

Transfer::State Transfer::step(bool is_printing) {
    switch (state) {
    case State::Downloading:
    case State::Retrying: {
        if (slot.is_stopped()) {
            done(State::Failed, Monitor::Outcome::Stopped);
        } else if (download.has_value()) {
            auto step_result = download->step();
            bool has_issues = step_result != DownloadStep::Continue && step_result != DownloadStep::Finished;
            auto state = partial_file->get_state();
            auto downloaded_size = state.get_valid_size();
            if (downloaded_size != last_downloaded_size) {
                // If we make any progress, reset the retries.
                // (progress is updated whenever the USB submits a new block).
                last_downloaded_size = downloaded_size;
                retries_left = MAX_RETRIES;
            }
            slot.progress(state, has_issues);
            if (has_issues) {
                update_backup(/*force=*/true);
            } else {
                init_download_order_if_needed();
                Transfer::Action next_step = std::visit([&](auto &&arg) { return arg.step(*partial_file); }, *order);

                switch (next_step) {
                case Transfer::Action::Continue:
                    if (is_printable && !already_notified) {
                        notify_created();
                    }
                    break;
                case Transfer::Action::RangeJump:
                    download.reset();
                    // So we don't "lose" part of the already downloaded file, for showing on screen, etc.
                    update_backup(/*force=*/true);
                    restart_requested_by_jump = true;
                    break;
                case Transfer::Action::Finished:
                    done(State::Finished, Monitor::Outcome::Finished);
                    break;
                }
            }
            switch (step_result) {
            case DownloadStep::Continue: {
                update_backup(/*force=*/false);
                break;
            }
            case DownloadStep::FailedNetwork:
                recoverable_failure(is_printing);
                break;
            case DownloadStep::FailedOther:
                done(State::Failed, Monitor::Outcome::Error);
                break;
            case DownloadStep::Finished:
                download.reset();
                break;
            case DownloadStep::Aborted:
                // Unreachable - this is only after we've called the deleter
                assert(0);
                break;
            }
        } else if (last_connection_error_ms.has_value() == false || ticks_ms() - *last_connection_error_ms > 1000) {
            slot.progress(partial_file->get_state(), !restart_requested_by_jump);
            restart_requested_by_jump = false;
            if (!restart_download()) {
                // OK, some of them are probably not recoverable (eg. someone
                // has eaten the backup file at runtime), but also not expected
                // to generally happen in practice, so it's probably fine to
                // just try multiple times in that case before giving up
                // completely.
                recoverable_failure(is_printing);
            }
        }
        break;
    }
    case State::Finished:
    case State::Failed:
        break;
    }
    return state;
}

void Transfer::notify_created() {
    ChangedPath::instance.changed_path(slot.destination(), ChangedPath::Type::File, ChangedPath::Incident::CreatedEarly);

    if (HAS_HUMAN_INTERACTIONS() && filename_is_printable(slot.destination()) && printer_state::remote_print_ready(/*preview_only=*/true)) {
        // While it looks a counter-intuitive, this print_begin only shows the
        // print preview / one click print, doesn't really start the print.
<<<<<<< HEAD
        print_begin(slot.destination());
=======
        char sfn_path[FILE_PATH_BUFFER_LEN];
        get_SFN_path_copy(slot.destination(), sfn_path, sizeof(sfn_path));
        print_begin(sfn_path);
>>>>>>> 0de68b87
    }

    already_notified = true;
}

void Transfer::notify_success() {
    ChangedPath::instance.changed_path(slot.destination(), ChangedPath::Type::File, ChangedPath::Incident::Created);
}

bool Transfer::cleanup_transfers() {
    auto index = unique_file_ptr(fopen(transfer_index, "r"));
    if (!index) {
        // No index means nothing to clean up, which is successful.
        return true;
    }

    Path transfer_path;

    bool all_ok = true;
    bool can_cleanup = true;

    for (;;) {
        switch (next_in_index(index, transfer_path)) {
        case IndexIter::Ok: {
            MutablePath mp(transfer_path.as_destination());
            const auto r = transfers::transfer_check(mp);

            if (r.is_running()) {
                can_cleanup = false;
            } else if (r.partial_file_found && !cleanup_finalize(transfer_path)) {
                all_ok = false;
            }

            break;
        }
        case IndexIter::Skip:
            continue;
        case IndexIter::IndividualError:
            all_ok = false;
            continue;
        case IndexIter::FatalError:
            all_ok = false;
            [[fallthrough]];
        case IndexIter::Eof:
            goto DONE; // break, but from the cycle
        }
    }

DONE:
    if (all_ok && can_cleanup) {
        // Close file so we can remove it.
        //
        // Note: There's a short race condition - if between we close it and
        // delete it, another transfer starts in Link and gets written in the
        // file, we lose it (once Link also starts using partial files). That's
        // probably rare and not a catastrophic failure.
        index.reset();
        remove(transfer_index);
    }

    return all_ok;
}

void Transfer::recoverable_failure(bool is_printing) {
    if (retries_left > 0) {
        if (!is_printing) {
            // We want to make sure not to give up on downloading
            // the file that is being printed. This is much broader
            // (we won't give up on downloading some other
            // completely unrelated file too), but that's probably
            // fine and we don't want the complexity of plumbing
            // all the details about what is being printed, what is
            // being downloaded and if these are in fact the same
            // files (considering every segment of the path might
            // be either LFN or SFN).
            retries_left--;
        }
        slot.progress(partial_file->get_state(), true);
        state = State::Retrying;
        restart_requested_by_jump = false;
        download.reset();
    } else {
        done(State::Failed, Monitor::Outcome::Error);
    }
}

void Transfer::done(State state, Monitor::Outcome outcome) {
    this->state = state;
    download.reset();
    partial_file.reset();
    if (state == State::Finished) {
        remove(path.as_backup());
        // If the file is being printed or manipulated in some other way,
        // this'll fail (because an open file can't be moved). That's OK, we
        // still have a full cleanup planned when the printer is idle. But we
        // want to try this as early as possible anyway.
        if (!cleanup_finalize(path)) {
            // If moving to place suceeds, it already contains that notification.
            //
            // If it fails (because we are printing it), we still want to send
            // the notification out (and again, with changed read-only, once
            // the cleanup happens).
            notify_success();
        }
    } else {
        // FIXME: We need some kind of error handling strategy to deal with
        // failed transfers. But for now, we just need to make 100% sure
        // not to mark the download as „successfully“ finished. So we mark
        // it as failed by having an empty backup file.

        // (Overwrite the file with empty one by opening and closing right away).
        unique_file_ptr(fopen(path.as_backup(), "w"));

        // And try to clean it up if possible. Might fail if it is being
        // printed or for some similar reasons (again, that's fine, we'll try
        // to do cleanup later too).
        //
        // Unlike the success, we do not early-notify the removal.
        cleanup_remove(path);
    }
    slot.done(outcome);

    log_info(transfers, "Transfer %s", state == State::Failed ? "failed" : "finished");
}

bool Transfer::cleanup_finalize(Path &transfer_path) {
    // move the partial file to temporary location
    const char *temporary_filename = "/usb/prusa-temporary-file.gcode";
    remove(temporary_filename); // remove the file if there is some leftover already

    char SFN[FILE_PATH_BUFFER_LEN];
    strlcpy(SFN, transfer_path.as_destination(), sizeof(SFN));
    get_SFN_path(SFN);
    uint32_t old_SFN_crc = crc32_calc((const uint8_t *)SFN, sizeof(SFN));
    if (rename(transfer_path.as_partial(), temporary_filename) != 0) {
        log_error(transfers, "Failed to move partial file to temporary location");
        return false;
    }
    // remove the transfer directory
    if (rmdir(transfer_path.as_destination()) != 0) {
        log_error(transfers, "Failed to remove transfer directory");
        return false;
    }
    if (rename(temporary_filename, transfer_path.as_destination()) != 0) {
        log_error(transfers, "Failed to move temporary file to final location");
        return false;
    }

    strlcpy(SFN, transfer_path.as_destination(), sizeof(SFN));
    get_SFN_path(SFN);
    uint32_t new_SFN_crc = crc32_calc((const uint8_t *)SFN, sizeof(SFN));

    if (old_SFN_crc != new_SFN_crc) {
        // if SFN changed, trigger a rescan of the whole folder
        ChangedPath::instance.changed_path(transfer_path.as_destination(), ChangedPath::Type::File, ChangedPath::Incident::Deleted);
        ChangedPath::instance.changed_path(transfer_path.as_destination(), ChangedPath::Type::File, ChangedPath::Incident::Created);
    } else {
        // else just send the FILE_INFO, to notify connect, that the filke is not read_only anymore
        ChangedPath::instance.changed_path(transfer_path.as_destination(), ChangedPath::Type::File, ChangedPath::Incident::Created);
    }
    log_info(transfers, "Transfer %s cleaned up", transfer_path.as_destination());

    return true;
}

bool Transfer::cleanup_remove(Path &path) {
    // Without this we would report LFN to connect in FILE_CHANGED event, which is not allowed.
    path.as_destination(); // Reset it to the "base"
    get_SFN_path(path.get_buffer());
    // Note: Order of removal is important. It is possible the partial can't be
    // removed (eg. because it's being shown as a preview, or being printed).
    // In such case we want to make sure _not_ to delete the (possibly failed)
    // backup.
    int remove_result = remove(path.as_partial());
    // Allow the partial-file not to exist any more (invalid state)
    bool success = (remove_result == 0 || errno == ENOENT);
    success = success && (remove(path.as_backup()) == 0) && (rmdir(path.as_destination()) == 0);

    if (success) {
        ChangedPath::instance.changed_path(path.as_destination(), ChangedPath::Type::File, ChangedPath::Incident::Deleted);
    }
    return success;
}

bool Transfer::store_transfer_index(const char *path) {
    auto index = unique_file_ptr(fopen(transfer_index, "a"));
    if (index.get() == nullptr) {
        return false;
    }

    return fprintf(index.get(), "%s\n", path) > 0; // Returns negative on error
    // auto-closed by unique_file_ptr
}<|MERGE_RESOLUTION|>--- conflicted
+++ resolved
@@ -408,13 +408,9 @@
     if (HAS_HUMAN_INTERACTIONS() && filename_is_printable(slot.destination()) && printer_state::remote_print_ready(/*preview_only=*/true)) {
         // While it looks a counter-intuitive, this print_begin only shows the
         // print preview / one click print, doesn't really start the print.
-<<<<<<< HEAD
-        print_begin(slot.destination());
-=======
         char sfn_path[FILE_PATH_BUFFER_LEN];
         get_SFN_path_copy(slot.destination(), sfn_path, sizeof(sfn_path));
         print_begin(sfn_path);
->>>>>>> 0de68b87
     }
 
     already_notified = true;
