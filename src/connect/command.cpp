#include "command.hpp"

#include <search_json.h>
#include <json_encode.h>

#include <general_response.hpp>
#include <module/prusa/tool_mapper.hpp>
#include <netif_settings.h>

#include <logging/log.hpp>

#include <cstdlib>
#include <charconv>
#include <limits>

using json::Event;
using json::Type;
using std::array;
using std::errc;
using std::get_if;
using std::make_shared;
using std::min;
using std::move;
using std::nullopt;
using std::optional;
using std::string_view;

LOG_COMPONENT_REF(connect);

extern "C" {

// Inject for tests, which are compiled on systems without it in the header.
size_t strlcpy(char *, const char *, size_t);
}

namespace connect_client {

namespace {

    // We are not completely sure what a token is in the notion of jsmn, besides we
    // may need a bit more because it's allowed to put more data in there. It's on
    // stack, so likely fine to overshoot a bit.
    const constexpr size_t MAX_TOKENS = 60;

    template <class R>
    optional<R> convert_num(std::string_view str) {
        if (R result; from_chars_light(str.begin(), str.end(), result).ec == errc {}) {
            return result;
        } else {
            return nullopt;
        }
    }

    template <size_t S>
    bool decode_hex(const Event &event, array<uint8_t, S> &dest) {
        if (event.value->size() != 2 * S) {
            return false;
        }
        const char *input = event.value->begin();
        for (size_t i = 0; i < dest.size(); i++) {
            if (from_chars_light(input + 2 * i, input + 2 * (i + 1), dest[i], 16).ec != errc {}) {
                return false;
            }
        }
        return true;
    }

    enum HasArg : uint32_t {
        ArgJobId = 1 << 0,
        ArgPath = 1 << 1,
        ArgToken = 1 << 2,
        ArgKey = 1 << 3,
        ArgIv = 1 << 4,
        ArgOrigSize = 1 << 5,
        ArgDialogId = 1 << 6,
        ArgResponse = 1 << 7,
        ArgSetValue = 1 << 8,
        ArgId = 1 << 9,
        ArgTeamId = 1 << 10,
        ArgHash = 1 << 11,
    };

    constexpr uint32_t NO_ARGS = 0;
    // Encrypted download can also process a port, but that one is optional, so not listed here.
    constexpr uint32_t ARGS_ENC_DOWN = ArgPath | ArgKey | ArgIv | ArgOrigSize;
    constexpr uint32_t ARGS_DIALOG_ACTION = ArgDialogId | ArgResponse;
    constexpr uint32_t ARGS_INLINE_DOWN = ArgPath | ArgOrigSize | ArgTeamId | ArgHash;
} // namespace

Command Command::gcode_command(CommandId id, const string_view &body, SharedBuffer::Borrow buff) {
    if (body.size() > buff.size()) {
        return Command {
            id,
            GcodeTooLarge {},
        };
    }

    memcpy(buff.data(), body.data(), body.size());
    return Command {
        id,
        Gcode {
            make_shared<SharedBuffer::Borrow>(move(buff)),
            body.size(),
        },
    };
}

Command Command::parse_json_command(CommandId id, char *body, size_t body_size, SharedBuffer::Borrow buff) {
<<<<<<< HEAD
    log_info(connect, "Received command %.*s", body_size, body);
=======
    log_debug(connect, "Received commad %.*s", body_size, body);
>>>>>>> 669f7158
    jsmntok_t tokens[MAX_TOKENS];

    int parse_result;

    {
        jsmn_parser parser;
        jsmn_init(&parser);

        parse_result = jsmn_parse(&parser, body, body_size, tokens, sizeof tokens / sizeof *tokens);
    } // Free the parser

    CommandData data = UnknownCommand {};

    bool in_kwargs = false;
    bool buffer_available = true;
    uint32_t expected_args = 0;
    uint32_t seen_args = 0;

#if ENABLED(PRUSA_TOOL_MAPPING)
    bool in_tool_mapping = false;
    uint32_t tool_mapping_index_outer = 0;
    uint32_t tool_mapping_index_inner = 0;
#endif

    // Error from jsmn_parse will lead to -1 -> converted to 0, refused by json::search as Broken.
    const bool success = json::search(body, tokens, std::max(parse_result, 0), [&](const Event &event) {
        auto is_arg = [&](const string_view name, Type type) -> bool {
            return event.depth == 2 && in_kwargs && event.type == type && event.key == name;
        };
#if ENABLED(PRUSA_TOOL_MAPPING)
        auto is_tool_mapping_index = [&]() -> std::optional<uint32_t> {
            if (in_tool_mapping && event.type == Type::Array && event.depth == 3) {
                return convert_num<uint32_t>(event.key.value());
            }
            return std::nullopt;
        };
#endif
        if (event.depth == 1 && event.type == Type::String && event.key == "command") {
            // Will fill in all the insides later on, if needed
#define T(NAME, TYPE, EXP)     \
    if (event.value == NAME) { \
        data = TYPE {};        \
        expected_args = EXP;   \
    } else
            T("SEND_INFO", SendInfo, NO_ARGS)
            T("SEND_JOB_INFO", SendJobInfo, ArgJobId)
            T("SEND_FILE_INFO", SendFileInfo, ArgPath)
            T("SEND_TRANSFER_INFO", SendTransferInfo, NO_ARGS)
            T("PAUSE_PRINT", PausePrint, NO_ARGS)
            T("STOP_PRINT", StopPrint, NO_ARGS)
            T("RESUME_PRINT", ResumePrint, NO_ARGS)
            T("START_PRINT", StartPrint, ArgPath)
            T("SET_PRINTER_READY", SetPrinterReady, NO_ARGS)
            T("CANCEL_PRINTER_READY", CancelPrinterReady, NO_ARGS)
            T("SET_IDLE", SetPrinterIdle, NO_ARGS)
            T("DELETE_FILE", DeleteFile, ArgPath)
            T("DELETE_FOLDER", DeleteFolder, ArgPath)
            T("CREATE_FOLDER", CreateFolder, ArgPath)
            T("STOP_TRANSFER", StopTransfer, NO_ARGS)
            T("SET_TOKEN", SetToken, ArgToken)

            // There actually are two different commands to reset. The
            // distinction comes from MK3, where the printer and the raspberry
            // can be reset separately, while here the distinction makes no
            // sense. But due to some discussion what command _is_ being used
            // and what command _should_ be used by the server, we simply
            // accept both variants and do the same.
            T("RESET_PRINTER", ResetPrinter, NO_ARGS)
            T("RESET", ResetPrinter, NO_ARGS)
            T("SEND_STATE_INFO", SendStateInfo, NO_ARGS)
            T("DIALOG_ACTION", DialogAction, ARGS_DIALOG_ACTION)
            T("SET_VALUE", SetValue, ArgSetValue)
            T("CANCEL_OBJECT", CancelObject, ArgId)
            T("UNCANCEL_OBJECT", UncancelObject, ArgId)
            T("START_INLINE_DOWNLOAD", StartInlineDownload, ARGS_INLINE_DOWN)
            // For technical reasons, Connect wants to have only one
            // (START_CONNECT_DOWNLOAD) command and let the printer figure if
            // it wants to do that through the websocket or "around". We do it
            // inline the websocket always, and for some time it's unclear
            // which command will be coming from which Connect instance ->
            // accept both, handle the same way.
            T("START_CONNECT_DOWNLOAD", StartInlineDownload, ARGS_INLINE_DOWN)
            T("START_ENCRYPTED_DOWNLOAD", StartEncryptedDownload, ARGS_ENC_DOWN) { // else is part of the previous T
                return;
            }
        }

        // We use macros to get rid of repetitive bits. There probably is some
        // kind of solution with templated lambda functions taking a
        // pointer-to-member parameters ‒ but that would be hard to figure out
        // and arcane („If it was hard to write, it should be hard to read too“
        // kind).
#define INT_ARG(TYPE, FIELD_TYPE, FIELD, MARK)                                              \
    if (auto *cmd = get_if<TYPE>(&data); cmd != nullptr) {                                  \
        if (auto value = convert_num<FIELD_TYPE>(event.value.value()); value.has_value()) { \
            cmd->FIELD = *value;                                                            \
            seen_args |= MARK;                                                              \
        }                                                                                   \
    }
#define PATH_ARG(TYPE)                                                            \
    if (auto *cmd = get_if<TYPE>(&data); cmd != nullptr && buffer_available) {    \
        const size_t len = min(event.value->size() + 1, buff.size());             \
        strlcpy(reinterpret_cast<char *>(buff.data()), event.value->data(), len); \
        cmd->path = SharedPath(move(buff));                                       \
        buffer_available = false;                                                 \
        seen_args |= ArgPath;                                                     \
    }
#define HEX_ARG(FIELD, MARK)                                                 \
    if (auto *cmd = get_if<StartEncryptedDownload>(&data); cmd != nullptr) { \
        if (decode_hex(event, cmd->FIELD)) {                                 \
            seen_args |= MARK;                                               \
        }                                                                    \
    }

#define SET_VALUE_ARG(name_, type)                              \
    if (auto *cmd = get_if<SetValue>(&data); cmd != nullptr) {  \
        seen_args |= ArgSetValue;                               \
        cmd->name = name_;                                      \
        auto value = convert_num<type>(event.value.value());    \
        if (value.has_value()) {                                \
            cmd->value = value.value();                         \
        } else {                                                \
            data = BrokenCommand { "Invalid " #type " value" }; \
        }                                                       \
    }

        auto set_value_bool_arg = [&](PropertyName name, size_t idx = 0) {
            if (auto *cmd = get_if<SetValue>(&data); cmd != nullptr) {
                seen_args |= ArgSetValue;
                cmd->name = name;
                cmd->idx = idx;
                if (event.value->compare("true") == 0) {
                    cmd->value = true;
                } else if (event.value->compare("false") == 0) {
                    cmd->value = false;
                } else {
                    data = BrokenCommand { "Invalid bool value" };
                }
            }
        };

        auto set_value_float_arg = [&](PropertyName name, size_t idx = 0) {
            if (auto *cmd = get_if<SetValue>(&data); cmd != nullptr) {
                seen_args |= ArgSetValue;
                cmd->name = name;
                cmd->idx = idx;
                auto value = convert_num<float>(event.value.value());
                if (value.has_value()) {
                    cmd->value = value.value();
                } else {
                    data = BrokenCommand { "Invalid float value" };
                }
            }
        };

        if (event.depth == 1 && event.type == Type::Object && event.key == "kwargs") {
            in_kwargs = true;
        } else if (event.depth == 1 && event.type == Type::Pop) {
            in_kwargs = false;
        } else if (is_arg("job_id", Type::Primitive)) {
            INT_ARG(SendJobInfo, uint16_t, job_id, ArgJobId)
        } else if (is_arg("path", Type::String) || is_arg("path_sfn", Type::String)) {
            PATH_ARG(SendFileInfo)
            PATH_ARG(StartPrint)
            PATH_ARG(DeleteFile)
            PATH_ARG(DeleteFolder)
            PATH_ARG(CreateFolder)
            PATH_ARG(StartEncryptedDownload)
            PATH_ARG(StartInlineDownload)
#if ENABLED(PRUSA_TOOL_MAPPING)
        } else if (is_arg("tool_mapping", Type::Object)) {
            in_tool_mapping = true;
            if (auto *cmd = get_if<StartPrint>(&data); cmd != nullptr) {
                cmd->tool_mapping.emplace();
                for (auto &ext : cmd->tool_mapping.value()) {
                    for (auto &join : ext) {
                        join = ToolMapper::NO_TOOL_MAPPED;
                    }
                }
            }
        } else if (in_tool_mapping && event.key->compare("tool_mapping") == 0 && event.type == Type::Pop && event.depth == 2) {
            in_tool_mapping = false;
        } else if (auto index = is_tool_mapping_index(); index.has_value()) {
            tool_mapping_index_inner = 0;
            // NOTE: Internally tools are numbered from 0, externally from 1.
            tool_mapping_index_outer = index.value() - 1;
        } else if (in_tool_mapping && event.type == Type::Primitive && event.depth == 4) {
            if (auto *cmd = get_if<StartPrint>(&data); cmd != nullptr) {
                if (tool_mapping_index_outer < cmd->tool_mapping.value().size()
                    && tool_mapping_index_inner < cmd->tool_mapping.value()[tool_mapping_index_outer].size()) {
                    auto tool = convert_num<uint32_t>(event.value.value());
                    if (tool.has_value()) {
                        cmd->tool_mapping.value()[tool_mapping_index_outer][tool_mapping_index_inner++] = tool.value() - 1;
                    } else {
                        data = BrokenCommand { "Invalid tool index" };
                    }
                } else {
                    data = BrokenCommand { "Tool index out of range" };
                }
            }
#endif
        } else if (is_arg("token", Type::String)) {
            if (auto *cmd = get_if<SetToken>(&data); cmd != nullptr && buffer_available) {
                const size_t len = min(event.value->size() + 1, buff.size());
                if (len - 1 <= Printer::Config::CONNECT_TOKEN_LEN) {
                    strlcpy(reinterpret_cast<char *>(buff.data()), event.value->data(), len);
                    cmd->token = std::make_shared<SharedBuffer::Borrow>(move(buff));
                    seen_args |= ArgToken;
                    buffer_available = false;
                } else {
                    data = BrokenCommand { "Token too long" };
                }
            }
        } else if (is_arg("button", Type::String)) {
            if (auto *cmd = get_if<DialogAction>(&data); cmd != nullptr) {
                cmd->response = from_str(event.value.value());
                seen_args |= ArgResponse;
                if (cmd->response == Response::_none) {
                    data = BrokenCommand { "Invalid button" };
                }
            }

        } else if (is_arg("hostname", Type::String)) {
            if (auto *cmd = get_if<SetValue>(&data); cmd != nullptr && buffer_available) {
                const size_t len = min(event.value->size() + 1, buff.size());
                if (len - 1 <= HOSTNAME_LEN) {
                    seen_args |= ArgSetValue;
                    cmd->name = PropertyName::HostName;
                    strlcpy(reinterpret_cast<char *>(buff.data()), event.value->data(), len);
                    cmd->value = std::make_shared<SharedBuffer::Borrow>(move(buff));
                    buffer_available = false;
                } else {
                    data = BrokenCommand { "Hostname too long." };
                }
            }
#if XL_ENCLOSURE_SUPPORT()
        } else if (is_arg("enclosure_enabled", Type::Primitive)) {
            set_value_bool_arg(PropertyName::EnclosureEnabled);
        } else if (is_arg("enclosure_printing_filtration", Type::Primitive)) {
            set_value_bool_arg(PropertyName::EnclosurePrintingFiltration);
        } else if (is_arg("enclosure_postprint", Type::Primitive)) {
            set_value_bool_arg(PropertyName::EnclosurePostPrint);
        } else if (is_arg("enclosure_postprint_filtration_time", Type::Primitive)) {
            if (auto *cmd = get_if<SetValue>(&data); cmd != nullptr) {
                seen_args |= ArgSetValue;
                cmd->name = PropertyName::EnclosurePostPrintFiltrationTime;
                auto time = convert_num<uint32_t>(event.value.value());
                if (time.has_value()) {
                    cmd->value = time.value();
                } else {
                    data = BrokenCommand { "Invalid int value" };
                }
            }
#endif
#define NOZZLE_PARAMS(num)                                                \
    }                                                                     \
    else if (is_arg("tools." #num ".high_flow", Type::Primitive)) {       \
        set_value_bool_arg(PropertyName::NozzleHighFlow, num - 1);        \
    }                                                                     \
    else if (is_arg("tools." #num ".hardened", Type::Primitive)) {        \
        set_value_bool_arg(PropertyName::NozzleHardened, num - 1);        \
    }                                                                     \
    else if (is_arg("tools." #num ".nozzle_diameter", Type::Primitive)) { \
        set_value_float_arg(PropertyName::NozzleDiameter, num - 1);

            NOZZLE_PARAMS(1)
#if HAS_TOOLCHANGER() || UNITTESTS
            NOZZLE_PARAMS(2)
            NOZZLE_PARAMS(3)
            NOZZLE_PARAMS(4)
            NOZZLE_PARAMS(5)
#endif
#undef NOZZLE_PARAMS
        } else if (is_arg("port", Type::Primitive)) {
            INT_ARG(StartEncryptedDownload, uint16_t, port, 0)
        } else if (is_arg("orig_size", Type::Primitive)) {
            INT_ARG(StartEncryptedDownload, uint32_t, orig_size, ArgOrigSize)
            INT_ARG(StartInlineDownload, uint32_t, orig_size, ArgOrigSize)
        } else if (is_arg("team_id", Type::Primitive)) {
            INT_ARG(StartInlineDownload, uint64_t, team_id, ArgTeamId)
        } else if (is_arg("hash", Type::String)) {
            if (auto *cmd = get_if<StartInlineDownload>(&data); cmd != nullptr) {
                const size_t len = min(event.value->size() + 1, sizeof cmd->hash);
                strlcpy(cmd->hash, event.value->data(), len);
                seen_args |= ArgHash;
            }
        } else if (is_arg("key", Type::String)) {
            HEX_ARG(key, ArgKey)
        } else if (is_arg("iv", Type::String)) {
            HEX_ARG(iv, ArgIv)
        } else if (is_arg("dialog_id", Type::Primitive)) {
            INT_ARG(DialogAction, uint32_t, dialog_id, ArgDialogId)
        } else if (is_arg("id", Type::Primitive)) {
            INT_ARG(CancelObject, uint8_t, id, ArgId)
            INT_ARG(UncancelObject, uint8_t, id, ArgId)
#if PRINTER_IS_PRUSA_COREONE() || defined(UNITTESTS)
        } else if (is_arg("chamber.target_temp", Type::Primitive)) {
            SET_VALUE_ARG(PropertyName::ChamberTargetTemp, uint32_t);
        } else if (is_arg("chamber.fan_pwm_target", Type::Primitive)) {
            SET_VALUE_ARG(PropertyName::ChamberFanPwmTarget, int8_t);
        } else if (is_arg("chamber.led_intensity", Type::Primitive)) {
            SET_VALUE_ARG(PropertyName::ChamberLedIntensity, int8_t);
        } else if (is_arg("addon_power", Type::Primitive)) {
            set_value_bool_arg(PropertyName::AddonPower);
#endif
        }
    });

    if (expected_args & ~seen_args) {
        data = BrokenCommand { "Missing or broken parameters" };
    }

    if (!success) {
        data = BrokenCommand { "Error parsing JSON" };
    }

    // Good. We have a "parsed" json.
    return Command {
        id,
        data,
    };
} // namespace connect_client

} // namespace connect_client<|MERGE_RESOLUTION|>--- conflicted
+++ resolved
@@ -106,11 +106,7 @@
 }
 
 Command Command::parse_json_command(CommandId id, char *body, size_t body_size, SharedBuffer::Borrow buff) {
-<<<<<<< HEAD
-    log_info(connect, "Received command %.*s", body_size, body);
-=======
     log_debug(connect, "Received commad %.*s", body_size, body);
->>>>>>> 669f7158
     jsmntok_t tokens[MAX_TOKENS];
 
     int parse_result;
