--- conflicted
+++ resolved
@@ -39,11 +39,7 @@
 
 #include <option/has_side_leds.h>
 #if HAS_SIDE_LEDS() || defined(UNITTESTS)
-<<<<<<< HEAD
-    #include <leds/side_strip_control.hpp>
-=======
     #include <leds/side_strip_handler.hpp>
->>>>>>> b91eeda0
 #endif
 
 using http::HeaderOut;
@@ -1047,13 +1043,8 @@
 #endif
 #if HAS_SIDE_LEDS() || defined(UNITTESTS)
     case connect_client::PropertyName::ChamberLedIntensity:
-<<<<<<< HEAD
-        leds::side_strip_control.set_max_brightness(static_cast<uint16_t>(get<int8_t>(params.value)) * 255 / 100);
-        leds::side_strip_control.ActivityPing();
-=======
         leds::SideStripHandler::instance().set_max_brightness(static_cast<uint8_t>(get<int8_t>(params.value)) * 255 / 100);
         leds::SideStripHandler::instance().activity_ping();
->>>>>>> b91eeda0
         break;
 #endif
     }
