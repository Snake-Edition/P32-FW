--- conflicted
+++ resolved
@@ -266,8 +266,6 @@
     if (!w25x_init()) {
         bsod("failed to initialize ext flash");
     }
-<<<<<<< HEAD
-=======
 
     const bool want_error_screen = (dump_is_valid() && !dump_is_displayed()) || (message_is_valid() && message_get_type() != MsgType::EMPTY && !message_is_displayed());
 
@@ -289,7 +287,6 @@
         return;
     }
 #endif
->>>>>>> 0de68b87
 
     /*
      * If we have BSOD or red screen we want to have as small boot process as we can.
@@ -443,11 +440,7 @@
         NULL
     };
     metric_system_init(handlers);
-<<<<<<< HEAD
-    if (get_auto_update_flag() == FwAutoUpdate::tester_mode) {
-=======
     if (running_in_tester_mode()) {
->>>>>>> 0de68b87
         manufacture_report_endless_loop();
     } else {
         manufacture_report(); // TODO erase this after all printers use manufacture_report_endless_loop (== ESP UART)
@@ -471,12 +464,6 @@
 #endif
 
 #if BUDDY_ENABLE_WUI()
-<<<<<<< HEAD
-    // block esp in tester mode
-    if (get_auto_update_flag() != FwAutoUpdate::tester_mode) {
-        espif_init_hw();
-    }
-=======
     // In tester mode ESP UART is being used to talk to the testing station, thus it must not be used for the ESP.
     if (!running_in_tester_mode()) {
         espif_init_hw();
@@ -489,7 +476,6 @@
     if (config_store().mmu2_enabled.get()) {
         MMU2::mmu2.Start();
     }
->>>>>>> 0de68b87
 #endif
 
     osThreadCCMDef(media_prefetch, media_prefetch, TASK_PRIORITY_MEDIA_PREFETCH, 0, 1024);
@@ -510,14 +496,6 @@
 #endif
 
 #if BUDDY_ENABLE_WUI()
-<<<<<<< HEAD
-    // block esp in tester mode
-    if (get_auto_update_flag() != FwAutoUpdate::tester_mode) {
-        espif_task_create();
-
-        TaskDeps::wait(TaskDeps::Tasks::network);
-        start_network_task();
-=======
     // In tester mode ESP UART is being used to talk to the testing station,
     // thus it must not be used for the ESP -> no networking tasks shall be started.
     if (!running_in_tester_mode()) {
@@ -525,7 +503,6 @@
 
         TaskDeps::wait(TaskDeps::Tasks::network);
         start_network_task(/*allow_full=*/true);
->>>>>>> 0de68b87
     }
 #endif
 
@@ -534,19 +511,11 @@
         // FIXME: We should be able to split networking to the lower-level network part and the Link part. Currently, both are done through WUI.
         #error "Can't have connect without WUI"
     #endif
-<<<<<<< HEAD
-    // block esp in tester mode
-    if (get_auto_update_flag() != FwAutoUpdate::tester_mode) {
-        // definition and creation of connectTask
-        TaskDeps::wait(TaskDeps::Tasks::connect);
-        osThreadCCMDef(connectTask, StartConnectTask, TASK_PRIORITY_CONNECT, 0, 2304);
-=======
     // In tester mode ESP UART is being used to talk to the testing station,
     // thus it must not be used for the ESP -> no networking tasks shall be started.
     if (!running_in_tester_mode()) {
         // definition and creation of connectTask
         TaskDeps::wait(TaskDeps::Tasks::connect);
->>>>>>> 0de68b87
         connectTaskHandle = osThreadCreate(osThread(connectTask), NULL);
     }
 #endif
