--- conflicted
+++ resolved
@@ -11,10 +11,7 @@
 #include <buddy/fatfs.h>
 #include <buddy/usb_device.hpp>
 #include <buddy/unreachable.hpp>
-<<<<<<< HEAD
-=======
 #include <common/st25dv64k.h>
->>>>>>> b91eeda0
 #include "usb_host.h"
 #include "buffered_serial.hpp"
 #include "bsod_gui.hpp"
@@ -289,8 +286,6 @@
     nfc::turn_off();
 #endif
 
-<<<<<<< HEAD
-=======
 #if HAS_GUI()
     SPI_INIT(lcd);
 #endif
@@ -303,7 +298,6 @@
     SPI_INIT(led);
 #endif
 
->>>>>>> b91eeda0
 #if PRINTER_IS_PRUSA_MK4() || PRINTER_IS_PRUSA_MK3_5() || PRINTER_IS_PRUSA_COREONE()
     /*
      * MK3.5 HW detected on MK4 firmware or vice versa
@@ -397,15 +391,7 @@
 #endif
 
 #if HAS_GUI() && !(BOARD_IS_XLBUDDY())
-<<<<<<< HEAD
-    hw_tim2_init(); // TIM2 is used to generate buzzer PWM, except on XL. Not needed without display.
-#endif
-
-#if BOARD_IS_XLBUDDY()
-    hw_init_spi_side_leds();
-=======
     hw_tim2_init(); // TIM2 is used to generate buzzer PWM, except on older versions of XL. Not needed without display.
->>>>>>> b91eeda0
 #endif
 
 #if HAS_PUPPIES()
@@ -591,15 +577,12 @@
     }
 }
 
-<<<<<<< HEAD
-=======
 void HAL_SPI_ErrorCallback(SPI_HandleTypeDef *hspi) {
     if (hspi == &SPI_HANDLE_FOR(flash)) {
         w25x_spi_error_callback();
     }
 }
 
->>>>>>> b91eeda0
 void HAL_SPI_TxRxCpltCallback([[maybe_unused]] SPI_HandleTypeDef *hspi) {
 #if HAS_LOCAL_ACCELEROMETER()
     if (hspi == &SPI_HANDLE_FOR(accelerometer)) {
