--- conflicted
+++ resolved
@@ -509,25 +509,7 @@
 msgid "Heating..."
 msgstr "Riscaldamento..."
 
-<<<<<<< HEAD
-#: src/gui/guimain.cpp:228
-msgid ""
-"Hi, this is your\n"
-"Original Llama MINI."
-msgstr ""
-"Ciao, sono la tua\n"
-"Original Llama MINI."
-
-#: src/gui/screen_home.cpp:72
-msgid "HOME"
-msgstr "HOME"
-
-#. special handling for the link back to printing screen - i.e. ".." will be renamed to "Home"
-#. and will get a nice house-like icon
-#: src/gui/window_file_list.cpp:104 src/gui/screen_printing.cpp:46
-=======
 #: src/gui/screen_printing.cpp:46
->>>>>>> 8951490e
 msgid "Home"
 msgstr "Home"
 
@@ -1548,15 +1530,9 @@
 msgid "Wed"
 msgstr "Me"
 
-<<<<<<< HEAD
-#: src/gui/wizard/screen_wizard.cpp:127
+#: src/gui/wizard/screen_wizard.cpp:126
 msgid "Welcome to the Original Llama MINI setup wizard. Would you like to continue?"
 msgstr "Benvenuto nella configurazione guidata Original Llama MINI. Vuoi continuare?"
-=======
-#: src/gui/wizard/screen_wizard.cpp:126
-msgid "Welcome to the Original Prusa MINI setup wizard. Would you like to continue?"
-msgstr "Benvenuto nella configurazione guidata Original Prusa MINI. Vuoi continuare?"
->>>>>>> 8951490e
 
 #: src/gui/MItem_menus.hpp:139
 msgid "Wi-Fi"
