--- conflicted
+++ resolved
@@ -507,25 +507,7 @@
 msgid "Heating..."
 msgstr "Heating..."
 
-<<<<<<< HEAD
-#: src/gui/guimain.cpp:228
-msgid ""
-"Hi, this is your\n"
-"Original Llama MINI."
-msgstr ""
-"Hi, this is your\n"
-"Original Llama MINI."
-
-#: src/gui/screen_home.cpp:72
-msgid "HOME"
-msgstr "HOME"
-
-#. special handling for the link back to printing screen - i.e. ".." will be renamed to "Home"
-#. and will get a nice house-like icon
-#: src/gui/window_file_list.cpp:104 src/gui/screen_printing.cpp:46
-=======
 #: src/gui/screen_printing.cpp:46
->>>>>>> 8951490e
 msgid "Home"
 msgstr "Home"
 
@@ -1547,15 +1529,9 @@
 msgid "Wed"
 msgstr "Wed"
 
-<<<<<<< HEAD
-#: src/gui/wizard/screen_wizard.cpp:127
+#: src/gui/wizard/screen_wizard.cpp:126
 msgid "Welcome to the Original Llama MINI setup wizard. Would you like to continue?"
 msgstr "Welcome to the Original Llama MINI setup wizard. Would you like to continue?"
-=======
-#: src/gui/wizard/screen_wizard.cpp:126
-msgid "Welcome to the Original Prusa MINI setup wizard. Would you like to continue?"
-msgstr "Welcome to the Original Prusa MINI setup wizard. Would you like to continue?"
->>>>>>> 8951490e
 
 #: src/gui/MItem_menus.hpp:139
 msgid "Wi-Fi"
