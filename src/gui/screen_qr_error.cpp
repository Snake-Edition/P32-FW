#include "screen_qr_error.hpp"
#include "display.hpp"
#include "img_resources.hpp"
#include "config.h"
#include "ScreenHandler.hpp"
#include "sound.hpp"
#include "support_utils.h"

#include <stdlib.h>
#include <crash_dump/dump.hpp>
#include <error_codes.hpp>
#include <error_code_mangle.hpp>
#include <config_store/store_instance.hpp>
#include <guiconfig/guiconfig.h>
#include <option/has_leds.h>
#if HAS_LEDS()
    #include <leds/status_leds_handler.hpp>
#endif

using namespace crash_dump;

static const constexpr Rect16 hand_rect = GuiDefaults::EnableDialogBigLayout ? Rect16(270, 95, 60, 82) : Rect16(20, 155, 64, 82);
<<<<<<< HEAD
static const constexpr Rect16 descr_rect = GuiDefaults::EnableDialogBigLayout ? Rect16(30, 85, 230, 170) : Rect16(10, 50, GuiDefaults::ScreenWidth - 20, 220);
=======
>>>>>>> b91eeda0
static const constexpr Rect16 QR_rect = GuiDefaults::EnableDialogBigLayout ? Rect16(320, 85, 130, 130) : Rect16(90, 140, 130, 130);
static const constexpr Rect16 link_rect = GuiDefaults::EnableDialogBigLayout ? Rect16(30, 277, 170, 20) : Rect16(0, 270, GuiDefaults::ScreenWidth, 13);
static const constexpr Rect16 qr_code_rect = GuiDefaults::EnableDialogBigLayout ? Rect16(320, 257, 130, 20) : Rect16(100, 295, 64, 13);
static const constexpr Rect16 help_txt_rect = GuiDefaults::EnableDialogBigLayout ? Rect16(30, 255, 210, 20) : Rect16(30, 200, 215, 20);
static const constexpr Rect16 title_line_rect = GuiDefaults::EnableDialogBigLayout ? Rect16(30, 70, 420, 1) : Rect16(10, 44, 219, 1);
static const constexpr Rect16 fw_version_rect = GuiDefaults::EnableDialogBigLayout ? Rect16(200, 277, 250, 20) : Rect16(6, 295, GuiDefaults::ScreenWidth - 6, 13);
static constexpr const char *const header_label = N_("ERROR");
static constexpr const char *const help_text = N_("More detail at");
static constexpr const char *const unknown_err_txt = N_("Unknown Error");

ScreenErrorQR::ScreenErrorQR()
    : ScreenResetError(fw_version_rect)
    , header(this)
    , err_title(this, GuiDefaults::RedscreenTitleRect, is_multiline::no)
    , err_description(this, GuiDefaults::RedscreenDescriptionRect, is_multiline::yes)
    , hand_icon(this, hand_rect, &img::hand_qr_59x72)
    , qr(this, QR_rect, ErrCode::ERR_UNDEF)
    , help_txt(this, help_txt_rect, is_multiline::no)
    , help_link(this, link_rect, ErrCode::ERR_UNDEF)
    , qr_code_txt(this, qr_code_rect, is_multiline::no)
    , title_line(this, title_line_rect) {

    display::enable_resource_file();
    SetRedLayout();
    title_line.SetBackColor(COLOR_WHITE);
    help_link.set_font(Font::small);
    qr_code_txt.set_font(Font::small);
#if HAS_MINI_DISPLAY()
    err_title.set_font(Font::small);
    err_title.SetAlignment(Align_t::LeftBottom());
    err_description.set_font(Font::small);
    qr_code_txt.SetAlignment(Align_t::CenterTop());
#elif HAS_LARGE_DISPLAY()
    err_title.SetAlignment(Align_t::LeftTop());
    qr_code_txt.SetAlignment(Align_t::Right());
    qr.SetAlignment(Align_t::Right());
    fw_version_txt.SetAlignment(Align_t::Right());
#endif

    hand_icon.SetAlignment(Align_t::Center());
    help_link.SetAlignment(GuiDefaults::EnableDialogBigLayout ? Align_t::LeftTop() : Align_t::CenterTop());

    header.SetIcon(&img::error_16x16);
    header.SetText(_(header_label));

    // Extract error code from xflash
    uint16_t error_code = load_message_error_code(); // Unknow code == ERR_UNDEF == 0

    const auto show_qr = [&]() {
        qr.set_error_code(ErrCode(error_code));
        if (GuiDefaults::EnableDialogBigLayout) {
            help_txt.SetText(_(help_text));
        } else {
            help_txt.Hide();
        }
        help_link.set_error_code(ErrCode(error_code));

        if (config_store().devhash_in_qr.get()) {
            static char p_code[PRINTER_CODE_SIZE + 1];
            printerCode(p_code);
            qr_code_txt.SetText(string_view_utf8::MakeRAM(p_code));
        } else {
            qr_code_txt.Hide();
        }
    };

    const auto hide_qr = [&]() {
        help_txt.Hide();
        help_link.Hide();
        hand_icon.Hide();
        qr.Hide();
        qr_code_txt.Hide();
    };

    static char err_title_buff[MSG_TITLE_MAX_LEN] {};
    static char err_message_buff[MSG_MAX_LEN] {};
    if (message_get_type() == MsgType::RSOD && load_message(err_message_buff, MSG_MAX_LEN, err_title_buff, MSG_TITLE_MAX_LEN)) {
        err_title.SetText(err_title_buff[0] ? _(err_title_buff) : _(unknown_err_txt));
        err_description.SetText(_(err_message_buff));

        if (error_code != static_cast<std::underlying_type_t<ErrCode>>(ErrCode::ERR_UNDEF) && error_code / 1000 == ERR_PRINTER_CODE) {
            show_qr();
        } else {
            hide_qr();
        }
    } else {
        err_title.SetText(_(unknown_err_txt));
        err_description.Hide();
        title_line.Hide();
        hide_qr();
    }

#if HAS_LEDS()
    leds::StatusLedsHandler::instance().set_error();
#endif
}<|MERGE_RESOLUTION|>--- conflicted
+++ resolved
@@ -20,10 +20,6 @@
 using namespace crash_dump;
 
 static const constexpr Rect16 hand_rect = GuiDefaults::EnableDialogBigLayout ? Rect16(270, 95, 60, 82) : Rect16(20, 155, 64, 82);
-<<<<<<< HEAD
-static const constexpr Rect16 descr_rect = GuiDefaults::EnableDialogBigLayout ? Rect16(30, 85, 230, 170) : Rect16(10, 50, GuiDefaults::ScreenWidth - 20, 220);
-=======
->>>>>>> b91eeda0
 static const constexpr Rect16 QR_rect = GuiDefaults::EnableDialogBigLayout ? Rect16(320, 85, 130, 130) : Rect16(90, 140, 130, 130);
 static const constexpr Rect16 link_rect = GuiDefaults::EnableDialogBigLayout ? Rect16(30, 277, 170, 20) : Rect16(0, 270, GuiDefaults::ScreenWidth, 13);
 static const constexpr Rect16 qr_code_rect = GuiDefaults::EnableDialogBigLayout ? Rect16(320, 257, 130, 20) : Rect16(100, 295, 64, 13);
