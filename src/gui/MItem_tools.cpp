--- conflicted
+++ resolved
@@ -178,36 +178,11 @@
 }
 
 void MI_MESH_BED::click(IWindowMenu & /*window_menu*/) {
-<<<<<<< HEAD
-    Response response = Response::No;
-    do {
-        // home if we repeat MBL, nozzle may be in different position than expected
-        if (!marlin_server::all_axes_homed() || response == Response::Yes) {
-            marlin_client::event_clr(marlin_server::Event::CommandBegin);
-            marlin_client::gcode("G28");
-            while (!marlin_client::event_clr(marlin_server::Event::CommandBegin)) {
-                marlin_client::loop();
-            }
-            gui_dlg_wait(gui_marlin_G28_or_G29_in_progress, _(homing_text_info));
-        }
-        response = Response::No;
-        marlin_client::event_clr(marlin_server::Event::CommandBegin);
-        marlin_client::gcode("G29");
-        while (!marlin_client::event_clr(marlin_server::Event::CommandBegin)) {
-            marlin_client::loop();
-        }
-        gui_dlg_wait(gui_marlin_G28_or_G29_in_progress);
-
-        if (marlin_client::error(MARLIN_ERR_ProbingFailed)) {
-            marlin_client::error_clr(MARLIN_ERR_ProbingFailed);
-            response = MsgBox(_("Bed leveling failed. Try again?"), Responses_YesNo);
-=======
     if (!marlin_server::all_axes_homed()) {
         marlin_client::event_clr(marlin_server::Event::CommandBegin);
         marlin_client::gcode("G28");
         while (!marlin_client::event_clr(marlin_server::Event::CommandBegin)) {
             marlin_client::loop();
->>>>>>> 0de68b87
         }
         gui_dlg_wait(gui_marlin_G28_or_G29_in_progress, _(homing_text_info));
     }
@@ -470,33 +445,10 @@
 /*****************************************************************************/
 // MI_TIME_FORMAT
 MI_TIME_FORMAT::MI_TIME_FORMAT()
-<<<<<<< HEAD
-    : WI_SWITCH_t<2>(static_cast<uint8_t>(time_tools::get_time_format()), _(label), nullptr, is_enabled_t::yes, is_hidden_t::no, _(str_12h), _(str_24h)) {}
-
-void MI_TIME_FORMAT::OnChange([[maybe_unused]] size_t old_index) {
-    switch (index) {
-    case 0:
-        time_tools::set_time_format(time_tools::TimeFormat::_12h);
-        break;
-    case 1:
-        time_tools::set_time_format(time_tools::TimeFormat::_24h);
-        break;
-    default:
-        assert(0);
-        break;
-    }
-=======
     : WI_SWITCH_t<2>(static_cast<uint8_t>(config_store().time_format.get()), _(label), nullptr, is_enabled_t::yes, is_hidden_t::no, _(str_12h), _(str_24h)) {}
 
 void MI_TIME_FORMAT::OnChange([[maybe_unused]] size_t old_index) {
     config_store().time_format.set(static_cast<time_tools::TimeFormat>(index));
-}
-
-/*****************************************************************************/
-// MI_TIME_NOW
-MI_TIME_NOW::MI_TIME_NOW()
-    : WI_SWITCH_t<1>(0, _(label), nullptr, is_enabled_t::no, is_hidden_t::no, string_view_utf8::MakeRAM((const uint8_t *)time_tools::get_time())) {
->>>>>>> 0de68b87
 }
 
 /*****************************************************************************/
@@ -558,35 +510,6 @@
     }
 }
 
-/* -===============================================(:>- */
-extern uint8_t brightness;
-MI_BRIGHTNESS::MI_BRIGHTNESS()
-    : WiSpinInt(brightness, SpinCnf::brightness, _(label), 0, is_enabled_t::yes, is_hidden_t::no) {}
-void MI_BRIGHTNESS::OnClick() {
-    brightness = GetVal();
-}
-/* -===============================================(:>- */
-
-/*****************************************************************************/
-MI_SKEW_XY::MI_SKEW_XY()
-    : WiSpinFlt(planner.skew_factor.xy, SpinCnf::skew_range, _(label), 0, is_enabled_t::no, is_hidden_t::no) {}
-
-/*****************************************************************************/
-MI_SKEW_XZ::MI_SKEW_XZ()
-    : WiSpinFlt(planner.skew_factor.xz, SpinCnf::skew_range, _(label), 0, is_enabled_t::no, is_hidden_t::no) {}
-
-/*****************************************************************************/
-MI_SKEW_YZ::MI_SKEW_YZ()
-    : WiSpinFlt(planner.skew_factor.yz, SpinCnf::skew_range, _(label), 0, is_enabled_t::no, is_hidden_t::no) {}
-
-/*****************************************************************************/
-uint8_t cold_mode = false;
-MI_COLD_MODE::MI_COLD_MODE()
-    : WI_ICON_SWITCH_OFF_ON_t(cold_mode, _(label), 0, is_enabled_t::yes, is_hidden_t::no) {}
-void MI_COLD_MODE::OnChange(size_t /*old_index*/) {
-    cold_mode = index;
-}
-
 /*****************************************************************************/
 // MI_FAN_CHECK
 MI_FAN_CHECK::MI_FAN_CHECK()
@@ -680,15 +603,9 @@
                 static constexpr char disabled[] = N_("disabled / %ld");
                 static constexpr char notInitialized[] = N_("uninitialized / %ld");
 
-<<<<<<< HEAD
-                char fmt[GuiDefaults::infoDefaultLen]; // max len of extension
-                switch ((fsensor_t)value.first.get_int()) {
-                case fsensor_t::NotInitialized:
-=======
                 char fmt[GuiDefaults::infoDefaultLen] = { '\0' }; // max len of extension
                 switch ((FilamentSensorState)value.first.get_int()) {
                 case FilamentSensorState::NotInitialized:
->>>>>>> 0de68b87
                     _(notInitialized).copyToRAM(fmt, sizeof(fmt));
                     break;
                 case FilamentSensorState::NotConnected:
@@ -920,101 +837,7 @@
         set_value(old_index, false);
         return;
     }
-<<<<<<< HEAD
-    Screens::Access()->WindowEvent(GUI_event_t::CHILD_CLICK, (void *)&param);
-}
-
-MI_IS_X_TYPE::MI_IS_X_TYPE()
-    // clang-format off
-    : WI_SWITCH_t<6>(input_shaper_x_type(), _(label), nullptr, is_enabled_t::no, is_hidden_t::no
-    , string_view_utf8::MakeCPUFLASH((const uint8_t *)input_shaper::to_string(input_shaper::Type::zv))
-    , string_view_utf8::MakeCPUFLASH((const uint8_t *)input_shaper::to_string(input_shaper::Type::zvd))
-    , string_view_utf8::MakeCPUFLASH((const uint8_t *)input_shaper::to_string(input_shaper::Type::mzv))
-    , string_view_utf8::MakeCPUFLASH((const uint8_t *)input_shaper::to_string(input_shaper::Type::ei))
-    , string_view_utf8::MakeCPUFLASH((const uint8_t *)input_shaper::to_string(input_shaper::Type::ei_2hump))
-    , string_view_utf8::MakeCPUFLASH((const uint8_t *)input_shaper::to_string(input_shaper::Type::ei_3hump))
-    ) {
-    // clang-format on
-    if (!input_shaper_x_enabled()) {
-        DontShowDisabledExtension();
-    }
-}
-
-void MI_IS_X_TYPE::OnChange(size_t) {
-    auto axis_x = config_store().input_shaper_axis_x_config.get();
-    axis_x.type = static_cast<input_shaper::Type>(GetIndex());
-    config_store().input_shaper_axis_x_config.set(axis_x);
-    input_shaper::set_axis_config(X_AXIS, axis_x);
-}
-
-MI_IS_Y_TYPE::MI_IS_Y_TYPE()
-    // clang-format off
-    : WI_SWITCH_t<6>(input_shaper_y_type(), _(label), nullptr, is_enabled_t::no, is_hidden_t::no
-    , string_view_utf8::MakeCPUFLASH((const uint8_t *)input_shaper::to_string(input_shaper::Type::zv))
-    , string_view_utf8::MakeCPUFLASH((const uint8_t *)input_shaper::to_string(input_shaper::Type::zvd))
-    , string_view_utf8::MakeCPUFLASH((const uint8_t *)input_shaper::to_string(input_shaper::Type::mzv))
-    , string_view_utf8::MakeCPUFLASH((const uint8_t *)input_shaper::to_string(input_shaper::Type::ei))
-    , string_view_utf8::MakeCPUFLASH((const uint8_t *)input_shaper::to_string(input_shaper::Type::ei_2hump))
-    , string_view_utf8::MakeCPUFLASH((const uint8_t *)input_shaper::to_string(input_shaper::Type::ei_3hump))
-    ) {
-    // clang-format on
-    if (!input_shaper_y_enabled()) {
-        DontShowDisabledExtension();
-    }
-}
-
-void MI_IS_Y_TYPE::OnChange(size_t) {
-    auto axis_y = config_store().input_shaper_axis_y_config.get();
-    axis_y.type = static_cast<input_shaper::Type>(GetIndex());
-    config_store().input_shaper_axis_y_config.set(axis_y);
-    input_shaper::set_axis_config(Y_AXIS, axis_y);
-}
-
-static constexpr SpinConfigInt is_frequency_spin_config = makeSpinConfig<int>(
-    { static_cast<int>(input_shaper::frequency_safe_min), static_cast<int>(input_shaper::frequency_safe_max), 1 },
-    "Hz",
-    spin_off_opt_t::no);
-
-MI_IS_X_FREQUENCY::MI_IS_X_FREQUENCY()
-    : WiSpinInt(input_shaper_x_frequency(), is_frequency_spin_config, _(label), nullptr, is_enabled_t::no, is_hidden_t::no) {
-    if (!input_shaper_x_enabled()) {
-        DontShowDisabledExtension();
-    }
-}
-
-void MI_IS_X_FREQUENCY::OnClick() {
-    auto axis_x = config_store().input_shaper_axis_x_config.get();
-    axis_x.frequency = static_cast<float>(GetVal());
-    config_store().input_shaper_axis_x_config.set(axis_x);
-    input_shaper::set_axis_config(X_AXIS, axis_x);
-}
-
-MI_IS_Y_FREQUENCY::MI_IS_Y_FREQUENCY()
-    : WiSpinInt(input_shaper_y_frequency(), is_frequency_spin_config, _(label), nullptr, is_enabled_t::no, is_hidden_t::no) {
-    if (!input_shaper_y_enabled()) {
-        DontShowDisabledExtension();
-    }
-}
-
-void MI_IS_Y_FREQUENCY::OnClick() {
-    auto axis_y = config_store().input_shaper_axis_y_config.get();
-    axis_y.frequency = static_cast<float>(GetVal());
-    config_store().input_shaper_axis_y_config.set(axis_y);
-    input_shaper::set_axis_config(Y_AXIS, axis_y);
-}
-
-MI_IS_Y_COMPENSATION::MI_IS_Y_COMPENSATION()
-    : WI_ICON_SWITCH_OFF_ON_t(input_shaper_y_weight_compensation(), _(label), nullptr, is_enabled_t::no, is_hidden_t::dev) {
-    if (!input_shaper_y_enabled()) {
-        DontShowDisabledExtension();
-    }
-}
-
-void MI_IS_Y_COMPENSATION::OnChange(size_t) {
-    config_store().input_shaper_weight_adjust_y_enabled.set(index);
-=======
-
->>>>>>> 0de68b87
+
     if (index) {
         marlin_server::enqueue_gcode("M970 X Y"); // turn phase stepping on
     } else {
