--- conflicted
+++ resolved
@@ -886,27 +886,10 @@
     }
 }
 
-<<<<<<< HEAD
-#if HAS_PHASE_STEPPING()
-// Prusa CORE One has phase stepping enabled by default.
-// Due to its 400-step motors and CoreXY kinematics, the classic stepping
-// algorithm can't keep up with the increased demands caused by larger speeds.
-// It makes no sense to let users disable it and start experiencing step queue
-// starvations and other troubles.
-static constexpr const is_hidden_t phase_stepping_visibility
-    = PRINTER_IS_PRUSA_COREONE()
-    ? is_hidden_t::dev
-    : is_hidden_t::no;
-
-MI_PHASE_STEPPING::MI_PHASE_STEPPING()
-    : WI_ICON_SWITCH_OFF_ON_t(0, _(label), nullptr, is_enabled_t::yes, phase_stepping_visibility) {
-    bool phstep_enabled = config_store().phase_stepping_enabled_x.get() || config_store().phase_stepping_enabled_y.get();
-=======
 #if HAS_PHASE_STEPPING_TOGGLE()
 MI_PHASE_STEPPING::MI_PHASE_STEPPING()
     : WI_ICON_SWITCH_OFF_ON_t(0, _(label), nullptr, is_enabled_t::yes, is_hidden_t::no) {
     bool phstep_enabled = config_store().get_phase_stepping_enabled();
->>>>>>> 419bc32b
     set_value(phstep_enabled, false);
 }
 
