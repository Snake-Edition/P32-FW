--- conflicted
+++ resolved
@@ -48,12 +48,6 @@
 #include <wdt.hpp>
 #include <crash_dump/dump.hpp>
 #include "gui_leds.hpp"
-<<<<<<< HEAD
-#include "hwio_pindef.h"
-#include "main.h"
-#include "bsod.h"
-=======
->>>>>>> 0de68b87
 #include <option/has_dwarf.h>
 #include <option/has_modularbed.h>
 #include <option/has_leds.h>
@@ -110,67 +104,6 @@
     }
 }
 
-<<<<<<< HEAD
-void Warning_cb(WarningType type) {
-    switch (type) {
-    case WarningType::HotendFanError:
-        window_dlg_strong_warning_t::ShowType(window_dlg_strong_warning_t::HotendFan);
-        break;
-    case WarningType::PrintFanError:
-        window_dlg_strong_warning_t::ShowType(window_dlg_strong_warning_t::PrintFan);
-        break;
-    case WarningType::HotendTempDiscrepancy:
-        window_dlg_strong_warning_t::ShowType(window_dlg_strong_warning_t::HotendTempDiscrepancy);
-        break;
-    case WarningType::HeatersTimeout:
-    case WarningType::NozzleTimeout:
-        window_dlg_strong_warning_t::ShowType(window_dlg_strong_warning_t::HeatersTimeout);
-        break;
-#if _DEBUG
-    case WarningType::SteppersTimeout:
-        window_dlg_strong_warning_t::ShowType(window_dlg_strong_warning_t::SteppersTimeout);
-        break;
-#endif
-    case WarningType::USBFlashDiskError:
-        window_dlg_strong_warning_t::ShowType(window_dlg_strong_warning_t::USBFlashDisk);
-        break;
-    case WarningType::HeatBreakThermistorFail:
-        window_dlg_strong_warning_t::ShowType(window_dlg_strong_warning_t::HBThermistorFail);
-        break;
-#if ENABLED(POWER_PANIC)
-    case WarningType::HeatbedColdAfterPP:
-        window_dlg_strong_warning_t::ShowType(window_dlg_strong_warning_t::HeatbedColdAfterPP);
-        break;
-#endif
-    case WarningType::NozzleDoesNotHaveRoundSection:
-        window_dlg_strong_warning_t::ShowType(window_dlg_strong_warning_t::NozzleDoesNotHaveRoundSection);
-        break;
-    case WarningType::NotDownloaded:
-        window_dlg_strong_warning_t::ShowType(window_dlg_strong_warning_t::NotDownloaded);
-        break;
-    case WarningType::BuddyMCUMaxTemp:
-        window_dlg_strong_warning_t::ShowType(window_dlg_strong_warning_t::BuddyMCUMaxTemp);
-        break;
-#if HAS_DWARF()
-    case WarningType::DwarfMCUMaxTemp:
-        window_dlg_strong_warning_t::ShowType(window_dlg_strong_warning_t::DwarfMCUMaxTemp);
-        break;
-#endif /* HAS_DWARF() */
-#if HAS_MODULARBED()
-    case WarningType::ModBedMCUMaxTemp:
-        window_dlg_strong_warning_t::ShowType(window_dlg_strong_warning_t::ModBedMCUMaxTemp);
-        break;
-#endif /* HAS_MODULARBED() */
-    default:
-        break;
-    }
-}
-
-static void Startup_cb(void) {
-}
-
-=======
->>>>>>> 0de68b87
 namespace {
 void led_animation_step() {
 #if HAS_LEDS()
@@ -180,24 +113,6 @@
 #endif
 }
 
-<<<<<<< HEAD
-void filament_sensor_validation() {
-    if (screen_home_data_t::EverBeenOpened()
-#if HAS_SELFTEST()
-    #if HAS_SELFTEST_SNAKE()
-        && !Screens::Access()->IsScreenOnStack<ScreenMenuSTSWizard>()
-        && !Screens::Access()->IsScreenOnStack<ScreenMenuSTSCalibrations>()
-    #else
-        && (ScreenSelftest::GetInstance() == nullptr)
-    #endif
-#endif
-    ) {
-        // GuiFSensor::validate_for_cyclical_calls(); // removed for now, unfinished calibration will be sufficient.
-    }
-}
-
-=======
->>>>>>> 0de68b87
 void make_gui_ready_to_print() {
     /**
      * This function is triggered because of marlin_server::State::WaitGui and it is checking if GUI thread is safe to start printing.
