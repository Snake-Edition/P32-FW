--- conflicted
+++ resolved
@@ -14,14 +14,9 @@
     MI_HEATBED, MI_PRINTFAN, MI_FLOWFACT, MI_FILAMENT_SENSOR, MI_SOUND_MODE, MI_SOUND_VOLUME, MI_FAN_CHECK, MI_NETWORK, MI_TIMEZONE, MI_VERSION_INFO,
 #ifdef _DEBUG
     MI_TEST,
-<<<<<<< HEAD
-#endif //_DEBUG
-    MI_LLAMA_SETTINGS, MI_MESSAGES>;
-=======
 #endif                       //_DEBUG
     /* MI_FOOTER_SETTINGS,*/ //currently experimental, but we want it in future
-    MI_MESSAGES>;
->>>>>>> 8951490e
+    MI_LLAMA_SETTINGS, MI_MESSAGES>;
 
 class ScreenMenuTune : public Screen {
 public:
