--- conflicted
+++ resolved
@@ -5,18 +5,8 @@
 #include "marlin_client.h"
 #include "filament.h"
 #include "menu_vars.h"
-<<<<<<< HEAD
 #include "screen_pointers.h"
-=======
 #include "eeprom.h"
-
-#ifdef _DEBUG
-extern screen_t screen_test;
-#endif //_DEBUG
-extern screen_t screen_lan_settings;
-extern screen_t screen_version_info;
-extern screen_t screen_messages;
->>>>>>> 274688a9
 
 enum {
     MI_RETURN,
@@ -27,6 +17,7 @@
     MI_FLOWFACT,
     MI_BABYSTEP,
     MI_FILAMENT,
+    MI_INFO,
     MI_LAN_SETTINGS,
     MI_VERSION_INFO,
 #ifdef _DEBUG
@@ -46,12 +37,9 @@
     { { "Flow Factor", 0, WI_SPIN }, SCREEN_MENU_NO_SCREEN },      //set later
     { { "Live Adjust Z", 0, WI_SPIN_FL }, SCREEN_MENU_NO_SCREEN }, //set later
     { { "Change Filament", 0, WI_LABEL }, SCREEN_MENU_NO_SCREEN },
-<<<<<<< HEAD
     { { "Info", 0, WI_LABEL | WI_DISABLED }, get_scr_menu_info() },
-=======
-    { { "LAN Setings", 0, WI_LABEL }, &screen_lan_settings },
-    { { "Version Info", 0, WI_LABEL }, &screen_version_info },
->>>>>>> 274688a9
+    { { "LAN Setings", 0, WI_LABEL }, get_scr_lan_settings() },
+    { { "Version Info", 0, WI_LABEL }, get_scr_version_info() },
 #ifdef _DEBUG
     { { "Test", 0, WI_LABEL }, get_scr_test() },
 #endif //_DEBUG
