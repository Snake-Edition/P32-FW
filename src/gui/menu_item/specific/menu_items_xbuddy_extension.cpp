--- conflicted
+++ resolved
@@ -13,7 +13,6 @@
 
     const auto tgt = exb.fan_target_pwm(fan);
     item.set_value(tgt.transform(XBuddyExtension::FanPWM::to_percent_static).value_or(*item.config().special_value));
-<<<<<<< HEAD
 }
 
 void handle_fan_item_click(WiSpin &item, XBuddyExtension::Fan fan) {
@@ -23,25 +22,6 @@
     }
     xbuddy_extension().set_fan_target_pwm(fan, tgt);
 }
-
-template <XBuddyExtension::Fan fan>
-FanPWMAndRPM fan_info_function(auto) {
-    return FanPWMAndRPM {
-        .pwm = xbuddy_extension().fan_actual_pwm(fan).value,
-        .rpm = xbuddy_extension().fan_rpm(fan),
-    };
-=======
-}
-
-void handle_fan_item_click(WiSpin &item, XBuddyExtension::Fan fan) {
-    XBuddyExtension::FanPWMOrAuto tgt = pwm_auto;
-    if (const auto val = item.value_opt()) {
-        tgt = XBuddyExtension::FanPWM::from_percent(*val);
-    }
-    xbuddy_extension().set_fan_target_pwm(fan, tgt);
->>>>>>> b91eeda0
-}
-} // namespace
 
 template <XBuddyExtension::Fan fan>
 FanPWMAndRPM fan_info_function(auto) {
@@ -114,11 +94,7 @@
 // =============================================
 MI_INFO_XBUDDY_EXTENSION_FAN3::MI_INFO_XBUDDY_EXTENSION_FAN3()
     : WI_FAN_LABEL_t(_("Filtration fan"), fan_info_function<XBuddyExtension::Fan::filtration_fan>) {
-<<<<<<< HEAD
-    set_is_hidden(!xbuddy_extension().using_filtration_fan_instead_of_cooling_fans());
-=======
     set_is_hidden(xbuddy_extension().status() == XBuddyExtension::Status::disabled);
->>>>>>> b91eeda0
 }
 
 // MI_CAM_USB_PWR
