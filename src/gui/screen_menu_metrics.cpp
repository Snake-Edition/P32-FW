
#include "screen_menu_metrics.hpp"

#include <ScreenHandler.hpp>
#include <img_resources.hpp>
#include <i18n.h>
#include <metric_handlers.h>
#include <config_store/store_instance.hpp>
#include <logging/log_dest_syslog.hpp>
#include <guiconfig/guiconfig.h>
#include <numeric_input_config_common.hpp>
#include <dialog_text_input.hpp>
#include <screen_menu_metrics_list.hpp>

LOG_COMPONENT_REF(GUI);

MI_METRICS_HOST::MI_METRICS_HOST()
    : WiInfo(_("Host")) {
    ChangeInformation(config_store().metrics_host.get().data());
}

void MI_METRICS_HOST::click(IWindowMenu &) {
    auto host = config_store().metrics_host.get();

    if (!DialogTextInput::exec(GetLabel(), host)) {
        return;
    }

    ChangeInformation(host.data());
    config_store().metrics_host.set(host);
    metrics_reconfigure();
    logging::syslog_reconfigure();
}

MI_METRICS_PORT::MI_METRICS_PORT()
    : WiSpin(config_store().metrics_port.get(), numeric_input_config::network_port, _("Metrics Port")) {}

void MI_METRICS_PORT::OnClick() {
    config_store().metrics_port.set(value());
    metrics_reconfigure();
}

MI_SYSLOG_PORT::MI_SYSLOG_PORT()
    : WiSpin(config_store().syslog_port.get(), numeric_input_config::network_port, _("Syslog Port")) {}

void MI_SYSLOG_PORT::OnClick() {
    config_store().syslog_port.set(value());
    logging::syslog_reconfigure();
}

// Info message
MI_METRICS_INFO_LABEL::MI_METRICS_INFO_LABEL()
    : IWindowMenuItem(_("What is this?"), &img::question_16x16) {}

void MI_METRICS_INFO_LABEL::click(IWindowMenu &) {
    MsgBoxInfo(_("This feature allows you to gather diagnostic data to show in Grafana.\n\nBe careful, it can send unencrypted data to the internet."), Responses_Ok);
}

MI_METRICS_ENABLE::MI_METRICS_ENABLE()
    : WI_ICON_SWITCH_OFF_ON_t(config_store().enable_metrics.get(), _("Enable Metrics")) {}

void MI_METRICS_ENABLE::OnChange([[maybe_unused]] size_t old_index) {
    config_store().enable_metrics.set(value());
    logging::syslog_reconfigure();
    metrics_reconfigure();
    if (value() && !config_store().enable_metrics.get()) {
        MsgBoxWarning(_("Failed to enable metrics. Check your settings."), Responses_Ok);
<<<<<<< HEAD
        set_value(false, false);
=======
        set_value(false);
>>>>>>> b91eeda0
    }
}

MI_METRICS_LIST::MI_METRICS_LIST()
    : IWindowMenuItem(_("Metrics List"), nullptr, is_enabled_t::yes, is_hidden_t::no, expands_t::yes) {
}

void MI_METRICS_LIST::click(IWindowMenu &) {
    Screens::Access()->Open<ScreenMenuMetricsList>();
}

ScreenMenuMetricsSettings::ScreenMenuMetricsSettings()
    : ScreenMenu(_("METRICS & LOG")) {}<|MERGE_RESOLUTION|>--- conflicted
+++ resolved
@@ -65,11 +65,7 @@
     metrics_reconfigure();
     if (value() && !config_store().enable_metrics.get()) {
         MsgBoxWarning(_("Failed to enable metrics. Check your settings."), Responses_Ok);
-<<<<<<< HEAD
-        set_value(false, false);
-=======
         set_value(false);
->>>>>>> b91eeda0
     }
 }
 
