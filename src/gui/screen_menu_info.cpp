/**
 * @file screen_menu_info.cpp
 */

#include "screen_menu_info.hpp"
#include "png_resources.hpp"
#include "DialogMoveZ.hpp"

<<<<<<< HEAD
using Screen = ScreenMenu<EFooter::On, MI_RETURN,
#ifdef _DEBUG
    MI_FAIL_STAT_disabled, MI_SUPPORT_disabled,
#endif //_DEBUG
    MI_SYS_INFO, MI_SENSOR_INFO, MI_VERSION_INFO, MI_ODOMETER, MI_SNAKE, MI_EEPROM_DIAGNOSTICS>;

//cannot move it to header - 'ScreenMenuInfo' has a field 'ScreenMenuInfo::<anonymous>' whose type uses the anonymous namespace [-Wsubobject-linkage]

class ScreenMenuInfo : public Screen {
    virtual void windowEvent(EventLock /*has private ctor*/, window_t *sender, GUI_event_t event, void *param) override {
        if (event == GUI_event_t::HELD_RELEASED) {
            DialogMoveZ::Show();
            return;
        }

        SuperWindowEvent(sender, event, param);
=======
void ScreenMenuInfo::windowEvent(EventLock /*has private ctor*/, window_t *sender, GUI_event_t event, void *param) {
    if (event == GUI_event_t::HELD_RELEASED) {
        DialogMoveZ::Show();
        return;
>>>>>>> a255fa43
    }

    SuperWindowEvent(sender, event, param);
}

ScreenMenuInfo::ScreenMenuInfo()
    : ScreenMenuInfo__(_(label)) {
    EnableLongHoldScreenAction();
#if (PRINTER_TYPE != PRINTER_PRUSA_MINI)
    header.SetIcon(&png::info_16x16);
#endif //PRINTER_PRUSA_MINI
}<|MERGE_RESOLUTION|>--- conflicted
+++ resolved
@@ -6,29 +6,10 @@
 #include "png_resources.hpp"
 #include "DialogMoveZ.hpp"
 
-<<<<<<< HEAD
-using Screen = ScreenMenu<EFooter::On, MI_RETURN,
-#ifdef _DEBUG
-    MI_FAIL_STAT_disabled, MI_SUPPORT_disabled,
-#endif //_DEBUG
-    MI_SYS_INFO, MI_SENSOR_INFO, MI_VERSION_INFO, MI_ODOMETER, MI_SNAKE, MI_EEPROM_DIAGNOSTICS>;
-
-//cannot move it to header - 'ScreenMenuInfo' has a field 'ScreenMenuInfo::<anonymous>' whose type uses the anonymous namespace [-Wsubobject-linkage]
-
-class ScreenMenuInfo : public Screen {
-    virtual void windowEvent(EventLock /*has private ctor*/, window_t *sender, GUI_event_t event, void *param) override {
-        if (event == GUI_event_t::HELD_RELEASED) {
-            DialogMoveZ::Show();
-            return;
-        }
-
-        SuperWindowEvent(sender, event, param);
-=======
 void ScreenMenuInfo::windowEvent(EventLock /*has private ctor*/, window_t *sender, GUI_event_t event, void *param) {
     if (event == GUI_event_t::HELD_RELEASED) {
         DialogMoveZ::Show();
         return;
->>>>>>> a255fa43
     }
 
     SuperWindowEvent(sender, event, param);
