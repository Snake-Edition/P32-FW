/*****************************************************************************/
// Screen openning menu items
#pragma once
#include "WindowMenuItems.hpp"
#include "WindowMenuSwitch.hpp"
#include "i18n.h"
#include <option/has_toolchanger.h>
#include <option/has_side_leds.h>
#include <option/has_filament_sensors_menu.h>
#include <option/has_leds.h>
#include <option/developer_mode.h>
#include <common/sheet.hpp>

class MI_VERSION_INFO : public IWindowMenuItem {
    static constexpr const char *const label = N_("Version Info");

public:
    MI_VERSION_INFO();

protected:
    virtual void click(IWindowMenu &window_menu) override;
};

class MI_SENSOR_INFO : public IWindowMenuItem {
    static constexpr const char *const label = N_("Sensor Info");

public:
    MI_SENSOR_INFO();

protected:
    virtual void click(IWindowMenu &window_menu) override;
};

class MI_ODOMETER : public IWindowMenuItem {
    static constexpr const char *const label = N_("Statistics");

public:
    MI_ODOMETER();

protected:
    virtual void click(IWindowMenu &window_menu) override;
};

class MI_FILAMENT : public IWindowMenuItem {
    static constexpr const char *const label = N_("Filament");

public:
    MI_FILAMENT();

protected:
    virtual void click(IWindowMenu &window_menu) override;
};

class MI_SYS_INFO : public IWindowMenuItem {
    static constexpr const char *const label = N_("System Info");

public:
    MI_SYS_INFO();

protected:
    virtual void click(IWindowMenu &window_menu) override;
};

class MI_STATISTIC_disabled : public IWindowMenuItem {
    static constexpr const char *const label = N_("Statistic");

public:
    MI_STATISTIC_disabled();

protected:
    virtual void click([[maybe_unused]] IWindowMenu &window_menu) override {}
};

class MI_FAIL_STAT : public IWindowMenuItem {
    static constexpr const char *const label = N_("Fail Stats");

public:
    MI_FAIL_STAT();

protected:
    virtual void click(IWindowMenu &window_menu) override;
};

class MI_SUPPORT_disabled : public IWindowMenuItem {
    static constexpr const char *const label = N_("Support");

public:
    MI_SUPPORT_disabled();

protected:
    virtual void click([[maybe_unused]] IWindowMenu &window_menu) override {}
};

class MI_TEMPERATURE : public IWindowMenuItem {
    static constexpr const char *const label = N_("Temperature");

public:
    MI_TEMPERATURE();

protected:
    virtual void click(IWindowMenu &window_menu) override;
};

class MI_MOVE_AXIS : public IWindowMenuItem {
    static constexpr const char *const label = N_("Move Axis");

public:
    MI_MOVE_AXIS();

protected:
    virtual void click(IWindowMenu &window_menu) override;
};

class MI_SERVICE : public IWindowMenuItem {
    static constexpr const char *const label = N_("Service");

public:
    MI_SERVICE();

protected:
    virtual void click(IWindowMenu &window_menu) override;
};

#if DEVELOPER_MODE()
/**
 * @brief Test Errors as BSOD, redscreens, watchdog and so on.
 * @note Enabled only in developer mode. Can be used in release build.
 */
class MI_ERROR_TEST : public IWindowMenuItem {
    static constexpr const char *const label = N_("Test Errors");

public:
    MI_ERROR_TEST();

protected:
    virtual void click(IWindowMenu &window_menu) override;
};
#endif /*DEVELOPMENT_ITEMS()*/

class MI_TEST : public IWindowMenuItem {
    static constexpr const char *const label = N_("Test");

public:
    MI_TEST();

protected:
    virtual void click(IWindowMenu &window_menu) override;
};

class MI_FW_UPDATE : public IWindowMenuItem {
    static constexpr const char *const label = N_("FW Update");

public:
    MI_FW_UPDATE();

protected:
    virtual void click(IWindowMenu &window_menu) override;
};

class MI_METRICS_SETTINGS : public IWindowMenuItem {
    static constexpr const char *const label = N_("Metrics & Log");

public:
    MI_METRICS_SETTINGS();

protected:
    virtual void click(IWindowMenu &window_menu) override;
};

class MI_ETH_SETTINGS : public IWindowMenuItem {
    static constexpr const char *const label = N_("Ethernet");

public:
    MI_ETH_SETTINGS();

protected:
    virtual void click(IWindowMenu &window_menu) override;
};

class MI_WIFI_SETTINGS : public IWindowMenuItem {
    static constexpr const char *const label = N_("Wi-Fi");

public:
    MI_WIFI_SETTINGS();

protected:
    virtual void click(IWindowMenu &window_menu) override;
};

class MI_MESSAGES : public IWindowMenuItem {
    static constexpr const char *const label = N_("Message History");

public:
    MI_MESSAGES();

protected:
    virtual void click(IWindowMenu &window_menu) override;
};

class MI_PRUSA_CONNECT : public IWindowMenuItem {
    static constexpr const char *const label = N_("Prusa Connect");

public:
    MI_PRUSA_CONNECT();

protected:
    virtual void click(IWindowMenu &windowMenu) override;
};

class MI_HW_SETUP : public IWindowMenuItem {
    static constexpr const char *const label = N_("HW Setup");

public:
    MI_HW_SETUP();

protected:
    virtual void click(IWindowMenu &window_menu) override;
};

class MI_CURRENT_SHEET_PROFILE : public IWindowMenuItem {
    static constexpr const char *const label = N_("Sheet Profile");

    static constexpr Font font = GuiDefaults::FontMenuItems;
    static constexpr auto extension_width = Rect16::W_t((MAX_SHEET_NAME_LENGTH + 2) * width(font) + GuiDefaults::MenuPaddingItems.left + GuiDefaults::MenuPaddingItems.right);

    std::array<char, MAX_SHEET_NAME_LENGTH + 3> extension_str;

public:
    MI_CURRENT_SHEET_PROFILE();

protected:
    void printExtension(Rect16 extension_rect, color_t color_text, color_t color_back, ropfn raster_op) const override;
    void click(IWindowMenu &) override;
};

class MI_EEPROM : public IWindowMenuItem {
    static constexpr const char *const label = "Eeprom";

public:
    MI_EEPROM();

protected:
    virtual void click(IWindowMenu &window_menu) override;
};

class MI_DEVHASH_IN_QR : public WI_ICON_SWITCH_OFF_ON_t {
    constexpr static const char *const label = N_("Device Hash in QR");

public:
    MI_DEVHASH_IN_QR();
    virtual void OnChange(size_t old_index) override;
};

class MI_FOOTER_SETTINGS : public IWindowMenuItem {
    static constexpr const char *const label = N_("Footer");

public:
    MI_FOOTER_SETTINGS();

protected:
    virtual void click(IWindowMenu &window_menu) override;
};

class MI_WAVETABLE_XYZ : public WI_ICON_SWITCH_OFF_ON_t {
    static constexpr const char *const label = N_("Change Wave Table XYZ");

public:
    MI_WAVETABLE_XYZ();
    virtual void OnChange(size_t old_index) override;
};

class MI_FOOTER_SETTINGS_ADV : public IWindowMenuItem {
    static constexpr const char *const label = N_("Advanced");

public:
    MI_FOOTER_SETTINGS_ADV();

protected:
    virtual void click(IWindowMenu &window_menu) override;
};

class MI_EXPERIMENTAL_SETTINGS : public IWindowMenuItem {
    static constexpr const char *const label = "Experimental Settings";

public:
    MI_EXPERIMENTAL_SETTINGS();

protected:
    virtual void click(IWindowMenu &window_menu) override;
};

<<<<<<< HEAD
/* -===============================================(:>- */
class MI_SNAKE_SETTINGS : public WI_LABEL_t {
    static constexpr const char *const label = N_("Snake Settings");

public:
    MI_SNAKE_SETTINGS();

protected:
    virtual void click(IWindowMenu &window_menu) override;
};

class MI_SNAKE_TUNE_SETTINGS : public WI_LABEL_t {
    static constexpr const char *const label = N_("Snake Settings");

public:
    MI_SNAKE_TUNE_SETTINGS();

protected:
    virtual void click(IWindowMenu &window_menu) override;
};

class MI_M600_MENU : public WI_LABEL_t {
    static constexpr const char *const label = N_("Change Filament");

public:
    MI_M600_MENU();

protected:
    virtual void click(IWindowMenu &window_menu) override;
};
/* -===============================================(:>- */
class MI_SNAKE : public WI_LABEL_t {
    static constexpr const char *const label = "Snake";

public:
    MI_SNAKE();

protected:
    virtual void click(IWindowMenu &window_menu) override;
};

/**********************************************************************************************/

class MI_EEPROM_DIAGNOSTICS : public WI_LABEL_t {
=======
class MI_EEPROM_DIAGNOSTICS : public IWindowMenuItem {
>>>>>>> 0de68b87
    static constexpr const char *const label = N_("Eeprom Diagnostics");

public:
    MI_EEPROM_DIAGNOSTICS();

protected:
    virtual void click(IWindowMenu &window_menu) override;
};

class MI_DIAGNOSTICS : public IWindowMenuItem {
    static constexpr const char *const label = N_("Diagnostics");

public:
    MI_DIAGNOSTICS();

protected:
    virtual void click(IWindowMenu &windowMenu) override;
};

class MI_USER_INTERFACE : public IWindowMenuItem {
    static constexpr const char *const label = N_("User Interface");

public:
    MI_USER_INTERFACE();

protected:
    virtual void click(IWindowMenu &windowMenu) override;
};

class MI_LANG_AND_TIME : public IWindowMenuItem {
    static constexpr const char *const label = N_("Language & Time");

public:
    MI_LANG_AND_TIME();

protected:
    virtual void click(IWindowMenu &windowMenu) override;
};

class MI_LOAD_SETTINGS : public IWindowMenuItem {
    constexpr static const char *const label = N_("Load Settings from File");

public:
    MI_LOAD_SETTINGS();

    virtual void click(IWindowMenu &) override;
};

class MI_NETWORK : public IWindowMenuItem {
    static constexpr const char *const label = N_("Network");

public:
    MI_NETWORK();

protected:
    virtual void click(IWindowMenu &windowMenu) override;
};

class MI_HARDWARE : public IWindowMenuItem {
    static constexpr const char *const label = N_("Hardware");

public:
    MI_HARDWARE();

protected:
    virtual void click(IWindowMenu &windowMenu) override;
};

class MI_HARDWARE_TUNE : public IWindowMenuItem {
    static constexpr const char *const label = N_("Hardware");

public:
    MI_HARDWARE_TUNE();

protected:
    virtual void click(IWindowMenu &windowMenu) override;
};

class MI_SYSTEM : public IWindowMenuItem {
    static constexpr const char *const label = N_("System");

public:
    MI_SYSTEM();

protected:
    virtual void click(IWindowMenu &windowMenu) override;
};

class MI_PRINT_STATISTICS : public IWindowMenuItem {
    static constexpr const char *const label = N_("Print Statistics");

public:
    MI_PRINT_STATISTICS();

protected:
    virtual void click(IWindowMenu &windowMenu) override;
};

class MI_INFO : public IWindowMenuItem {
    static constexpr const char *const label = N_("Info");

public:
    MI_INFO();

protected:
    virtual void click(IWindowMenu &windowMenu) override;
};

class MI_PRUSALINK : public IWindowMenuItem {
    static constexpr const char *const label = "PrusaLink";

public:
    MI_PRUSALINK();

protected:
    virtual void click(IWindowMenu &windowMenu) override;
};

class MI_USB_MSC_ENABLE : public WI_ICON_SWITCH_OFF_ON_t {
    constexpr static char const *label = "USB MSC";

public:
    MI_USB_MSC_ENABLE();
    virtual void OnChange(size_t old_index) override;
};
#if HAS_LEDS()
class MI_LEDS_ENABLE : public WI_ICON_SWITCH_OFF_ON_t {
    static constexpr const char *const label = N_("RGB Status Bar");

public:
    MI_LEDS_ENABLE();
    virtual void OnChange(size_t old_index) override;
};
#endif

#if HAS_SIDE_LEDS()
class MI_SIDE_LEDS_ENABLE : public WI_ICON_SWITCH_OFF_ON_t {
    static constexpr const char *const label = N_("RGB Side Strip");

public:
    MI_SIDE_LEDS_ENABLE();
    virtual void OnChange(size_t old_index) override;
};

class MI_SIDE_LEDS_DIMMING : public WI_ICON_SWITCH_OFF_ON_t {
    static constexpr const char *const label = N_("RGB Side Strip Dimming");

public:
    MI_SIDE_LEDS_DIMMING();
    virtual void OnChange(size_t old_index) override;
};
#endif

#if HAS_TOOLCHANGER()
class MI_TOOL_LEDS_ENABLE : public WI_ICON_SWITCH_OFF_ON_t {
    static constexpr const char *const label = N_("Tool Light");

public:
    MI_TOOL_LEDS_ENABLE();
    virtual void OnChange(size_t old_index) override;
};

class MI_TOOLS_SETUP : public IWindowMenuItem {
    static constexpr const char *const label = N_("Tools");

public:
    MI_TOOLS_SETUP();

protected:
    virtual void click(IWindowMenu &window_menu) override;
};
#endif /*HAS_TOOLCHANGER()*/

#if HAS_FILAMENT_SENSORS_MENU()
class MI_FILAMENT_SENSORS : public IWindowMenuItem {
    static constexpr const char *const label = N_("Filament sensors");

public:
    MI_FILAMENT_SENSORS();

protected:
    virtual void click(IWindowMenu &window_menu) override;
};
#endif /*HAS_FILAMENT_SENSORS_MENU()*/

class MI_TRIGGER_POWER_PANIC : public IWindowMenuItem {
    static constexpr const char *const label = N_("Trigger Power Panic");

public:
    MI_TRIGGER_POWER_PANIC();

protected:
    virtual void click(IWindowMenu &windowMenu) override;
};

class MI_PICK_PARK_TOOL : public IWindowMenuItem {
    static constexpr const char *const label = N_("Pick/Park Tool");

public:
    MI_PICK_PARK_TOOL();

protected:
    virtual void click(IWindowMenu &window_menu) override;
};

class MI_CALIBRATE_DOCK : public IWindowMenuItem {
    static constexpr const char *const label = N_("Calibrate Dock Position");

public:
    MI_CALIBRATE_DOCK();

protected:
    virtual void click(IWindowMenu &window_menu) override;
};

class MI_SELFTEST_SNAKE : public IWindowMenuItem {
    static constexpr const char *const label = N_("Calibrations & Tests");

public:
    MI_SELFTEST_SNAKE();

protected:
    virtual void click(IWindowMenu &windowMenu) override;
};

class MI_OPEN_FACTORY_RESET : public IWindowMenuItem {
    static constexpr const char *const label = N_("Factory Reset");

public:
    MI_OPEN_FACTORY_RESET();

protected:
    virtual void click(IWindowMenu &windowMenu) override;
};

class MI_INPUT_SHAPER : public IWindowMenuItem {
    constexpr static const char *label = N_("Input Shaper");

public:
    MI_INPUT_SHAPER();

protected:
    virtual void click(IWindowMenu &windowMenu) override;
};

#if PRINTER_IS_PRUSA_MK3_5 || PRINTER_IS_PRUSA_MINI
class MI_BED_LEVEL_CORRECTION : public IWindowMenuItem {
    static constexpr const char *const label = N_("Bed Level Correction");

public:
    MI_BED_LEVEL_CORRECTION();

protected:
    virtual void click(IWindowMenu &window_menu) override;
};
#endif<|MERGE_RESOLUTION|>--- conflicted
+++ resolved
@@ -289,54 +289,7 @@
     virtual void click(IWindowMenu &window_menu) override;
 };
 
-<<<<<<< HEAD
-/* -===============================================(:>- */
-class MI_SNAKE_SETTINGS : public WI_LABEL_t {
-    static constexpr const char *const label = N_("Snake Settings");
-
-public:
-    MI_SNAKE_SETTINGS();
-
-protected:
-    virtual void click(IWindowMenu &window_menu) override;
-};
-
-class MI_SNAKE_TUNE_SETTINGS : public WI_LABEL_t {
-    static constexpr const char *const label = N_("Snake Settings");
-
-public:
-    MI_SNAKE_TUNE_SETTINGS();
-
-protected:
-    virtual void click(IWindowMenu &window_menu) override;
-};
-
-class MI_M600_MENU : public WI_LABEL_t {
-    static constexpr const char *const label = N_("Change Filament");
-
-public:
-    MI_M600_MENU();
-
-protected:
-    virtual void click(IWindowMenu &window_menu) override;
-};
-/* -===============================================(:>- */
-class MI_SNAKE : public WI_LABEL_t {
-    static constexpr const char *const label = "Snake";
-
-public:
-    MI_SNAKE();
-
-protected:
-    virtual void click(IWindowMenu &window_menu) override;
-};
-
-/**********************************************************************************************/
-
-class MI_EEPROM_DIAGNOSTICS : public WI_LABEL_t {
-=======
 class MI_EEPROM_DIAGNOSTICS : public IWindowMenuItem {
->>>>>>> 0de68b87
     static constexpr const char *const label = N_("Eeprom Diagnostics");
 
 public:
