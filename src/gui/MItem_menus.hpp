#pragma once

#include "WindowMenuItems.hpp"
#include "i18n.h"
#include <option/has_toolchanger.h>
#include <option/has_side_leds.h>
#include <option/has_filament_sensors_menu.h>
#include <option/has_leds.h>
#include <option/has_phase_stepping.h>
#include <option/has_sheet_profiles.h>
#include <option/developer_mode.h>
#include <option/has_translations.h>
#include <option/has_chamber_filtration_api.h>
<<<<<<< HEAD
=======
#include <option/has_mmu2.h>
#include <option/has_leds_menu.h>
>>>>>>> b91eeda0
#include <img_resources.hpp>
#include <ScreenFactory.hpp>

class MI_SCREEN_BASE : public IWindowMenuItem {
protected:
    // Two constructors for flash saving (so that we don't need to pass that many parameters)
    MI_SCREEN_BASE(ScreenFactory::Creator::Func screen_ctor, const char *label);
    MI_SCREEN_BASE(ScreenFactory::Creator::Func screen_ctor, const char *label, const img::Resource *icon, is_hidden_t is_hidden = is_hidden_t::no);

    void click(IWindowMenu &) final;

private:
    const ScreenFactory::Creator::Func screen_ctor_;
};

template <typename T>
struct MI_SCREEN_CTOR {
    // Implemented in the cpp file
    static ScreenFactory::Creator::Func get();
};

/// Usage:
/// - Add here: using MI_XXX = MI_SCREEN<N_("Lavbel"), class ScreenClass>;
/// - Include the relevant screen header in the cpp
/// - Instantiate template struct MI_SCREEN_CTOR<ScreenClass>; in the cpp
template <auto label_, class Screen_, auto... args>
class MI_SCREEN final : public MI_SCREEN_BASE {
public:
    inline MI_SCREEN()
        : MI_SCREEN_BASE(MI_SCREEN_CTOR<Screen_>::get(), label_, args...) {}
};

using MI_FILAMENT_MANAGEMENT
    = MI_SCREEN<N_("Manage Filaments"), class ScreenFilamentManagement>;

using MI_EDIT_FILAMENTS
    = MI_SCREEN<N_("Edit Filaments"), class ScreenFilamentManagementList>;

using MI_REORDER_FILAMENTS
    = MI_SCREEN<N_("Reorder Filaments"), class ScreenFilamentsReorder>;

using MI_FILAMENTS_VISIBILITY
    = MI_SCREEN<N_("Enable Filaments"), class ScreenFilamentsVisibility>;

using MI_VERSION_INFO
    = MI_SCREEN<N_("Version Info"), class ScreenMenuVersionInfo>;

using MI_SENSOR_INFO
    = MI_SCREEN<N_("Sensor Info"), class ScreenMenuSensorInfo>;

using MI_ODOMETER
    = MI_SCREEN<N_("Statistics"), class ScreenMenuOdometer>;

using MI_FAIL_STAT
    = MI_SCREEN<N_("Fail Stats"), class ScreenMenuFailStat>;

using MI_TEMPERATURE
    = MI_SCREEN<N_("Temperature"), class ScreenMenuTemperature, &img::temperature_16x16>;

using MI_MOVE_AXIS
    = MI_SCREEN<N_("Move Axis"), class ScreenMenuMove, &img::move_16x16>;

using MI_METRICS_SETTINGS
    = MI_SCREEN<N_("Metrics & Log"), class ScreenMenuMetricsSettings>;

using MI_ETH_SETTINGS
    = MI_SCREEN<N_("Ethernet"), class ScreenMenuEthernetSettings, &img::lan_16x16>;

using MI_WIFI_SETTINGS
    = MI_SCREEN<N_("Wi-Fi"), class ScreenMenuWifiSettings, &img::wifi_16x16>;

using MI_MESSAGES
    = MI_SCREEN<N_("Message History"), class screen_messages_data_t>;

using MI_PRUSA_CONNECT
    = MI_SCREEN<N_("Prusa Connect"), class ScreenMenuConnect>;

using MI_PRUSALINK
    = MI_SCREEN<N_("PrusaLink"), class ScreenMenuPrusaLink>;

using MI_FOOTER_SETTINGS
    = MI_SCREEN<N_("Footer"), class ScreenMenuFooterSettings>;

using MI_FOOTER_SETTINGS_ADV
    = MI_SCREEN<N_("Advanced"), class ScreenMenuFooterSettingsAdv, nullptr, is_hidden_t::dev>;

using MI_EXPERIMENTAL_SETTINGS
    = MI_SCREEN<N_("Experimental Settings"), class ScreenMenuExperimentalSettings, nullptr, is_hidden_t::no>;

/* -===============================================(:>- */

class MI_SNAKE_SETTINGS : public IWindowMenuItem {
    static constexpr const char *const label = N_("Snake Settings");

public:
    MI_SNAKE_SETTINGS();

protected:
    virtual void click(IWindowMenu &window_menu) override;
};

class MI_PID_SETTINGS : public IWindowMenuItem {
    static constexpr const char *const label = N_("PID Settings");

public:
    MI_PID_SETTINGS();

protected:
    virtual void click(IWindowMenu &window_menu) override;
};

class MI_SNAKE_TUNE_SETTINGS : public IWindowMenuItem {
    static constexpr const char *const label = N_("Snake Settings");

public:
    MI_SNAKE_TUNE_SETTINGS();

protected:
    virtual void click(IWindowMenu &window_menu) override;
};

class MI_SNAKE : public IWindowMenuItem {
    static constexpr const char *const label = "Snake";

public:
    MI_SNAKE();

protected:
    virtual void click(IWindowMenu &window_menu) override;
};

class MI_MBL_VALUES : public IWindowMenuItem {
    static constexpr const char *const label = "MBL values";

public:
    MI_MBL_VALUES();

protected:
    virtual void click(IWindowMenu &window_menu) override;
};

/* -===============================================(:>- */

using MI_USER_INTERFACE
    = MI_SCREEN<N_("User Interface"), class ScreenMenuUserInterface>;
using MI_LANG_AND_TIME
    = MI_SCREEN<N_("Language & Time"), class ScreenMenuLangAndTime>;

using MI_NETWORK
    = MI_SCREEN<N_("Network"), class ScreenMenuNetwork>;

using MI_NETWORK_STATUS
    = MI_SCREEN<N_("Network Status"), class ScreenMenuNetworkStatus>;

using MI_HARDWARE
    = MI_SCREEN<N_("Hardware"), class ScreenMenuHardware>;

using MI_HARDWARE_TUNE
    = MI_SCREEN<N_("Hardware"), class ScreenMenuHardwareTune, nullptr, is_hidden_t::dev>;

using MI_SYSTEM
    = MI_SCREEN<N_("System"), class ScreenMenuSystem>;

using MI_PRINT_STATISTICS
    = MI_SCREEN<N_("Print Statistics"), class ScreenMenuStatistics>;

using MI_INFO
    = MI_SCREEN<N_("Info"), class ScreenMenuInfo>;

using MI_OPEN_FACTORY_RESET
    = MI_SCREEN<N_("Factory Reset"), class ScreenFactoryReset>;

using MI_INPUT_SHAPER
    = MI_SCREEN<N_("Input Shaper"), class ScreenMenuInputShaper>;

namespace screen_printer_setup_private {
class ScreenPrinterSetup;
}
using MI_PRINTER_SETUP
    = MI_SCREEN<N_("Printer Setup"), screen_printer_setup_private::ScreenPrinterSetup, nullptr, is_hidden_t::dev>;

#if DEVELOPER_MODE()

using MI_ERROR_TEST
    = MI_SCREEN<N_("Test Errors"), class ScreenMenuErrorTest, nullptr, is_hidden_t::dev>;
#endif

#if HAS_TRANSLATIONS()

using MI_LANGUAGE
    = MI_SCREEN<N_("Language"), class ScreenMenuLanguages, &img::language_16x16>;
#endif

#if HAS_PHASE_STEPPING()
using MI_PHASE_STEPPING_SCREEN
    = MI_SCREEN<
        N_("Phase Stepping"),
<<<<<<< HEAD
        class ScreenMenuPhaseStepping,
        nullptr,
        // CORE One support is experimental
        PRINTER_IS_PRUSA_COREONE() ? is_hidden_t::dev : is_hidden_t::no>;
=======
        class ScreenMenuPhaseStepping>;
>>>>>>> b91eeda0
#endif

#if HAS_SHEET_PROFILES()

using MI_STEEL_SHEETS
    = MI_SCREEN<N_("Steel Sheets"), class ScreenMenuSteelSheets>;
#endif

#if HAS_FILAMENT_SENSORS_MENU()

using MI_FILAMENT_SENSORS
    = MI_SCREEN<N_("Filament sensors"), class ScreenMenuFilamentSensors>;
#endif

#if HAS_SELFTEST()

using MI_SELFTEST_SNAKE
    = MI_SCREEN<N_("Calibrations & Tests"), class ScreenMenuSTSCalibrations, &img::calibrate_white_16x16>;
#endif

#if PRINTER_IS_PRUSA_MK3_5() || PRINTER_IS_PRUSA_MINI()

using MI_BED_LEVEL_CORRECTION
    = MI_SCREEN<N_("Bed Level Correction"), class ScreenMenuBedLevelCorrection>;
#endif

#if HAS_LEDS_MENU()
using MI_LEDS_SETTINGS
    = MI_SCREEN<N_("Lights Settings"), class ScreenMenuLeds>;
#endif

class MI_SERIAL_PRINTING_SCREEN_ENABLE : public WI_ICON_SWITCH_OFF_ON_t {
    static constexpr const char *const label = N_("Serial Printing Screen");

public:
    MI_SERIAL_PRINTING_SCREEN_ENABLE();
    virtual void OnChange(size_t old_index) override;
};

/// Opens toolhead 0 settings on single toolhead machines or submenu to select a toolhead on multi-toolhead machines
class MI_TOOLHEAD_SETTINGS final : public IWindowMenuItem {
public:
    MI_TOOLHEAD_SETTINGS();
    void click(IWindowMenu &) override;
};

#if HAS_CHAMBER_FILTRATION_API()
using MI_CHAMBER_FILTRATION = MI_SCREEN<N_("Chamber Filtration"), class ScreenChamberFiltration>;
<<<<<<< HEAD
=======
#endif

#if HAS_MMU2()
/// MMU HW settings submenu
class MI_HW_MMU final : public IWindowMenuItem {
public:
    MI_HW_MMU();
    void click(IWindowMenu &) override;
};
>>>>>>> b91eeda0
#endif<|MERGE_RESOLUTION|>--- conflicted
+++ resolved
@@ -11,11 +11,8 @@
 #include <option/developer_mode.h>
 #include <option/has_translations.h>
 #include <option/has_chamber_filtration_api.h>
-<<<<<<< HEAD
-=======
 #include <option/has_mmu2.h>
 #include <option/has_leds_menu.h>
->>>>>>> b91eeda0
 #include <img_resources.hpp>
 #include <ScreenFactory.hpp>
 
@@ -103,61 +100,7 @@
     = MI_SCREEN<N_("Advanced"), class ScreenMenuFooterSettingsAdv, nullptr, is_hidden_t::dev>;
 
 using MI_EXPERIMENTAL_SETTINGS
-    = MI_SCREEN<N_("Experimental Settings"), class ScreenMenuExperimentalSettings, nullptr, is_hidden_t::no>;
-
-/* -===============================================(:>- */
-
-class MI_SNAKE_SETTINGS : public IWindowMenuItem {
-    static constexpr const char *const label = N_("Snake Settings");
-
-public:
-    MI_SNAKE_SETTINGS();
-
-protected:
-    virtual void click(IWindowMenu &window_menu) override;
-};
-
-class MI_PID_SETTINGS : public IWindowMenuItem {
-    static constexpr const char *const label = N_("PID Settings");
-
-public:
-    MI_PID_SETTINGS();
-
-protected:
-    virtual void click(IWindowMenu &window_menu) override;
-};
-
-class MI_SNAKE_TUNE_SETTINGS : public IWindowMenuItem {
-    static constexpr const char *const label = N_("Snake Settings");
-
-public:
-    MI_SNAKE_TUNE_SETTINGS();
-
-protected:
-    virtual void click(IWindowMenu &window_menu) override;
-};
-
-class MI_SNAKE : public IWindowMenuItem {
-    static constexpr const char *const label = "Snake";
-
-public:
-    MI_SNAKE();
-
-protected:
-    virtual void click(IWindowMenu &window_menu) override;
-};
-
-class MI_MBL_VALUES : public IWindowMenuItem {
-    static constexpr const char *const label = "MBL values";
-
-public:
-    MI_MBL_VALUES();
-
-protected:
-    virtual void click(IWindowMenu &window_menu) override;
-};
-
-/* -===============================================(:>- */
+    = MI_SCREEN<N_("Experimental Settings"), class ScreenMenuExperimentalSettings, nullptr, is_hidden_t::dev>;
 
 using MI_USER_INTERFACE
     = MI_SCREEN<N_("User Interface"), class ScreenMenuUserInterface>;
@@ -213,14 +156,7 @@
 using MI_PHASE_STEPPING_SCREEN
     = MI_SCREEN<
         N_("Phase Stepping"),
-<<<<<<< HEAD
-        class ScreenMenuPhaseStepping,
-        nullptr,
-        // CORE One support is experimental
-        PRINTER_IS_PRUSA_COREONE() ? is_hidden_t::dev : is_hidden_t::no>;
-=======
         class ScreenMenuPhaseStepping>;
->>>>>>> b91eeda0
 #endif
 
 #if HAS_SHEET_PROFILES()
@@ -269,8 +205,6 @@
 
 #if HAS_CHAMBER_FILTRATION_API()
 using MI_CHAMBER_FILTRATION = MI_SCREEN<N_("Chamber Filtration"), class ScreenChamberFiltration>;
-<<<<<<< HEAD
-=======
 #endif
 
 #if HAS_MMU2()
@@ -280,5 +214,4 @@
     MI_HW_MMU();
     void click(IWindowMenu &) override;
 };
->>>>>>> b91eeda0
 #endif