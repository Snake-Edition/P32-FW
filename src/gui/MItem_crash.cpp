--- conflicted
+++ resolved
@@ -30,11 +30,7 @@
     const bool phstep_enabled = config_store().get_phase_stepping_enabled();
     // If phase stepping is enabled, we can't enable crash detection and vice versa
     set_enabled(!phstep_enabled);
-<<<<<<< HEAD
-    set_value(!phstep_enabled && crash_s.is_enabled(), false);
-=======
     set_value(!phstep_enabled && crash_s.is_enabled());
->>>>>>> b91eeda0
     #endif
     return WI_ICON_SWITCH_OFF_ON_t::Loop();
 }
