// screen_reset_perror.hpp
#pragma once
#include "gui.hpp"
#include "window_text.hpp"
#include "screen.hpp"

/**
 * @brief Generic screen shown after reset caused by error.
 * Reads error details from dump.
 */
class ScreenResetError : public screen_t {
<<<<<<< HEAD
    bool sound_started;
=======
>>>>>>> b91eeda0
    std::array<char, 42> fw_version_str;

public:
    ScreenResetError(const Rect16 &fw_version_rect);

protected:
    window_text_t fw_version_txt;
<<<<<<< HEAD
    /// starts sound and avoids repetitive starting
    void start_sound();
=======
>>>>>>> b91eeda0
    virtual void windowEvent(window_t *sender, GUI_event_t event, void *param) override;
};<|MERGE_RESOLUTION|>--- conflicted
+++ resolved
@@ -9,10 +9,6 @@
  * Reads error details from dump.
  */
 class ScreenResetError : public screen_t {
-<<<<<<< HEAD
-    bool sound_started;
-=======
->>>>>>> b91eeda0
     std::array<char, 42> fw_version_str;
 
 public:
@@ -20,10 +16,5 @@
 
 protected:
     window_text_t fw_version_txt;
-<<<<<<< HEAD
-    /// starts sound and avoids repetitive starting
-    void start_sound();
-=======
->>>>>>> b91eeda0
     virtual void windowEvent(window_t *sender, GUI_event_t event, void *param) override;
 };