#include "selftest_snake_config.hpp"
#include <selftest_types.hpp>
#include <selftest_result_evaluation.hpp>
#include <config_store/store_instance.hpp>
#include <option/has_switched_fan_test.h>

#include <option/has_chamber_filtration_api.h>

<<<<<<< HEAD
=======
#if HAS_PRECISE_HOMING_COREXY()
    #include <module/prusa/homing_corexy.hpp>
#endif

>>>>>>> b91eeda0
#include <option/has_chamber_api.h>
#if HAS_CHAMBER_API()
    #include <feature/chamber/chamber.hpp>
#endif

#include <option/has_xbuddy_extension.h>
#if HAS_XBUDDY_EXTENSION()
    #include <feature/xbuddy_extension/xbuddy_extension.hpp>
#endif

using namespace buddy;

namespace SelftestSnake {
TestResult get_test_result(Action action, [[maybe_unused]] Tool tool) {

    SelftestResult sr = config_store().selftest_result.get();

    switch (action) {
    case Action::Fans: {
        TestResult res = merge_hotends_evaluations(
            [&](int8_t e) {
                return evaluate_results(sr.tools[e].evaluate_fans());
            });
#if HAS_CHAMBER_API()
        switch (chamber().backend()) {
    #if HAS_XBUDDY_EXTENSION()
        case Chamber::Backend::xbuddy_extension: {
            const auto chamber_results = config_store().xbe_fan_test_results.get();
            static_assert(HAS_CHAMBER_FILTRATION_API());
            if (buddy::xbuddy_extension().using_filtration_fan_instead_of_cooling_fans()) {
                res = evaluate_results(res, chamber_results.fans[2]);
            } else {
                res = evaluate_results(res, chamber_results.fans[0]);
                res = evaluate_results(res, chamber_results.fans[1]);
            }
            break;
        }
    #endif /* HAS_XBUDDY_EXTENSION() */
        case Chamber::Backend::none:
            break;
        }
#endif /* HAS_CHAMBER_API() */
        return res;
    }
    case Action::ZAlign:
        return evaluate_results(sr.zalign);
    case Action::YCheck:
        return evaluate_results(sr.yaxis);
    case Action::XCheck:
        return evaluate_results(sr.xaxis);
#if HAS_PRECISE_HOMING_COREXY()
    case Action::PreciseHoming:
        return corexy_home_is_calibrated() ? TestResult::TestResult_Passed : TestResult::TestResult_Unknown;
#endif
    case Action::Loadcell:
        return merge_hotends(tool, [&](const int8_t e) {
            return evaluate_results(sr.tools[e].loadcell);
        });
    case Action::ZCheck:
        return evaluate_results(sr.zaxis);
    case Action::Heaters:
        return evaluate_results(sr.bed, merge_hotends_evaluations([&](int8_t e) {
            return evaluate_results(sr.tools[e].nozzle);
        }));
    case Action::Gears:
<<<<<<< HEAD
        return evaluate_results(sr.gears);
=======
        return merge_hotends(tool, [&](const int8_t e) {
            return evaluate_results(sr.tools[e].gears);
        });
>>>>>>> b91eeda0
    case Action::DoorSensor:
        return evaluate_results(config_store().selftest_result_door_sensor.get());
    case Action::FilamentSensorCalibration:
        return merge_hotends(tool, [&](const int8_t e) {
            return evaluate_results(sr.tools[e].fsensor);
        });
    case Action::_count:
        break;
    }
    return TestResult_Unknown;
}

ToolMask get_tool_mask([[maybe_unused]] Tool tool) {
    return ToolMask::AllTools;
}

uint64_t get_test_mask(Action action) {
    switch (action) {
    case Action::Fans:
<<<<<<< HEAD
    case Action::DoorSensor:
=======
    case Action::Gears:
    case Action::DoorSensor:
#if HAS_PRECISE_HOMING_COREXY()
    case Action::PreciseHoming:
#endif
>>>>>>> b91eeda0
        bsod("This should be gcode");
    case Action::YCheck:
        return stmYAxis;
    case Action::XCheck:
        return stmXAxis;
    case Action::ZCheck:
        return stmZAxis;
    case Action::Heaters:
        return stmHeaters;
    case Action::FilamentSensorCalibration:
        return stmFSensor;
    case Action::Loadcell:
        return stmLoadcell;
    case Action::ZAlign:
        return stmZcalib;
    case Action::_count:
        break;
    }
    assert(false);
    return stmNone;
}

} // namespace SelftestSnake<|MERGE_RESOLUTION|>--- conflicted
+++ resolved
@@ -6,13 +6,10 @@
 
 #include <option/has_chamber_filtration_api.h>
 
-<<<<<<< HEAD
-=======
 #if HAS_PRECISE_HOMING_COREXY()
     #include <module/prusa/homing_corexy.hpp>
 #endif
 
->>>>>>> b91eeda0
 #include <option/has_chamber_api.h>
 #if HAS_CHAMBER_API()
     #include <feature/chamber/chamber.hpp>
@@ -78,13 +75,9 @@
             return evaluate_results(sr.tools[e].nozzle);
         }));
     case Action::Gears:
-<<<<<<< HEAD
-        return evaluate_results(sr.gears);
-=======
         return merge_hotends(tool, [&](const int8_t e) {
             return evaluate_results(sr.tools[e].gears);
         });
->>>>>>> b91eeda0
     case Action::DoorSensor:
         return evaluate_results(config_store().selftest_result_door_sensor.get());
     case Action::FilamentSensorCalibration:
@@ -104,15 +97,11 @@
 uint64_t get_test_mask(Action action) {
     switch (action) {
     case Action::Fans:
-<<<<<<< HEAD
-    case Action::DoorSensor:
-=======
     case Action::Gears:
     case Action::DoorSensor:
 #if HAS_PRECISE_HOMING_COREXY()
     case Action::PreciseHoming:
 #endif
->>>>>>> b91eeda0
         bsod("This should be gcode");
     case Action::YCheck:
         return stmYAxis;
