#pragma once
#include "i18n.h"
#include <utility_extensions.hpp>
#include <printer_selftest.hpp>
#include <option/has_precise_homing_corexy.h>
#include "selftest_types.hpp"

namespace SelftestSnake {
enum class Tool {
    Tool1 = 0,
    _count,
    _all_tools = _count,
    _last = _count - 1,
    _first = Tool1,
};

// Order matters, snake and will be run in the same order, as well as menu items (with indices) will be
enum class Action {
    Fans,
    DoorSensor,
    YCheck,
    XCheck,
#if HAS_PRECISE_HOMING_COREXY()
    PreciseHoming,
#endif
    ZAlign, // also known as z_calib
    Loadcell, // Check loadcell before Z test, because it is used there
    ZCheck,
    Heaters,
    Gears,
    FilamentSensorCalibration,
    _count,
    _last = _count - 1,
    _first = Fans,
};

template <Action action>
concept SubmenuActionC = false;

constexpr bool has_submenu(Action action) {
    switch (action) {
    default:
        return false;
    }
}

constexpr bool is_multitool_only_action([[maybe_unused]] Action action) {
    return false;
}

constexpr bool requires_toolchanger([[maybe_unused]] Action action) {
    return false;
}

constexpr bool is_singletool_only_action([[maybe_unused]] Action action) {
    return false;
}

consteval auto get_submenu_label(Tool tool, Action action) -> const char * {
    struct ToolText {
        Tool tool;
        Action action;
        const char *label;
    };
    const ToolText tooltexts[] { {} };

    if (auto it = std::ranges::find_if(tooltexts, [&](const auto &elem) {
            return elem.tool == tool && elem.action == action;
        });
        it != std::end(tooltexts)) {
        return it->label;
    } else {
        consteval_assert_false("Unable to find a label for this combination");
        return "";
    }
}

struct MenuItemText {
    Action action;
    const char *label;
};

// could have been done with an array of texts directly, but there would be an order dependancy
inline constexpr MenuItemText blank_item_texts[] {
    { Action::Fans, N_("%d Fan Test") },
<<<<<<< HEAD
    { Action::DoorSensor, N_("%d Door Sensor") },
    { Action::ZAlign, N_("%d Z Alignment Calibration") },
    { Action::YCheck, N_("%d Y Axis Test") },
    { Action::XCheck, N_("%d X Axis Test") },
    { Action::Loadcell, N_("%d Loadcell Test") },
    { Action::ZCheck, N_("%d Z Axis Test") },
    { Action::Heaters, N_("%d Heater Test") },
    { Action::Gears, N_("%d Gears Calibration") },
    { Action::FilamentSensorCalibration, N_("%d Filament Sensor Calibration") },
=======
        { Action::DoorSensor, N_("%d Door Sensor") },
        { Action::ZAlign, N_("%d Z Alignment Calibration") },
        { Action::YCheck, N_("%d Y Axis Test") },
        { Action::XCheck, N_("%d X Axis Test") },
#if HAS_PRECISE_HOMING_COREXY()
        { Action::PreciseHoming, N_("%d Homing Calibration") },
#endif
        { Action::Loadcell, N_("%d Loadcell Test") },
        { Action::ZCheck, N_("%d Z Axis Test") },
        { Action::Heaters, N_("%d Heater Test") },
        { Action::Gears, N_("%d Gearbox Alignment") },
        { Action::FilamentSensorCalibration, N_("%d Filament Sensor Calibration") },
>>>>>>> b91eeda0
};

TestResult get_test_result(Action action, Tool tool);
ToolMask get_tool_mask(Tool tool);
uint64_t get_test_mask(Action action);
inline void ask_config([[maybe_unused]] Action action) {}
inline Tool get_last_enabled_tool() { return Tool::Tool1; }
inline Tool get_next_tool(Tool tool) { return tool; }
} // namespace SelftestSnake<|MERGE_RESOLUTION|>--- conflicted
+++ resolved
@@ -83,17 +83,6 @@
 // could have been done with an array of texts directly, but there would be an order dependancy
 inline constexpr MenuItemText blank_item_texts[] {
     { Action::Fans, N_("%d Fan Test") },
-<<<<<<< HEAD
-    { Action::DoorSensor, N_("%d Door Sensor") },
-    { Action::ZAlign, N_("%d Z Alignment Calibration") },
-    { Action::YCheck, N_("%d Y Axis Test") },
-    { Action::XCheck, N_("%d X Axis Test") },
-    { Action::Loadcell, N_("%d Loadcell Test") },
-    { Action::ZCheck, N_("%d Z Axis Test") },
-    { Action::Heaters, N_("%d Heater Test") },
-    { Action::Gears, N_("%d Gears Calibration") },
-    { Action::FilamentSensorCalibration, N_("%d Filament Sensor Calibration") },
-=======
         { Action::DoorSensor, N_("%d Door Sensor") },
         { Action::ZAlign, N_("%d Z Alignment Calibration") },
         { Action::YCheck, N_("%d Y Axis Test") },
@@ -106,7 +95,6 @@
         { Action::Heaters, N_("%d Heater Test") },
         { Action::Gears, N_("%d Gearbox Alignment") },
         { Action::FilamentSensorCalibration, N_("%d Filament Sensor Calibration") },
->>>>>>> b91eeda0
 };
 
 TestResult get_test_result(Action action, Tool tool);
