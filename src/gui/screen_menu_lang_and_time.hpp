/**
 * @file screen_menu_lang_and_time.hpp
 */

#pragma once

#include "screen_menu.hpp"
#include "WindowMenuItems.hpp"
#include "MItem_tools.hpp"
#include "MItem_menus.hpp"
#include "menu_items_languages.hpp"

<<<<<<< HEAD
using ScreenMenuLangAndTime__ = ScreenMenu<GuiDefaults::MenuFooter, MI_RETURN, MI_LANGUAGE, MI_TIMEZONE, MI_TIME_FORMAT
=======
using ScreenMenuLangAndTime__ = ScreenMenu<GuiDefaults::MenuFooter, MI_RETURN, MI_LANGUAGE, MI_TIMEZONE, MI_TIMEZONE_MIN, MI_TIMEZONE_SUMMER, MI_TIME_FORMAT
>>>>>>> 0de68b87
#if PRINTER_IS_PRUSA_MINI
    ,
    MI_TIME_NOW // Mini does not show time in header, so show it here
#endif /* PRINTER_IS_PRUSA_MINI */
    ,
    MI_LANGUAGUE_USB, MI_LOAD_LANG, MI_LANGUAGUE_XFLASH>;

class ScreenMenuLangAndTime : public ScreenMenuLangAndTime__ {
    void windowEvent(EventLock /*has private ctor*/, window_t *sender, GUI_event_t event, void *param) override;

public:
    constexpr static const char *label = N_("LANGUAGE & TIME");
    ScreenMenuLangAndTime();
};<|MERGE_RESOLUTION|>--- conflicted
+++ resolved
@@ -10,11 +10,7 @@
 #include "MItem_menus.hpp"
 #include "menu_items_languages.hpp"
 
-<<<<<<< HEAD
-using ScreenMenuLangAndTime__ = ScreenMenu<GuiDefaults::MenuFooter, MI_RETURN, MI_LANGUAGE, MI_TIMEZONE, MI_TIME_FORMAT
-=======
 using ScreenMenuLangAndTime__ = ScreenMenu<GuiDefaults::MenuFooter, MI_RETURN, MI_LANGUAGE, MI_TIMEZONE, MI_TIMEZONE_MIN, MI_TIMEZONE_SUMMER, MI_TIME_FORMAT
->>>>>>> 0de68b87
 #if PRINTER_IS_PRUSA_MINI
     ,
     MI_TIME_NOW // Mini does not show time in header, so show it here
