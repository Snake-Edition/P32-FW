/**
 * @file screen_menu_move.cpp
 */

#include "screen_menu_move.hpp"
#include "screen_menu_move_utils.hpp"
#include "marlin_client.hpp"
#include "menu_spin_config.hpp"
#include "ScreenHandler.hpp"
#include "img_resources.hpp"
#include <option/has_toolchanger.h>
#include <config_store/store_instance.hpp>

static constexpr const char *const heating_str = N_("Heating");
static constexpr const char *const low_temp_str = N_("Low temp");

xyz_float_t I_MI_AXIS::last_queued_pos {};
xyz_float_t I_MI_AXIS::target_position {};
bool I_MI_AXIS::did_final_move {};

I_MI_AXIS::I_MI_AXIS(size_t index)
    : WiSpinInt(round(marlin_vars()->logical_curr_pos[index]),
        SpinCnf::axis_ranges[index], _(MenuVars::labels[index]), nullptr, is_enabled_t::yes, is_hidden_t::no)
    , axis_index(index) {
    xyz_float_t init_pos {
        marlin_vars()->logical_curr_pos[X_AXIS],
        marlin_vars()->logical_curr_pos[Y_AXIS],
        marlin_vars()->logical_curr_pos[Z_AXIS],
    };
    did_final_move = false;
    last_queued_pos = target_position = init_pos;
}

I_MI_AXIS::~I_MI_AXIS() {
    finish_move();
}

void I_MI_AXIS::Loop() {
    target_position[axis_index] = GetVal();
    jog_multiple_axis(last_queued_pos, target_position);
}

void I_MI_AXIS::finish_move() {
    if (did_final_move || last_queued_pos == target_position) {
        return;
    }

<<<<<<< HEAD
    marlin_client::move_axis(GetVal(), MenuVars::GetManualFeedrate()[axis_index], axis_index);
=======
    finish_movement(last_queued_pos, target_position);
    did_final_move = true;
>>>>>>> 0de68b87
}

void MI_AXIS_E::OnClick() {
    marlin_client::gcode("G90"); // Set to Absolute Positioning
    marlin_client::gcode("M82"); // Set extruder to absolute mode
    marlin_client::gcode("G92 E0"); // Reset position before change
    SetVal(0); // Reset spin before change
    last_queued_position = 0; // zero it out so we wont go back when we exit the spinner
}

void MI_AXIS_E::Loop() {
    jog_axis(last_queued_position, static_cast<float>(GetVal()), AxisEnum::E_AXIS);
}

void DUMMY_AXIS_E::click([[maybe_unused]] IWindowMenu &window_menu) {
    marlin_client::gcode("M1700 S E W2 B0"); // set filament, preheat to target, do not heat bed, return option
}

/**
 * @brief handle touch
 * it behaves the same as click, but only when extension was clicked
 */
void DUMMY_AXIS_E::touch(IWindowMenu &window_menu, point_ui16_t relative_touch_point) {
    Rect16::Width_t width = window_menu.GetRect().Width();
    if (width >= relative_touch_point.x && (width - extension_width) <= relative_touch_point.x) {
        click(window_menu);
    }
}

bool DUMMY_AXIS_E::IsTargetTempOk() {
    auto current_filament = config_store().get_filament_type(marlin_vars()->active_extruder);
    auto current_filament_nozzle_target = filament::get_description(current_filament).nozzle;
    return (current_filament != filament::Type::NONE) // filament is selected
        && (int(marlin_vars()->active_hotend().target_nozzle + 0.9F) >= current_filament_nozzle_target); // target temperature is high enough - +0.9 to avoid float round error
}

DUMMY_AXIS_E::DUMMY_AXIS_E()
    : WI_FORMATABLE_LABEL_t<int>(_(MenuVars::labels[MARLIN_VAR_INDEX_E]), nullptr, is_enabled_t::yes, is_hidden_t::no, 0,
        // this lambda is used during print, but does require item to be invalidated
        [&](char *buffer) {
            if (value) {
                _(heating_str).copyToRAM(buffer, GuiDefaults::infoDefaultLen);
            } else {
                _(low_temp_str).copyToRAM(buffer, GuiDefaults::infoDefaultLen);
            }
        }) {}

void DUMMY_AXIS_E::Update() {
    if (value != IsTargetTempOk()) {
        value = IsTargetTempOk();
        InValidateExtension();
    }
}

void ScreenMenuMove::checkNozzleTemp() {
#if HAS_TOOLCHANGER()
    if (!prusa_toolchanger.is_toolchanger_enabled())
    // MI_COOLDOWN is always visible on multitool
#endif /*HAS_TOOLCHANGER()*/
    {
        DUMMY_AXIS_E::IsTargetTempOk() ? EnableItem<MI_COOLDOWN>() : DisableItem<MI_COOLDOWN>();
    }

    if (IsTempOk() == Item<MI_AXIS_E>().IsHidden()) {
        menu.SwapVisibility(Item<DUMMY_AXIS_E>(), Item<MI_AXIS_E>());
    }
}

// TODO make unit test
#if 0
    void checkNozzleTemp() {
        ClrMenuTimeoutClose();//dont timeout during test
        static int state  = 0;

        switch(state++) {
        case 0: // select axis e
            Hide<MI_AXIS_E>();
            Hide<MI_COOLDOWN>();
            menu.SetActiveItem(Item<DUMMY_AXIS_E>());
            break;
        case 1: // emulate click on e - show cooldown
            Show<MI_COOLDOWN>();
            break;
        case 2: // temp reached, enable working e, hide dummy part 0
            Show<MI_AXIS_E>();
            break;
        case 3: // temp reached, enable working e, hide dummy part 1
            if (menu.GetActiveItem() == &Item<DUMMY_AXIS_E>()) {
                menu.SetActiveItem(Item<MI_AXIS_E>());
            }
            break;
        case 4: // temp reached, enable working e, hide dummy part 2
            Hide<DUMMY_AXIS_E>();
            break;
        case 5: // cooldown click part 0
            Show<DUMMY_AXIS_E>();
            if (menu.GetActiveItem() == &Item<MI_AXIS_E>()) {
                menu.SetActiveItem(Item<DUMMY_AXIS_E>());
            }
             break;
        case 6: // cooldown click part 1
            Item<DUMMY_AXIS_E>().Update();
            break;

        case 7: // cooldown click part 2
            Hide<MI_AXIS_E>();
            break;
        case 8: // cooldown click part 3
            if (menu.GetActiveItem() == &Item<MI_COOLDOWN>()) {
                menu.Decrement(1);
            }
            Hide<MI_COOLDOWN>(); // now it is not focussed, so Hide() will succeed
            break;
        default:
            state = 0;
        }

        ClrMenuTimeoutClose();
    }
#endif // 0 .. make unit test

bool ScreenMenuMove::IsTempOk() {
    return DUMMY_AXIS_E::IsTargetTempOk() // target correctly set
        && (marlin_vars()->active_hotend().temp_nozzle >= temp_ok); // Temperature is above coldextrusion
}

ScreenMenuMove::ScreenMenuMove()
    : ScreenMenuMove__(_(label)) {
#if !PRINTER_IS_PRUSA_MINI
    header.SetIcon(&img::move_16x16);
#endif
    prev_accel = marlin_vars()->travel_acceleration;
    marlin_client::gcode("M204 T200");
    Hide<MI_AXIS_E>(); // one of pair MI_AXIS_E DUMMY_AXIS_E must be hidden for swap to work
    checkNozzleTemp();
    ClrMenuTimeoutClose(); // No timeout for move screen
}

ScreenMenuMove::~ScreenMenuMove() {
    marlin_client::gcode_printf("M204 T%f", (double)prev_accel);
}

void ScreenMenuMove::windowEvent(EventLock /*has private ctor*/, window_t *sender, GUI_event_t event, void *param) {
    if (event == GUI_event_t::CHILD_CLICK) {
        HOTEND_LOOP() {
            marlin_client::set_target_nozzle(0, e);
        }
        marlin_client::set_display_nozzle(0);
        marlin_client::set_target_bed(0);
    }

    if (event == GUI_event_t::LOOP) {
        checkNozzleTemp();
        Item<DUMMY_AXIS_E>().Update();
    }

    SuperWindowEvent(sender, event, param);
}<|MERGE_RESOLUTION|>--- conflicted
+++ resolved
@@ -45,12 +45,8 @@
         return;
     }
 
-<<<<<<< HEAD
-    marlin_client::move_axis(GetVal(), MenuVars::GetManualFeedrate()[axis_index], axis_index);
-=======
     finish_movement(last_queued_pos, target_position);
     did_final_move = true;
->>>>>>> 0de68b87
 }
 
 void MI_AXIS_E::OnClick() {
