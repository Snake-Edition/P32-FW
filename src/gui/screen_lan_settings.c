/*
 * screen_lan_settings.c
 *
 *  Created on: Nov 27, 2019
 *      Author: Migi
 */

#include "screen_lan_settings.h"
#include "lwip/dhcp.h"
#include "lwip/netifapi.h"
#include "lwip.h"
#include <stdlib.h>
#include <stdbool.h>
<<<<<<< HEAD
#include "ini.h"
#include "ff.h"
=======
#ifdef STATIC_SAVE_LOAD_CONFIG
    #include "ini.h"
    #include "ff.h"
#endif //STATIC_SAVE_LOAD_CONFIG
>>>>>>> b8db7ac2
#include <string.h>

#define MAC_ADDR_START    0x1FFF781A //MM:MM:MM:SS:SS:SS
#define MAC_ADDR_SIZE     6
#define MAX_INI_SIZE      100
#define IP4_ADDR_STR_SIZE 16

#define _change_static_to_static() _change_dhcp_to_static()

typedef enum {
    MI_RETURN,
    MI_SWITCH,
    MI_TYPE,
    MI_SAVE,
    MI_LOAD,
} MI_t;

static char *plan_str = NULL;
static bool conn_flg = false; // wait for dhcp to supply addresses
static networkconfig_t config;
static const char ini_file_name[] = "/lan_settings.ini"; //change -> change msgboxes
static const char * LAN_switch_opt[] = {"On", "Off", NULL};
static const char * LAN_type_opt[] = {"dhcp", "static", NULL};
static char ini_file_str[MAX_INI_SIZE];
extern bool media_is_inserted();
const menu_item_t _menu_lan_items[] = {
    { { "LAN"          , 0, WI_SWITCH, .wi_switch_select = { 0, LAN_switch_opt } }, SCREEN_MENU_NO_SCREEN },
    { { "LAN type"     , 0, WI_SWITCH, .wi_switch_select = { 0, LAN_type_opt   } }, SCREEN_MENU_NO_SCREEN },
    { { "Save settings", 0, WI_LABEL }, SCREEN_MENU_NO_SCREEN },
    { { "Load settings", 0, WI_LABEL }, SCREEN_MENU_NO_SCREEN },
};

static void _screen_lan_settings_item(window_menu_t *pwindow_menu, uint16_t index,
    window_menu_item_t **ppitem, void *data) {
    screen_t *screen = (screen_t *)data;
    *ppitem = &(plsd->items[index].item);
}

static void _get_ip4_addrs(void) {
    if (!(config.lan_flag & LAN_EEFLG_ONOFF)) {
        if((!(config.lan_flag & LAN_EEFLG_TYPE) && dhcp_supplied_address(&eth0)) || config.lan_flag & LAN_EEFLG_TYPE){
            config.lan_ip4_addr.addr = netif_ip4_addr(&eth0)->addr;
            config.lan_ip4_msk.addr = netif_ip4_netmask(&eth0)->addr;
            config.lan_ip4_gw.addr = netif_ip4_gw(&eth0)->addr;
            return;
        }
    }
    if(!(config.lan_flag & LAN_EEFLG_TYPE)){
        config.lan_ip4_addr.addr = 0;
        config.lan_ip4_msk.addr = 0;
        config.lan_ip4_gw.addr = 0;
        return;
    }
    config.lan_ip4_addr.addr = eeprom_get_var(EEVAR_LAN_IP4_ADDR).ui32;
    config.lan_ip4_msk.addr = eeprom_get_var(EEVAR_LAN_IP4_MSK).ui32;
    config.lan_ip4_gw.addr = eeprom_get_var(EEVAR_LAN_IP4_GW).ui32;
}

static void _addrs_to_str(char *param_str, uint8_t flg) {
    static char ip4_addr_str[IP4_ADDR_STR_SIZE], ip4_msk_str[IP4_ADDR_STR_SIZE], ip4_gw_str[IP4_ADDR_STR_SIZE];
    strncpy(ip4_addr_str, ip4addr_ntoa(&(config.lan_ip4_addr)), IP4_ADDR_STR_SIZE);
    strncpy(ip4_msk_str, ip4addr_ntoa(&(config.lan_ip4_msk)), IP4_ADDR_STR_SIZE);
    strncpy(ip4_gw_str, ip4addr_ntoa(&(config.lan_ip4_gw)), IP4_ADDR_STR_SIZE);

    if (flg){
        char save_hostname[LAN_HOSTNAME_MAX_LEN + 1];
        eeprom_get_hostname(save_hostname);
        snprintf(param_str, MAX_INI_SIZE, "[lan_ip4]\ntype=%s\nhostname=%s\naddress=%s\nmask=%s\ngateway=%s",
            config.lan_flag & LAN_EEFLG_TYPE ? LAN_type_opt[1] : LAN_type_opt[0], save_hostname, ip4_addr_str, ip4_msk_str, ip4_gw_str);
    } else {
        snprintf(plan_str, 150, "IPv4 Address:\n  %s      \nIPv4 Netmask:\n  %s      \nIPv4 Gateway:\n  %s      \nMAC Address:\n  %s",
            ip4_addr_str, ip4_msk_str, ip4_gw_str, param_str);
    }
}

static void _refresh_addresses(screen_t * screen){
    _get_ip4_addrs();
    _addrs_to_str(plsd->mac_addr_str, 0);
    plsd->text.text = plan_str;
    plsd->text.win.flg |= WINDOW_FLG_INVALID;
    gui_invalidate();
}

static void _parse_MAC_addr(char *mac_addr_str) {
    volatile uint8_t mac_addr[] = { 0, 0, 0, 0, 0, 0 };
    for (uint8_t i = 0; i < MAC_ADDR_SIZE; i++)
        mac_addr[i] = *(volatile uint8_t *)(MAC_ADDR_START + i);

    sprintf(mac_addr_str, "%x:%x:%x:%x:%x:%x", mac_addr[0], mac_addr[1], mac_addr[2], mac_addr[3], mac_addr[4], mac_addr[5]);
}

static void screen_lan_settings_init(screen_t *screen) {
    //============= SCREEN INIT ===============

    size_t count = sizeof(_menu_lan_items) / sizeof(menu_item_t);

    plsd->items = (menu_item_t *)malloc(sizeof(menu_item_t) * (count + 1));
    memset(plsd->items, '\0', sizeof(menu_item_t) * (count + 1));

    rect_ui16_t menu_rect = rect_ui16(10, 32, 220, 150);

    int16_t id;
    int16_t root = window_create_ptr(WINDOW_CLS_FRAME, -1, rect_ui16(0, 0, 0, 0), &(plsd->root));
    window_disable(root);

    id = window_create_ptr(WINDOW_CLS_HEADER, root, rect_ui16(0, 0, 240, 31), &(plsd->header));
    p_window_header_set_text(&(plsd->header), "LAN SETTINGS");

    id = window_create_ptr(WINDOW_CLS_MENU, root, menu_rect, &(plsd->menu));
    plsd->menu.padding = padding_ui8(20, 6, 2, 6);
    plsd->menu.icon_rect = rect_ui16(0, 0, 16, 30);
    plsd->menu.count = count + 1;
    plsd->menu.menu_items = _screen_lan_settings_item;
    plsd->menu.data = (void *)screen;

    window_set_capture(id); // set capture to list
    window_set_focus(id);

    id = window_create_ptr(WINDOW_CLS_TEXT, root, rect_ui16(10, 183, 230, 137), &(plsd->text));
    plsd->text.font = resource_font(IDR_FNT_SPECIAL);

    plsd->items[0] = menu_item_return;
    memcpy(plsd->items + 1, _menu_lan_items, count * sizeof(menu_item_t));

    config.lan_flag = eeprom_get_var(EEVAR_LAN_FLAG).ui8;

    plsd->items[MI_SWITCH].item.wi_switch_select.index = config.lan_flag & LAN_EEFLG_ONOFF;
    plsd->items[MI_TYPE].item.wi_switch_select.index = config.lan_flag & LAN_EEFLG_TYPE ? 1 : 0;
    if(!(config.lan_flag & LAN_EEFLG_ONOFF) && !(config.lan_flag & LAN_EEFLG_TYPE) && !dhcp_supplied_address(&eth0)){
        conn_flg = true;
    }

    //============== DECLARE VARIABLES ================

    plan_str = (char *)gui_malloc(150 * sizeof(char));

    //============= FILL VARIABLES ============

    _parse_MAC_addr(plsd->mac_addr_str);
    _refresh_addresses(screen);

}

static uint8_t _save_ini_file(void) {
    //======= CONFIG -> INI STR ==========

    _addrs_to_str(ini_file_str, 1); //1 means parsing to ini file format
    UINT ini_config_len = strlen(ini_file_str);
    UINT written_bytes = 0;
    FIL ini_file;

    //=========== FILE ACCESS =============

    f_unlink(ini_file_name);

    uint8_t i = f_open(&ini_file, ini_file_name, FA_WRITE | FA_CREATE_NEW);
    uint8_t w = f_write(&ini_file, ini_file_str, ini_config_len, &written_bytes);
    uint8_t c = f_close(&ini_file);

    if (i || w || c || written_bytes != ini_config_len)
        return 0;

    return 1;
}

static void _change_any_to_static(){
    if(netif_is_up(&eth0)){
        netifapi_netif_set_down(&eth0);
    }
    config.lan_flag |= LAN_EEFLG_TYPE;
    eeprom_set_var(EEVAR_LAN_FLAG, variant8_ui8(config.lan_flag));
#ifdef DNS_MODULE_ON
    ip4_addr_t ip4_dns1, ip4_dns2;
#endif //DNS_MODULE_ON
    config.lan_ip4_addr.addr = eeprom_get_var(EEVAR_LAN_IP4_ADDR).ui32;
    config.lan_ip4_msk.addr = eeprom_get_var(EEVAR_LAN_IP4_MSK).ui32;
    config.lan_ip4_gw.addr = eeprom_get_var(EEVAR_LAN_IP4_GW).ui32;
#ifdef DNS_MODULE_ON
    ip4_dns1.addr = eeprom_get_var(EEVAR_LAN_IP4_DNS1).ui32;
    ip4_dns2.addr = eeprom_get_var(EEVAR_LAN_IP4_DNS2).ui32;
#endif //DNS_MODULE_ON
    netifapi_netif_set_addr(&eth0,
        (const ip4_addr_t *)&config.lan_ip4_addr,
        (const ip4_addr_t *)&config.lan_ip4_msk,
        (const ip4_addr_t *)&config.lan_ip4_gw);
#ifdef DNS_MODULE_ON
    dns_setserver(0, (const ip4_addr_t *)&ip4_dns1);
    dns_setserver(1, (const ip4_addr_t *)&ip4_dns2);
#endif //DNS_MODULE_ON
    if(netif_is_link_up(&eth0) && !(config.lan_flag & LAN_EEFLG_ONOFF)){
        netifapi_netif_set_up(&eth0);
    }
}

static void _change_static_to_dhcp(){
    if(netif_is_up(&eth0)){
        netifapi_netif_set_down(&eth0);
    }
    config.lan_flag &= ~LAN_EEFLG_TYPE;
    eeprom_set_var(EEVAR_LAN_FLAG, variant8_ui8(config.lan_flag));
    if(netif_is_link_up(&eth0) && !(config.lan_flag & LAN_EEFLG_ONOFF)){
        netifapi_netif_set_up(&eth0);
    }
}

static int handler(void *user, const char *section, const char *name, const char *value) {
<<<<<<< HEAD
    networkconfig_t * tmp_config = (networkconfig_t*)user;
#define MATCH(s, n) strcmp(section, s) == 0 && strcmp(name, n) == 0
    if (MATCH("lan_ip4", "type")){
        if(strncmp(value, "dhcp", 4) == 0){
            tmp_config->lan_flag &= ~LAN_EEFLG_TYPE;
        } else if (strncmp(value, "static", 6) == 0){
            tmp_config->lan_flag |= LAN_EEFLG_TYPE;
        }
    }
    else if (MATCH("lan_ip4", "hostname")){
        strncpy(tmp_config->hostname, value, LAN_HOSTNAME_MAX_LEN);
        tmp_config->hostname[LAN_HOSTNAME_MAX_LEN] = '\0';
    }
    else if (MATCH("lan_ip4", "address")) {
        if(!ip4addr_aton(value, &tmp_config->lan_ip4_addr)){
            tmp_config->lan_ip4_addr.addr = 0;
        }
=======
    #define MATCH(s, n) strcmp(section, s) == 0 && strcmp(name, n) == 0
    if (MATCH("lan_ip4", "address")) {
        config.lan_ip4_addr.addr = ipaddr_addr(value);
>>>>>>> b8db7ac2
    } else if (MATCH("lan_ip4", "mask")) {
        if(!ip4addr_aton(value, &tmp_config->lan_ip4_msk)){
            tmp_config->lan_ip4_msk.addr = 0;
        }
    } else if (MATCH("lan_ip4", "gateway")) {
        if(!ip4addr_aton(value, &tmp_config->lan_ip4_gw)){
            tmp_config->lan_ip4_gw.addr = 0;
        }
    } else {
        return 0; /* unknown section/name, error */
    }
    return 1;
}

static uint8_t _load_ini_file(void) {
    UINT written_bytes = 0;
    FIL ini_file;

    //=========== FILE ACCESS =============

    uint8_t file_init = f_open(&ini_file, ini_file_name, FA_READ);
    uint8_t file_read = f_read(&ini_file, ini_file_str, MAX_INI_SIZE, &written_bytes);
    uint8_t file_close = f_close(&ini_file);

    if (file_init || file_read || file_close) {
        return 0;
    }

    //=========== INI FILE PARSING =============

    networkconfig_t tmp_config;
    tmp_config.lan_flag = config.lan_flag;
    tmp_config.lan_ip4_addr.addr = tmp_config.lan_ip4_msk.addr = tmp_config.lan_ip4_gw.addr = 0;
    if (ini_parse_string(ini_file_str, handler, &tmp_config) < 0) {
        return 0;
    }

    if(!(tmp_config.lan_flag & LAN_EEFLG_TYPE)){
        strncpy(interface_hostname, tmp_config.hostname, LAN_HOSTNAME_MAX_LEN + 1);
        eth0.hostname = interface_hostname;
        if((config.lan_flag & LAN_EEFLG_TYPE) != (tmp_config.lan_flag & LAN_EEFLG_TYPE)){
            _change_static_to_dhcp();
        }
        eeprom_set_hostname(interface_hostname);
    } else {
        if(tmp_config.lan_ip4_addr.addr == 0 || tmp_config.lan_ip4_msk.addr == 0 || tmp_config.lan_ip4_gw.addr == 0){
            return 0;
        } else {
            strncpy(interface_hostname, tmp_config.hostname, LAN_HOSTNAME_MAX_LEN + 1);
            eth0.hostname = interface_hostname;
            eeprom_set_hostname(interface_hostname);
            eeprom_set_var(EEVAR_LAN_IP4_ADDR, variant8_ui32(tmp_config.lan_ip4_addr.addr));
            eeprom_set_var(EEVAR_LAN_IP4_MSK, variant8_ui32(tmp_config.lan_ip4_msk.addr));
            eeprom_set_var(EEVAR_LAN_IP4_GW, variant8_ui32(tmp_config.lan_ip4_gw.addr));
            _change_any_to_static();
        }
    }
    return 1;
}
static int screen_lan_settings_event(screen_t *screen, window_t *window,
    uint8_t event, void *param) {

    window_header_events(&(plsd->header));

    if(conn_flg){
        if(config.lan_flag & LAN_EEFLG_TYPE || dhcp_supplied_address(&eth0)){
            conn_flg = false;
            _refresh_addresses(screen);
        }
    }

    if (event != WINDOW_EVENT_CLICK) {
        return 0;
    }

    switch ((int)param) {
    case MI_RETURN:
        screen_close();
        return 1;
    case MI_SWITCH: {
        if(!(config.lan_flag & LAN_EEFLG_ONOFF)){
            if(netif_is_up(&eth0)){
                netifapi_netif_set_down(&eth0);
            }
            config.lan_flag |= LAN_EEFLG_ONOFF;
            eeprom_set_var(EEVAR_LAN_FLAG, variant8_ui8(config.lan_flag));
            _refresh_addresses(screen);
        } else {
            config.lan_flag &= ~LAN_EEFLG_ONOFF;
            eeprom_set_var(EEVAR_LAN_FLAG, variant8_ui8(config.lan_flag));
            if(netif_is_link_up(&eth0)){
                netifapi_netif_set_up(&eth0);
            }
            _refresh_addresses(screen);
            conn_flg = true;
        }
        break;
    }
    case MI_TYPE: {
        if(!(config.lan_flag & LAN_EEFLG_TYPE)){
            if(eeprom_get_var(EEVAR_LAN_IP4_ADDR).ui32 == 0){
                if (gui_msgbox("Static IPv4 addresses were not set.",
                    MSGBOX_BTN_OK | MSGBOX_ICO_ERROR)
                    == MSGBOX_RES_OK) {
                    plsd->items[MI_TYPE].item.wi_switch_select.index = 0;
                }
                return 0;
            }
            _change_any_to_static();
            _addrs_to_str(plsd->mac_addr_str, 0);
            plsd->text.text = plan_str;
            plsd->text.win.flg |= WINDOW_FLG_INVALID;
            gui_invalidate();
        } else {
            _change_static_to_dhcp();
            _refresh_addresses(screen);
            if(!(config.lan_flag & LAN_EEFLG_ONOFF)){
                conn_flg = true;
            }
        }
        break;
    }
    case MI_SAVE:
        if (media_is_inserted() == false) {
            if (gui_msgbox("Please insert USB flash disk and try again.",
                    MSGBOX_BTN_OK | MSGBOX_ICO_ERROR)
                == MSGBOX_RES_OK) {
            }
        } else {
            if (_save_ini_file()) { // !its possible to save empty configurations!
                if (gui_msgbox("Settings saved in the \"lan_settings.ini\" file.",
                        MSGBOX_BTN_OK | MSGBOX_ICO_INFO)
                    == MSGBOX_RES_OK) {
                }
            } else {
                if (gui_msgbox("File \"lan_settings.ini\" did not saved properly.",
                        MSGBOX_BTN_OK | MSGBOX_ICO_ERROR)
                    == MSGBOX_RES_OK) {
                }
            }
        }
        break;
    case MI_LOAD:
        if (media_is_inserted() == false) {
            if (gui_msgbox("Please insert USB flash disk and try again.",
                    MSGBOX_BTN_OK | MSGBOX_ICO_ERROR)
                == MSGBOX_RES_OK) {
            }
        } else {
            if (_load_ini_file()) {
                if (gui_msgbox("Settings successfully loaded", MSGBOX_BTN_OK | MSGBOX_ICO_INFO) == MSGBOX_RES_OK) {
                    plsd->items[MI_TYPE].item.wi_switch_select.index = config.lan_flag & LAN_EEFLG_TYPE ? 1 : 0;
                    window_invalidate(plsd->menu.win.id);
                    if(!(config.lan_flag & LAN_EEFLG_TYPE)){
                        _refresh_addresses(screen);
                        conn_flg = true;
                    } else {
                        _addrs_to_str(plsd->mac_addr_str, 0);
                        plsd->text.text = plan_str;
                        plsd->text.win.flg |= WINDOW_FLG_INVALID;
                    }
                }

            } else {
                if (gui_msgbox("Addresses are not valid or the file \"lan_settings.ini\" is not in the root directory of the USB flash disk.",
                        MSGBOX_BTN_OK | MSGBOX_ICO_ERROR)
                    == MSGBOX_RES_OK) {
                }
            }
        }
        break;
    }
    return 0;
}

static void screen_lan_settings_draw(screen_t *screen) {
}

static void screen_lan_settings_done(screen_t *screen) {

    if (plan_str)
        gui_free(plan_str);
    window_destroy(plsd->root.win.id);
}

screen_t screen_lan_settings = {
    0,
    0,
    screen_lan_settings_init,
    screen_lan_settings_done,
    screen_lan_settings_draw,
    screen_lan_settings_event,
    sizeof(screen_lan_settings_data_t), //data_size
    0,                                  //pdata
};

screen_t *const pscreen_lan_settings = &screen_lan_settings;<|MERGE_RESOLUTION|>--- conflicted
+++ resolved
@@ -11,15 +11,8 @@
 #include "lwip.h"
 #include <stdlib.h>
 #include <stdbool.h>
-<<<<<<< HEAD
 #include "ini.h"
 #include "ff.h"
-=======
-#ifdef STATIC_SAVE_LOAD_CONFIG
-    #include "ini.h"
-    #include "ff.h"
-#endif //STATIC_SAVE_LOAD_CONFIG
->>>>>>> b8db7ac2
 #include <string.h>
 
 #define MAC_ADDR_START    0x1FFF781A //MM:MM:MM:SS:SS:SS
@@ -41,13 +34,13 @@
 static bool conn_flg = false; // wait for dhcp to supply addresses
 static networkconfig_t config;
 static const char ini_file_name[] = "/lan_settings.ini"; //change -> change msgboxes
-static const char * LAN_switch_opt[] = {"On", "Off", NULL};
-static const char * LAN_type_opt[] = {"dhcp", "static", NULL};
+static const char *LAN_switch_opt[] = { "On", "Off", NULL };
+static const char *LAN_type_opt[] = { "dhcp", "static", NULL };
 static char ini_file_str[MAX_INI_SIZE];
 extern bool media_is_inserted();
 const menu_item_t _menu_lan_items[] = {
-    { { "LAN"          , 0, WI_SWITCH, .wi_switch_select = { 0, LAN_switch_opt } }, SCREEN_MENU_NO_SCREEN },
-    { { "LAN type"     , 0, WI_SWITCH, .wi_switch_select = { 0, LAN_type_opt   } }, SCREEN_MENU_NO_SCREEN },
+    { { "LAN", 0, WI_SWITCH, .wi_switch_select = { 0, LAN_switch_opt } }, SCREEN_MENU_NO_SCREEN },
+    { { "LAN type", 0, WI_SWITCH, .wi_switch_select = { 0, LAN_type_opt } }, SCREEN_MENU_NO_SCREEN },
     { { "Save settings", 0, WI_LABEL }, SCREEN_MENU_NO_SCREEN },
     { { "Load settings", 0, WI_LABEL }, SCREEN_MENU_NO_SCREEN },
 };
@@ -60,14 +53,14 @@
 
 static void _get_ip4_addrs(void) {
     if (!(config.lan_flag & LAN_EEFLG_ONOFF)) {
-        if((!(config.lan_flag & LAN_EEFLG_TYPE) && dhcp_supplied_address(&eth0)) || config.lan_flag & LAN_EEFLG_TYPE){
+        if ((!(config.lan_flag & LAN_EEFLG_TYPE) && dhcp_supplied_address(&eth0)) || config.lan_flag & LAN_EEFLG_TYPE) {
             config.lan_ip4_addr.addr = netif_ip4_addr(&eth0)->addr;
             config.lan_ip4_msk.addr = netif_ip4_netmask(&eth0)->addr;
             config.lan_ip4_gw.addr = netif_ip4_gw(&eth0)->addr;
             return;
         }
     }
-    if(!(config.lan_flag & LAN_EEFLG_TYPE)){
+    if (!(config.lan_flag & LAN_EEFLG_TYPE)) {
         config.lan_ip4_addr.addr = 0;
         config.lan_ip4_msk.addr = 0;
         config.lan_ip4_gw.addr = 0;
@@ -84,7 +77,7 @@
     strncpy(ip4_msk_str, ip4addr_ntoa(&(config.lan_ip4_msk)), IP4_ADDR_STR_SIZE);
     strncpy(ip4_gw_str, ip4addr_ntoa(&(config.lan_ip4_gw)), IP4_ADDR_STR_SIZE);
 
-    if (flg){
+    if (flg) {
         char save_hostname[LAN_HOSTNAME_MAX_LEN + 1];
         eeprom_get_hostname(save_hostname);
         snprintf(param_str, MAX_INI_SIZE, "[lan_ip4]\ntype=%s\nhostname=%s\naddress=%s\nmask=%s\ngateway=%s",
@@ -95,7 +88,7 @@
     }
 }
 
-static void _refresh_addresses(screen_t * screen){
+static void _refresh_addresses(screen_t *screen) {
     _get_ip4_addrs();
     _addrs_to_str(plsd->mac_addr_str, 0);
     plsd->text.text = plan_str;
@@ -148,7 +141,7 @@
 
     plsd->items[MI_SWITCH].item.wi_switch_select.index = config.lan_flag & LAN_EEFLG_ONOFF;
     plsd->items[MI_TYPE].item.wi_switch_select.index = config.lan_flag & LAN_EEFLG_TYPE ? 1 : 0;
-    if(!(config.lan_flag & LAN_EEFLG_ONOFF) && !(config.lan_flag & LAN_EEFLG_TYPE) && !dhcp_supplied_address(&eth0)){
+    if (!(config.lan_flag & LAN_EEFLG_ONOFF) && !(config.lan_flag & LAN_EEFLG_TYPE) && !dhcp_supplied_address(&eth0)) {
         conn_flg = true;
     }
 
@@ -160,7 +153,6 @@
 
     _parse_MAC_addr(plsd->mac_addr_str);
     _refresh_addresses(screen);
-
 }
 
 static uint8_t _save_ini_file(void) {
@@ -185,8 +177,8 @@
     return 1;
 }
 
-static void _change_any_to_static(){
-    if(netif_is_up(&eth0)){
+static void _change_any_to_static() {
+    if (netif_is_up(&eth0)) {
         netifapi_netif_set_down(&eth0);
     }
     config.lan_flag |= LAN_EEFLG_TYPE;
@@ -209,52 +201,44 @@
     dns_setserver(0, (const ip4_addr_t *)&ip4_dns1);
     dns_setserver(1, (const ip4_addr_t *)&ip4_dns2);
 #endif //DNS_MODULE_ON
-    if(netif_is_link_up(&eth0) && !(config.lan_flag & LAN_EEFLG_ONOFF)){
+    if (netif_is_link_up(&eth0) && !(config.lan_flag & LAN_EEFLG_ONOFF)) {
         netifapi_netif_set_up(&eth0);
     }
 }
 
-static void _change_static_to_dhcp(){
-    if(netif_is_up(&eth0)){
+static void _change_static_to_dhcp() {
+    if (netif_is_up(&eth0)) {
         netifapi_netif_set_down(&eth0);
     }
     config.lan_flag &= ~LAN_EEFLG_TYPE;
     eeprom_set_var(EEVAR_LAN_FLAG, variant8_ui8(config.lan_flag));
-    if(netif_is_link_up(&eth0) && !(config.lan_flag & LAN_EEFLG_ONOFF)){
+    if (netif_is_link_up(&eth0) && !(config.lan_flag & LAN_EEFLG_ONOFF)) {
         netifapi_netif_set_up(&eth0);
     }
 }
 
 static int handler(void *user, const char *section, const char *name, const char *value) {
-<<<<<<< HEAD
-    networkconfig_t * tmp_config = (networkconfig_t*)user;
+    networkconfig_t *tmp_config = (networkconfig_t *)user;
 #define MATCH(s, n) strcmp(section, s) == 0 && strcmp(name, n) == 0
-    if (MATCH("lan_ip4", "type")){
-        if(strncmp(value, "dhcp", 4) == 0){
+    if (MATCH("lan_ip4", "type")) {
+        if (strncmp(value, "dhcp", 4) == 0) {
             tmp_config->lan_flag &= ~LAN_EEFLG_TYPE;
-        } else if (strncmp(value, "static", 6) == 0){
+        } else if (strncmp(value, "static", 6) == 0) {
             tmp_config->lan_flag |= LAN_EEFLG_TYPE;
         }
-    }
-    else if (MATCH("lan_ip4", "hostname")){
+    } else if (MATCH("lan_ip4", "hostname")) {
         strncpy(tmp_config->hostname, value, LAN_HOSTNAME_MAX_LEN);
         tmp_config->hostname[LAN_HOSTNAME_MAX_LEN] = '\0';
-    }
-    else if (MATCH("lan_ip4", "address")) {
-        if(!ip4addr_aton(value, &tmp_config->lan_ip4_addr)){
+    } else if (MATCH("lan_ip4", "address")) {
+        if (!ip4addr_aton(value, &tmp_config->lan_ip4_addr)) {
             tmp_config->lan_ip4_addr.addr = 0;
         }
-=======
-    #define MATCH(s, n) strcmp(section, s) == 0 && strcmp(name, n) == 0
-    if (MATCH("lan_ip4", "address")) {
-        config.lan_ip4_addr.addr = ipaddr_addr(value);
->>>>>>> b8db7ac2
     } else if (MATCH("lan_ip4", "mask")) {
-        if(!ip4addr_aton(value, &tmp_config->lan_ip4_msk)){
+        if (!ip4addr_aton(value, &tmp_config->lan_ip4_msk)) {
             tmp_config->lan_ip4_msk.addr = 0;
         }
     } else if (MATCH("lan_ip4", "gateway")) {
-        if(!ip4addr_aton(value, &tmp_config->lan_ip4_gw)){
+        if (!ip4addr_aton(value, &tmp_config->lan_ip4_gw)) {
             tmp_config->lan_ip4_gw.addr = 0;
         }
     } else {
@@ -286,15 +270,15 @@
         return 0;
     }
 
-    if(!(tmp_config.lan_flag & LAN_EEFLG_TYPE)){
+    if (!(tmp_config.lan_flag & LAN_EEFLG_TYPE)) {
         strncpy(interface_hostname, tmp_config.hostname, LAN_HOSTNAME_MAX_LEN + 1);
         eth0.hostname = interface_hostname;
-        if((config.lan_flag & LAN_EEFLG_TYPE) != (tmp_config.lan_flag & LAN_EEFLG_TYPE)){
+        if ((config.lan_flag & LAN_EEFLG_TYPE) != (tmp_config.lan_flag & LAN_EEFLG_TYPE)) {
             _change_static_to_dhcp();
         }
         eeprom_set_hostname(interface_hostname);
     } else {
-        if(tmp_config.lan_ip4_addr.addr == 0 || tmp_config.lan_ip4_msk.addr == 0 || tmp_config.lan_ip4_gw.addr == 0){
+        if (tmp_config.lan_ip4_addr.addr == 0 || tmp_config.lan_ip4_msk.addr == 0 || tmp_config.lan_ip4_gw.addr == 0) {
             return 0;
         } else {
             strncpy(interface_hostname, tmp_config.hostname, LAN_HOSTNAME_MAX_LEN + 1);
@@ -313,8 +297,8 @@
 
     window_header_events(&(plsd->header));
 
-    if(conn_flg){
-        if(config.lan_flag & LAN_EEFLG_TYPE || dhcp_supplied_address(&eth0)){
+    if (conn_flg) {
+        if (config.lan_flag & LAN_EEFLG_TYPE || dhcp_supplied_address(&eth0)) {
             conn_flg = false;
             _refresh_addresses(screen);
         }
@@ -329,8 +313,8 @@
         screen_close();
         return 1;
     case MI_SWITCH: {
-        if(!(config.lan_flag & LAN_EEFLG_ONOFF)){
-            if(netif_is_up(&eth0)){
+        if (!(config.lan_flag & LAN_EEFLG_ONOFF)) {
+            if (netif_is_up(&eth0)) {
                 netifapi_netif_set_down(&eth0);
             }
             config.lan_flag |= LAN_EEFLG_ONOFF;
@@ -339,7 +323,7 @@
         } else {
             config.lan_flag &= ~LAN_EEFLG_ONOFF;
             eeprom_set_var(EEVAR_LAN_FLAG, variant8_ui8(config.lan_flag));
-            if(netif_is_link_up(&eth0)){
+            if (netif_is_link_up(&eth0)) {
                 netifapi_netif_set_up(&eth0);
             }
             _refresh_addresses(screen);
@@ -348,10 +332,10 @@
         break;
     }
     case MI_TYPE: {
-        if(!(config.lan_flag & LAN_EEFLG_TYPE)){
-            if(eeprom_get_var(EEVAR_LAN_IP4_ADDR).ui32 == 0){
+        if (!(config.lan_flag & LAN_EEFLG_TYPE)) {
+            if (eeprom_get_var(EEVAR_LAN_IP4_ADDR).ui32 == 0) {
                 if (gui_msgbox("Static IPv4 addresses were not set.",
-                    MSGBOX_BTN_OK | MSGBOX_ICO_ERROR)
+                        MSGBOX_BTN_OK | MSGBOX_ICO_ERROR)
                     == MSGBOX_RES_OK) {
                     plsd->items[MI_TYPE].item.wi_switch_select.index = 0;
                 }
@@ -365,7 +349,7 @@
         } else {
             _change_static_to_dhcp();
             _refresh_addresses(screen);
-            if(!(config.lan_flag & LAN_EEFLG_ONOFF)){
+            if (!(config.lan_flag & LAN_EEFLG_ONOFF)) {
                 conn_flg = true;
             }
         }
@@ -402,7 +386,7 @@
                 if (gui_msgbox("Settings successfully loaded", MSGBOX_BTN_OK | MSGBOX_ICO_INFO) == MSGBOX_RES_OK) {
                     plsd->items[MI_TYPE].item.wi_switch_select.index = config.lan_flag & LAN_EEFLG_TYPE ? 1 : 0;
                     window_invalidate(plsd->menu.win.id);
-                    if(!(config.lan_flag & LAN_EEFLG_TYPE)){
+                    if (!(config.lan_flag & LAN_EEFLG_TYPE)) {
                         _refresh_addresses(screen);
                         conn_flg = true;
                     } else {
