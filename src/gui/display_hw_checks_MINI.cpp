/**
 * @file display_hw_checks_MINI.cpp
 */
#include "display.h"
#include "display_hw_checks.hpp"
#include "ScreenHandler.hpp"

namespace {
#if (!PRINTER_IS_PRUSA_MINI)
void reinit_lcd_and_redraw() {
    display::CompleteReinitLCD();
    display::Init();
    Screens::Access()->SetDisplayReinitialized();
}
#endif

void check_lcd() {
<<<<<<< HEAD
    uint8_t data_buff[ST7789V_MAX_COMMAND_READ_LENGHT] = { 0x00 };
    display::ReadMADCTL(data_buff);

    if ((data_buff[1] != 0xE0 && data_buff[1] != 0xF0 && data_buff[1] != 0xF8)) {
#if (!PRINTER_IS_PRUSA_MINI)
=======
    if (display::IsResetRequired()) {
>>>>>>> 0de68b87
        reinit_lcd_and_redraw();
#endif
    }
}
} // anonymous namespace

void lcd::communication_check() {
    const uint32_t min_check_period_ms = 2048;
    static uint32_t last_touch_check_ms = gui::GetTick_IgnoreTickLoop(); // sync with loop time would be unwanted

    uint32_t now = gui::GetTick_IgnoreTickLoop();
    if ((now - last_touch_check_ms) >= min_check_period_ms) {
        last_touch_check_ms = now;
        check_lcd();
    }
}<|MERGE_RESOLUTION|>--- conflicted
+++ resolved
@@ -6,26 +6,15 @@
 #include "ScreenHandler.hpp"
 
 namespace {
-#if (!PRINTER_IS_PRUSA_MINI)
 void reinit_lcd_and_redraw() {
     display::CompleteReinitLCD();
     display::Init();
     Screens::Access()->SetDisplayReinitialized();
 }
-#endif
 
 void check_lcd() {
-<<<<<<< HEAD
-    uint8_t data_buff[ST7789V_MAX_COMMAND_READ_LENGHT] = { 0x00 };
-    display::ReadMADCTL(data_buff);
-
-    if ((data_buff[1] != 0xE0 && data_buff[1] != 0xF0 && data_buff[1] != 0xF8)) {
-#if (!PRINTER_IS_PRUSA_MINI)
-=======
     if (display::IsResetRequired()) {
->>>>>>> 0de68b87
         reinit_lcd_and_redraw();
-#endif
     }
 }
 } // anonymous namespace
