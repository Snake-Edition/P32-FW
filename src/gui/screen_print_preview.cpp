#include <unistd.h>

#include "screen_print_preview.hpp"
#include "log.h"
#include "gcode_file.h"
#include "marlin_client.hpp"
#include "window_dlg_load_unload.hpp"
#include "filament_sensors_handler.hpp"
#include <stdarg.h>
#include "sound.hpp"
#include "DialogHandler.hpp"
#include "ScreenHandler.hpp"
#include "screen_printing.hpp"
#include "print_utils.hpp"
#include "client_response.hpp"
#include "printers.h"
#include "RAII.hpp"
#include "box_unfinished_selftest.hpp"
#include "window_msgbox_wrong_printer.hpp"

static GCodeInfo &gcode_init() {
    {
        // update printed filename from marlin_server, sample LFN+SFN atomically
        auto lock = MarlinVarsLockGuard();
        marlin_vars()->media_LFN.copy_to(gui_media_LFN, sizeof(gui_media_LFN), lock);
        marlin_vars()->media_SFN_path.copy_to(gui_media_SFN_path, sizeof(gui_media_SFN_path), lock);
    }
    GCodeInfo::getInstance().initFile(GCodeInfo::GI_INIT_t::PREVIEW);
    return GCodeInfo::getInstance();
}

#ifdef USE_ILI9488
static const constexpr Rect16 title_rect = {
    GuiDefaults::PreviewThumbnailRect.Left(),
    GuiDefaults::HeaderHeight + 8,
    display::GetW() - 2 * GuiDefaults::PreviewThumbnailRect.Left(),
    TITLE_HEIGHT
};
static const constexpr Rect16 vertical_radio_buttons_rect = {
    int16_t(title_rect.Left() + title_rect.Width() - GuiDefaults::IconButtonSize),
    GuiDefaults::PreviewThumbnailRect.Top(),
    GuiDefaults::IconButtonSize,
    GuiDefaults::PreviewThumbnailRect.Height()
};
#endif

ScreenPrintPreview::ScreenPrintPreview()
#ifdef USE_ST7789
    : title_text(this, Rect16(PADDING, PADDING, display::GetW() - 2 * PADDING, TITLE_HEIGHT))
    , radio(this, GuiDefaults::GetIconnedButtonRect(GetRect()), PhasesPrintPreview::main_dialog)
#endif // USE_ST7789
#ifdef USE_ILI9488
    : header(this)
    , title_text(this, title_rect)
    , radio(this, vertical_radio_buttons_rect, PhasesPrintPreview::main_dialog)
#endif // USE_ILI9488
    , gcode(gcode_init())
    , gcode_description(this, gcode)
    , thumbnail(this, GuiDefaults::PreviewThumbnailRect)
    , phase(PhasesPrintPreview::_first) {

    super::ClrMenuTimeoutClose();

<<<<<<< HEAD
/// \returns true if filament has (finally) the correct type or the type is ignored
static bool check_filament_type(GCodeInfo &gcode) {
    for (const char *curr_filament = Filaments::Current().name;
         gcode.filament_described && filament_known(curr_filament) && !is_same(curr_filament, gcode.filament_type);
         curr_filament = Filaments::Current().name) {
        string_view_utf8 txt_wrong_fil_type = _("This G-CODE was set up for another filament type.");
        switch (MsgBoxWarning(txt_wrong_fil_type, Responses_ChangeOkAbort, 0, GuiDefaults::RectScreenNoHeader)) {
        case Response::Change:
            PreheatStatus::DialogBlockingChangeLoad(RetAndCool_t::Return);
            break;
        case Response::Ok:
            return true;
        case Response::Abort:
            return false;
        default:
            //should happen only if the message box was closed because flash was removed
            return false;
        }
    }
    return true;
=======
#ifdef USE_ILI9488 // It was not included in condition above because it broke clang formating
    header.SetText(_("PRINT"));
    header.SetIcon(&png::print_16x16);
#endif // USE_ILI9488

    // title_text.font = GuiDefaults::FontBig; //TODO big font somehow does not work
    //  this MakeRAM is safe - gcode_file_name is set to vars->media_LFN, which is statically allocated in RAM
    title_text.SetText(string_view_utf8::MakeRAM((const uint8_t *)gcode.GetGcodeFilename()));

    radio.SetHasIcon();
    radio.SetBlackLayout(); // non iconned buttons have orange background
    radio.SetBtnCount(2);
    CaptureNormalWindow(radio);
    ths = this;
>>>>>>> a255fa43
}

ScreenPrintPreview::~ScreenPrintPreview() {
    ths = nullptr;
}

// static variables and member functions
ScreenPrintPreview *ScreenPrintPreview::ths = nullptr;

ScreenPrintPreview *ScreenPrintPreview::GetInstance() { return ths; }

ScreenPrintPreview::UniquePtr ScreenPrintPreview::makeMsgBox(string_view_utf8 caption, string_view_utf8 text) {
    return make_static_unique_ptr<MsgBoxTitled>(&msgBoxMemSpace, GuiDefaults::RectScreenNoHeader, Responses_NONE, 0, nullptr, text, is_multiline::yes, caption, &png::warning_16x16, is_closed_on_click_t::no);
}

void ScreenPrintPreview::Change(fsm::BaseData data) {
    auto old_phase = phase;
    phase = GetEnumFromPhaseIndex<PhasesPrintPreview>(data.GetPhase());

    if (phase == old_phase)
        return;

    // need to call deleter before pointer is assigned, because new object is in same area of memory
    pMsgbox.reset();

    switch (phase) {
    case PhasesPrintPreview::main_dialog:
        break;
    case PhasesPrintPreview::wrong_printer:
    case PhasesPrintPreview::wrong_printer_abort:
        pMsgbox = make_static_unique_ptr<MsgBoxInvalidPrinter>(&msgBoxMemSpace, GuiDefaults::RectScreenNoHeader, _(labelWarning), &png::warning_16x16);
        break;
    case PhasesPrintPreview::filament_not_inserted:
        pMsgbox = makeMsgBox(_(labelWarning), _(txt_fil_not_detected));
        break;
    case PhasesPrintPreview::mmu_filament_inserted:
        pMsgbox = makeMsgBox(_(labelWarning), _(txt_fil_detected_mmu));
        break;
    case PhasesPrintPreview::wrong_filament:
        pMsgbox = makeMsgBox(_(labelWarning), _(txt_wrong_fil_type));
        break;
    }

    if (pMsgbox)
        pMsgbox->BindToFSM(phase);
}

void ScreenPrintPreview::on_enter() {
    if (!first_event) {
        return;
    }
    first_event = false;

#if (!DEVELOPER_MODE() && PRINTER_TYPE == PRINTER_PRUSA_XL)
    warn_unfinished_selftest_msgbox();
#endif
}

void ScreenPrintPreview::windowEvent(EventLock /*has private ctor*/, window_t *sender, GUI_event_t event, void *param) {
    if (event_in_progress)
        return;

    AutoRestore avoid_recursion(event_in_progress, true);

    on_enter();
}<|MERGE_RESOLUTION|>--- conflicted
+++ resolved
@@ -61,28 +61,6 @@
 
     super::ClrMenuTimeoutClose();
 
-<<<<<<< HEAD
-/// \returns true if filament has (finally) the correct type or the type is ignored
-static bool check_filament_type(GCodeInfo &gcode) {
-    for (const char *curr_filament = Filaments::Current().name;
-         gcode.filament_described && filament_known(curr_filament) && !is_same(curr_filament, gcode.filament_type);
-         curr_filament = Filaments::Current().name) {
-        string_view_utf8 txt_wrong_fil_type = _("This G-CODE was set up for another filament type.");
-        switch (MsgBoxWarning(txt_wrong_fil_type, Responses_ChangeOkAbort, 0, GuiDefaults::RectScreenNoHeader)) {
-        case Response::Change:
-            PreheatStatus::DialogBlockingChangeLoad(RetAndCool_t::Return);
-            break;
-        case Response::Ok:
-            return true;
-        case Response::Abort:
-            return false;
-        default:
-            //should happen only if the message box was closed because flash was removed
-            return false;
-        }
-    }
-    return true;
-=======
 #ifdef USE_ILI9488 // It was not included in condition above because it broke clang formating
     header.SetText(_("PRINT"));
     header.SetIcon(&png::print_16x16);
@@ -97,7 +75,6 @@
     radio.SetBtnCount(2);
     CaptureNormalWindow(radio);
     ths = this;
->>>>>>> a255fa43
 }
 
 ScreenPrintPreview::~ScreenPrintPreview() {
