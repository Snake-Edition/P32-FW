--- conflicted
+++ resolved
@@ -36,15 +36,6 @@
     qr_size,
 };
 
-<<<<<<< HEAD
-static constexpr Rect16 text_rect = Rect16::fromLTRB(
-    padding,
-    padding + top_row_height + padding,
-    screen_rect.Width() - padding,
-    GuiDefaults::GetButtonRect(screen_rect).Top());
-
-=======
->>>>>>> b91eeda0
 const img::Resource *warning_dialog_icon(WarningType warning_type) {
     switch (warning_type) {
 
@@ -78,21 +69,12 @@
 }
 
 DialogWarning::DialogWarning(fsm::BaseData data)
-<<<<<<< HEAD
-    : IDialogMarlin(screen_rect)
-    , icon(this, icon_rect, nullptr)
-    , phone(this, phone_rect, phone_resource)
-    , qr(this, qr_rect, ErrCode::ERR_UNDEF)
-    , text(this, text_rect, is_multiline::yes, is_closed_on_click_t::yes, {})
-    , button(this, GuiDefaults::GetButtonRect(screen_rect), PhasesWarning::_last) {
-=======
     : IDialogMarlin(GuiDefaults::RectScreen)
     , icon(this, icon_rect, nullptr)
     , phone(this, phone_rect, phone_resource)
     , qr(this, qr_rect, ErrCode::ERR_UNDEF)
     , text(this, GuiDefaults::WarningDlgTextRect, is_multiline::yes, is_closed_on_click_t::no, {})
     , button(this, GuiDefaults::GetButtonRect(GuiDefaults::RectScreen), PhasesWarning::_last) {
->>>>>>> b91eeda0
     CaptureNormalWindow(button);
     Change(data);
 }
