/**
 * @file DialogTimed.cpp
 * @author Radek Vana
 * @date 2021-03-05
 */

#include "DialogTimed.hpp"

DialogTimed::DialogTimed(window_t *parent, Rect16 rect, uint32_t open_period)
    : AddSuperWindow<IDialog>(parent, rect)
    , open_period(open_period)
    , time_of_last_action(gui::GetTick())
    , state(DialogState::running) {
    Hide(); // default behavior of this dialog is hidden
}

void DialogTimed::windowEvent(EventLock /*has private ctor*/, window_t *sender, GUI_event_t event, void *param) {

    // must have parrent, could crash without it
    if (!GetParent()) {
        return;
    }

    uint32_t now = gui::GetTick();

    if (!isActive()) {
        if (IsVisible()) {
            Hide(); // Hide will notify parent, and parent will clear HiddenBehindDialog flag
        }
        time_of_last_action = now;
        return;
    }

    // IsVisible would not work as expected when it is hidden behind dialog
    if (IsHiddenBehindDialog()) {
        Hide(); // Hide will notify parent, and parent will clear HiddenBehindDialog flag
        time_of_last_action = now;
        return;
    }

    if (IsVisible()) {
        if (GUI_event_IsCaptureEv(event)) { // this window must be captured
            Hide();
            time_of_last_action = now;
            return; // event consumed
        }
        if (event == GUI_event_t::LOOP) {
            updateLoop(visibility_changed_t::no); // virtual update loop for derived classes
        }
    } else { // not visible

        // Reset timeout
        if (GUI_event_IsKnob(event) // knob events sent to all windows
            || isShowBlocked()) {
            time_of_last_action = now;
            return; // event consumed
        }

        if (now - time_of_last_action >= open_period) {
            Show();
            updateLoop(visibility_changed_t::yes); // virtual show callback for derived classes
            return; // event consumed
        }
    }

    // resend capture events
    if (GUI_event_IsCaptureEv(event)) {
        DoNotEnforceCapture_ScopeLock Lock(*this); // avoid resend event to itself
        window_t *captured = GetParent()->GetCapturedWindow();
        if (captured) {
            captured->WindowEvent(sender, event, param);
        }
    }
}

bool DialogTimed::isShowBlocked() const {
    if (!GetParent()) {
        return true;
    }
    WinFilterVisible filter;
    window_t *begin;
    window_t *end;

    if (GetParent()->GetFirstDialog() && GetParent()->GetLastDialog()) {
        begin = GetParent()->GetFirstDialog();
        end = GetParent()->GetLastDialog()->GetNext();
        if (findFirst(begin, end, filter) != end) {
<<<<<<< HEAD
            return true;
        }
    }

    if (GetParent()->GetFirstStrongDialog() && GetParent()->GetLastStrongDialog()) {
        begin = GetParent()->GetFirstStrongDialog();
        end = GetParent()->GetLastStrongDialog()->GetNext();
        if (findFirst(begin, end, filter) != end) {
=======
>>>>>>> 0de68b87
            return true;
        }
    }

    return false;
}<|MERGE_RESOLUTION|>--- conflicted
+++ resolved
@@ -85,17 +85,6 @@
         begin = GetParent()->GetFirstDialog();
         end = GetParent()->GetLastDialog()->GetNext();
         if (findFirst(begin, end, filter) != end) {
-<<<<<<< HEAD
-            return true;
-        }
-    }
-
-    if (GetParent()->GetFirstStrongDialog() && GetParent()->GetLastStrongDialog()) {
-        begin = GetParent()->GetFirstStrongDialog();
-        end = GetParent()->GetLastStrongDialog()->GetNext();
-        if (findFirst(begin, end, filter) != end) {
-=======
->>>>>>> 0de68b87
             return true;
         }
     }
