#include "IDialog.hpp"

#include "ScreenHandler.hpp"
#include "log.h"

LOG_COMPONENT_REF(GUI);

IDialog::IDialog(Rect16 rc)
    : IDialog(Screens::Access()->Get(), rc) {
}

<<<<<<< HEAD
void IDialog::MakeBlocking(std::function<void()> loopCallback) const {
    auto screen = Screens::Access()->Get();
    assert(screen);
    auto underlying_screen_state = screen->GetCurrentState();

    while (!consumeCloseFlag()) {
        guiLoop();
        if (loopCallback) {
            loopCallback();
        }
=======
static screen_init_variant get_underlying_screen_state() {
    if (screen_t *screen = Screens::Access()->Get()) {
        return screen->GetCurrentState();
    } else {
        // TODO investigate if this happens in the wild after we collect some telemetry
        log_info(GUI, "get_underlying_screen_state() without screen");
        return screen_init_variant {};
>>>>>>> 0de68b87
    }
}

static void set_underlying_screen_state(const screen_init_variant &underlying_screen_state) {
    if (screen_t *screen = Screens::Access()->Get()) {
        screen->InitState(underlying_screen_state);
    } else {
        // TODO investigate if this happens in the wild after we collect some telemetry
        log_info(GUI, "set_underlying_screen_state() without screen");
    }
}

IDialog::IDialog(window_t *parent, Rect16 rc)
    : AddSuperWindow<window_frame_t>(parent, rc, win_type_t::dialog)
    , underlying_screen_state { get_underlying_screen_state() } {
    Enable();
}

IDialog::~IDialog() {
    set_underlying_screen_state(underlying_screen_state);
}<|MERGE_RESOLUTION|>--- conflicted
+++ resolved
@@ -9,18 +9,6 @@
     : IDialog(Screens::Access()->Get(), rc) {
 }
 
-<<<<<<< HEAD
-void IDialog::MakeBlocking(std::function<void()> loopCallback) const {
-    auto screen = Screens::Access()->Get();
-    assert(screen);
-    auto underlying_screen_state = screen->GetCurrentState();
-
-    while (!consumeCloseFlag()) {
-        guiLoop();
-        if (loopCallback) {
-            loopCallback();
-        }
-=======
 static screen_init_variant get_underlying_screen_state() {
     if (screen_t *screen = Screens::Access()->Get()) {
         return screen->GetCurrentState();
@@ -28,7 +16,6 @@
         // TODO investigate if this happens in the wild after we collect some telemetry
         log_info(GUI, "get_underlying_screen_state() without screen");
         return screen_init_variant {};
->>>>>>> 0de68b87
     }
 }
 
