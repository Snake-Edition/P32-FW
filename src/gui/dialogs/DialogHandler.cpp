#include "DialogHandler.hpp"

#include "DialogLoadUnload.hpp"
#include "IScreenPrinting.hpp"
#include "ScreenHandler.hpp"
#include "ScreenESP.hpp"
#include "screen_printing.hpp"
#include "config_features.h"
#include "screen_print_preview.hpp"
#include "window_dlg_preheat.hpp"
#include "window_dlg_quickpause.hpp"
#include "window_dlg_warning.hpp"
#include <option/has_phase_stepping.h>

#if HAS_COLDPULL()
    #include "screen_cold_pull.hpp"
#endif

#if HAS_SELFTEST()
    #include "ScreenSelftest.hpp"
#endif

#if ENABLED(CRASH_RECOVERY)
    #include "screen_crash_recovery.hpp"
using CrashRecovery = ScreenCrashRecovery;
#else
    #include "screen_dialog_does_not_exist.hpp"
using CrashRecovery = ScreenDialogDoesNotExist;
#endif

#include <option/has_serial_print.h>
#if HAS_SERIAL_PRINT()
    #include "screen_printing_serial.hpp"
using SerialPrint = screen_printing_serial_data_t;
#else
    #include "screen_dialog_does_not_exist.hpp"
using SerialPrint = ScreenDialogDoesNotExist;
#endif

#if HAS_PHASE_STEPPING()
    #include "screen_phase_stepping.hpp"
#endif

using mem_space = std::aligned_union_t<0, DialogQuickPause, DialogLoadUnload, DialogMenuPreheat, DialogWarning
#if HAS_COLDPULL()
    ,
    ScreenColdPull
#endif
#if HAS_PHASE_STEPPING()
    ,
    ScreenPhaseStepping
#endif
    >;
static mem_space all_dialogs;

// safer than make_static_unique_ptr, checks storage size
template <class T, class... Args>
static static_unique_ptr<IDialogMarlin> make_dialog_ptr(Args &&...args) {
    static_assert(sizeof(T) <= sizeof(all_dialogs), "Error dialog does not fit");
    return make_static_unique_ptr<T>(&all_dialogs, std::forward<Args>(args)...);
}

static void OpenPrintScreen(ClientFSM dialog) {
    switch (dialog) {
    case ClientFSM::Serial_printing:
        Screens::Access()->ClosePrinting();
        Screens::Access()->Open(ScreenFactory::Screen<SerialPrint>);
        return;
    case ClientFSM::Printing:
        Screens::Access()->CloseAll();
        Screens::Access()->Open(ScreenFactory::Screen<screen_printing_data_t>);
        return;
    default:
        return;
    }
}

//*****************************************************************************
// method definitions
void DialogHandler::open(ClientFSM fsm_type, fsm::BaseData data) {
    if (ptr) {
<<<<<<< HEAD
        return; // the dialog is already opened, not an error (TODO really?)
    }
=======
        if (dialog_cache.has_value()) {
            // TODO: Make all dialogs screens and use Screens state stack
            bsod("Can't open more then 2 dialogs at a time.");
        }
>>>>>>> 0de68b87

        dialog_cache = last_fsm_change;
        ptr = nullptr;
    }

    last_fsm_change = std::make_pair(fsm_type, data);

    // todo get_scr_printing_serial() is no dialog but screen ... change to dialog?
    //  only ptr = dialog_creators[dialog](data); should remain
    switch (fsm_type) {
    case ClientFSM::Serial_printing:
    case ClientFSM::Printing:
        if (IScreenPrinting::GetInstance() == nullptr) {
            OpenPrintScreen(fsm_type);
        } else {
            // opened, notify it
            IScreenPrinting::NotifyMarlinStart();
        }
        break;
    case ClientFSM::PrintPreview:
        if (!ScreenPrintPreview::GetInstance()) {
            Screens::Access()->Open(ScreenFactory::Screen<ScreenPrintPreview>);
        }
        break;
    case ClientFSM::CrashRecovery:
        if (!CrashRecovery::GetInstance()) {
            Screens::Access()->Open(ScreenFactory::Screen<CrashRecovery>);
        }
        break;
    case ClientFSM::Selftest:
#if HAS_SELFTEST()
        if (!ScreenSelftest::GetInstance()) {
            // data contain screen caption type
            // ScreenSelftest::SetHeaderMode(...);
            Screens::Access()->Open(ScreenFactory::Screen<ScreenSelftest>);
        }
#endif // HAS_SELFTEST
        break;
    case ClientFSM::ESP:
        if (!ScreenESP::GetInstance()) {
            Screens::Access()->Open(ScreenFactory::Screen<ScreenESP>);
        }
        break;
    case ClientFSM::ColdPull:
#if HAS_COLDPULL()
        if (!ScreenColdPull::GetInstance()) {
            Screens::Access()->Open(ScreenFactory::Screen<ScreenColdPull>);
        }
#endif
        break;
#if HAS_PHASE_STEPPING()
    case ClientFSM::PhaseStepping:
        if (!ScreenPhaseStepping::GetInstance()) {
            Screens::Access()->Open(ScreenFactory::Screen<ScreenPhaseStepping>);
        }
        break;
#endif
    case ClientFSM::QuickPause:
        ptr = make_dialog_ptr<DialogQuickPause>(data);
        break;
    case ClientFSM::Warning:
        ptr = make_dialog_ptr<DialogWarning>(data);
        break;
    case ClientFSM::Load_unload:
        ptr = make_dialog_ptr<DialogLoadUnload>(data);
        break;
    case ClientFSM::Preheat:
        ptr = make_dialog_ptr<DialogMenuPreheat>(data);
        break;
    case ClientFSM::_none:
        break;
    }
}

void DialogHandler::close(ClientFSM fsm_type) {
    // following are screens (not dialogs)
    switch (fsm_type) {
    case ClientFSM::Serial_printing:
    case ClientFSM::Printing:
        Screens::Access()->CloseAll();
        break;
    case ClientFSM::PrintPreview:
    case ClientFSM::CrashRecovery:
    case ClientFSM::Selftest:
    case ClientFSM::ESP:
    case ClientFSM::ColdPull:
#if HAS_PHASE_STEPPING()
    case ClientFSM::PhaseStepping:
#endif
        Screens::Access()->Close();
        break;
    default:
        break;
    }

    // Attempt to restore underlying screen state
    if (ptr != nullptr) {
        if (dialog_cache.has_value()) {
            ptr = nullptr;
            const auto cache = *dialog_cache;
            dialog_cache = std::nullopt;
            open(cache.first, cache.second);
        } else {
            ptr = nullptr; // destroy current dialog
        }
    }
}

void DialogHandler::change(ClientFSM fsm_type, fsm::BaseData data) {
    last_fsm_change = std::make_pair(fsm_type, data);

    switch (fsm_type) {
    case ClientFSM::PrintPreview:
        if (ScreenPrintPreview::GetInstance()) {
            ScreenPrintPreview::GetInstance()->Change(data);
        }
        break;
    case ClientFSM::CrashRecovery:
        if (CrashRecovery::GetInstance()) {
            CrashRecovery::GetInstance()->Change(data);
        }
        break;
    case ClientFSM::Selftest:
#if HAS_SELFTEST()
        if (ScreenSelftest::GetInstance()) {
            ScreenSelftest::GetInstance()->Change(data);
        }
#endif // HAS_SELFTEST
        break;
    case ClientFSM::ESP:
        if (ScreenESP::GetInstance()) {
            ScreenESP::GetInstance()->Change(data);
        }
        break;
    case ClientFSM::ColdPull:
#if HAS_COLDPULL()
        if (ScreenColdPull::GetInstance()) {
            ScreenColdPull::GetInstance()->Change(data);
        }
#endif
        break;
#if HAS_PHASE_STEPPING()
    case ClientFSM::PhaseStepping:
        if (ScreenPhaseStepping::GetInstance()) {
            ScreenPhaseStepping::GetInstance()->Change(data);
        }
        break;
#endif
    default:
        if (ptr) {
            ptr->Change(data);
        }
    }
}

bool DialogHandler::IsOpen() const {
    return ptr != nullptr;
}

DialogHandler &DialogHandler::Access() {
    static DialogHandler instance;
    return instance;
}

void DialogHandler::Loop() {
    const auto &new_fsm_states = marlin_vars()->get_fsm_states();
    const auto &old_fsm_states = fsm_states;
    if (old_fsm_states == new_fsm_states) {
        return;
    }

    const auto &new_top = new_fsm_states.get_top();
    const auto &old_top = old_fsm_states.get_top();

    // TODO Investigate whether Screens::Access()->Loop() is really needed.
    // TODO Update open() so that we won't need to call change() afterwards.
    if (new_top && old_top) {
        if (new_top->fsm_type == old_top->fsm_type) {
            if (new_top->data != old_top->data) {
                change(new_top->fsm_type, new_top->data);
            }
        } else {
            if (new_top->fsm_type == ClientFSM::Load_unload && old_top->fsm_type == ClientFSM::PrintPreview) {
                // TODO Remove this shitcode/prasohack as soon as possible.
                //      As a special exception we do not close PrintPreview screen when the LoadUnload dialog
                //      is requested. It would destroy the ToolsMappingBody while one of its methods is still
                //      executing, leading to calling refresh_physical_tool_filament_labels() which in turn
                //      jumped to undefined memory.
            } else {
                close(old_top->fsm_type);
                Screens::Access()->Loop();
            }
            open(new_top->fsm_type, new_top->data);
            Screens::Access()->Loop();
            change(new_top->fsm_type, new_top->data);
        }
    } else if (new_top && !old_top) {
        open(new_top->fsm_type, new_top->data);
        Screens::Access()->Loop();
        change(new_top->fsm_type, new_top->data);
    } else if (!new_top && old_top) {
        close(old_top->fsm_type);
        Screens::Access()->Loop();
    } else {
        abort();
    }

<<<<<<< HEAD
    // change
    // last and new command fsms are the same
    // no need to check if data changed, queue handles it
    change(changes.current.get_fsm_type(), changes.current.get_data());
    return;
}

void DialogHandler::Loop() {
    std::optional<fsm::DequeStates> change = command_queue.dequeue();
    if (!change) {
        return;
    }

    command(*change);
=======
    fsm_states = new_fsm_states;
>>>>>>> 0de68b87
}

bool DialogHandler::IsOpen(ClientFSM fsm) const {
    return fsm_states.is_active(fsm);
}

bool DialogHandler::IsAnyOpen() const {
    return fsm_states.get_top().has_value();
}<|MERGE_RESOLUTION|>--- conflicted
+++ resolved
@@ -79,15 +79,10 @@
 // method definitions
 void DialogHandler::open(ClientFSM fsm_type, fsm::BaseData data) {
     if (ptr) {
-<<<<<<< HEAD
-        return; // the dialog is already opened, not an error (TODO really?)
-    }
-=======
         if (dialog_cache.has_value()) {
             // TODO: Make all dialogs screens and use Screens state stack
             bsod("Can't open more then 2 dialogs at a time.");
         }
->>>>>>> 0de68b87
 
         dialog_cache = last_fsm_change;
         ptr = nullptr;
@@ -295,24 +290,7 @@
         abort();
     }
 
-<<<<<<< HEAD
-    // change
-    // last and new command fsms are the same
-    // no need to check if data changed, queue handles it
-    change(changes.current.get_fsm_type(), changes.current.get_data());
-    return;
-}
-
-void DialogHandler::Loop() {
-    std::optional<fsm::DequeStates> change = command_queue.dequeue();
-    if (!change) {
-        return;
-    }
-
-    command(*change);
-=======
     fsm_states = new_fsm_states;
->>>>>>> 0de68b87
 }
 
 bool DialogHandler::IsOpen(ClientFSM fsm) const {
