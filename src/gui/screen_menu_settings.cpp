/**
 * @file screen_menu_settings.cpp
 */

#include "screen_menu_settings.hpp"
#include "screen_menu_experimental_settings.hpp"
#include "ScreenHandler.hpp"
#include "netdev.h"
#include "wui.h"
<<<<<<< HEAD
#include "SteelSheets.hpp"
/*****************************************************************************/

class MI_LOAD_SETTINGS : public WI_LABEL_t {
    constexpr static const char *const label = N_("Load Settings from file");

public:
    MI_LOAD_SETTINGS()
        : WI_LABEL_t(_(label), 0, is_enabled_t::yes, is_hidden_t::no) {}
    virtual void click(IWindowMenu & /*window_menu*/) override {
        // FIXME: Some error handling/reporting
        // TODO: Loading other things than just network
        if (netdev_load_ini_to_eeprom()) {
            notify_reconfigure();
        }
    }
};

#ifdef _DEBUG
using Screen = ScreenMenu<EFooter::On, MI_RETURN, MI_TEMPERATURE, MI_CURRENT_PROFILE, MI_MOVE_AXIS, MI_DISABLE_STEP,
    MI_SERVICE, MI_HW_SETUP, MI_TEST, MI_FW_UPDATE, MI_FILAMENT_SENSOR, MI_FS_AUTOLOAD, MI_TIMEOUT, MI_FAN_CHECK,
    #ifdef BUDDY_ENABLE_ETHERNET
    MI_NETWORK,
    MI_TIMEZONE,
    MI_LOAD_SETTINGS,
    #endif // BUDDY_ENABLE_ETHERNET
    #ifdef BUDDY_ENABLE_DFU_ENTRY
    MI_ENTER_DFU,
    #endif
    MI_USB_MSC_ENABLE,
    MI_SAVE_DUMP, MI_SOUND_MODE, MI_SOUND_VOLUME,
    MI_DEVHASH_IN_QR, MI_LANGUAGE, MI_LANGUAGUE_USB, MI_LANGUAGUE_XFLASH, MI_LOAD_LANG, MI_SORT_FILES,
    MI_SOUND_TYPE, MI_XFLASH_RESET, MI_XFLASH_DELETE, MI_HF_TEST_0, MI_HF_TEST_1,
    MI_EEPROM, MI_LLAMA_SETTINGS, MI_EXPERIMENTAL_SETTINGS, MI_FACTORY_DEFAULTS>;
#else
using Screen = ScreenMenu<EFooter::On, MI_RETURN, MI_TEMPERATURE, MI_CURRENT_PROFILE, MI_MOVE_AXIS, MI_DISABLE_STEP,
    MI_FOOTER_SETTINGS, MI_HW_SETUP, MI_FW_UPDATE, MI_FILAMENT_SENSOR, MI_FS_AUTOLOAD, MI_TIMEOUT, MI_FAN_CHECK,
    #ifdef BUDDY_ENABLE_DFU_ENTRY
    MI_ENTER_DFU,
    #endif
    #ifdef BUDDY_ENABLE_ETHERNET
    MI_USB_MSC_ENABLE,
    MI_NETWORK,
    MI_TIMEZONE,
    MI_LOAD_SETTINGS,
    #endif // BUDDY_ENABLE_ETHERNET
    MI_SAVE_DUMP, MI_SOUND_MODE, MI_SOUND_VOLUME, MI_DEVHASH_IN_QR,
    MI_LANGUAGE, MI_LLAMA_SETTINGS, MI_EXPERIMENTAL_SETTINGS, MI_FACTORY_DEFAULTS>;
#endif

class ScreenMenuSettings : public Screen {
    gui::knob::screen_action_cb old_action;

public:
    constexpr static const char *label = N_("SETTINGS");
    ScreenMenuSettings();
    ~ScreenMenuSettings();
};
=======
>>>>>>> a255fa43

#include "knob_event.hpp"
#include "SteelSheets.hpp"
#include "png_resources.hpp"

ScreenMenuSettings::ScreenMenuSettings()
    : ScreenMenuSettings__(_(label))
    , old_action(gui::knob::GetLongPressScreenAction()) { // backup hold action

    EnableLongHoldScreenAction();

#if (PRINTER_TYPE != PRINTER_PRUSA_MINI)
    header.SetIcon(&png::settings_16x16);
#endif //PRINTER_PRUSA_MINI

    gui::knob::RegisterLongPressScreenAction([]() { Screens::Access()->Open(ScreenFactory::Screen<ScreenMenuExperimentalSettings>); }); // new hold action
    EnableLongHoldScreenAction();
}

ScreenMenuSettings::~ScreenMenuSettings() {
    gui::knob::RegisterLongPressScreenAction(old_action); // restore hold action
}<|MERGE_RESOLUTION|>--- conflicted
+++ resolved
@@ -7,67 +7,6 @@
 #include "ScreenHandler.hpp"
 #include "netdev.h"
 #include "wui.h"
-<<<<<<< HEAD
-#include "SteelSheets.hpp"
-/*****************************************************************************/
-
-class MI_LOAD_SETTINGS : public WI_LABEL_t {
-    constexpr static const char *const label = N_("Load Settings from file");
-
-public:
-    MI_LOAD_SETTINGS()
-        : WI_LABEL_t(_(label), 0, is_enabled_t::yes, is_hidden_t::no) {}
-    virtual void click(IWindowMenu & /*window_menu*/) override {
-        // FIXME: Some error handling/reporting
-        // TODO: Loading other things than just network
-        if (netdev_load_ini_to_eeprom()) {
-            notify_reconfigure();
-        }
-    }
-};
-
-#ifdef _DEBUG
-using Screen = ScreenMenu<EFooter::On, MI_RETURN, MI_TEMPERATURE, MI_CURRENT_PROFILE, MI_MOVE_AXIS, MI_DISABLE_STEP,
-    MI_SERVICE, MI_HW_SETUP, MI_TEST, MI_FW_UPDATE, MI_FILAMENT_SENSOR, MI_FS_AUTOLOAD, MI_TIMEOUT, MI_FAN_CHECK,
-    #ifdef BUDDY_ENABLE_ETHERNET
-    MI_NETWORK,
-    MI_TIMEZONE,
-    MI_LOAD_SETTINGS,
-    #endif // BUDDY_ENABLE_ETHERNET
-    #ifdef BUDDY_ENABLE_DFU_ENTRY
-    MI_ENTER_DFU,
-    #endif
-    MI_USB_MSC_ENABLE,
-    MI_SAVE_DUMP, MI_SOUND_MODE, MI_SOUND_VOLUME,
-    MI_DEVHASH_IN_QR, MI_LANGUAGE, MI_LANGUAGUE_USB, MI_LANGUAGUE_XFLASH, MI_LOAD_LANG, MI_SORT_FILES,
-    MI_SOUND_TYPE, MI_XFLASH_RESET, MI_XFLASH_DELETE, MI_HF_TEST_0, MI_HF_TEST_1,
-    MI_EEPROM, MI_LLAMA_SETTINGS, MI_EXPERIMENTAL_SETTINGS, MI_FACTORY_DEFAULTS>;
-#else
-using Screen = ScreenMenu<EFooter::On, MI_RETURN, MI_TEMPERATURE, MI_CURRENT_PROFILE, MI_MOVE_AXIS, MI_DISABLE_STEP,
-    MI_FOOTER_SETTINGS, MI_HW_SETUP, MI_FW_UPDATE, MI_FILAMENT_SENSOR, MI_FS_AUTOLOAD, MI_TIMEOUT, MI_FAN_CHECK,
-    #ifdef BUDDY_ENABLE_DFU_ENTRY
-    MI_ENTER_DFU,
-    #endif
-    #ifdef BUDDY_ENABLE_ETHERNET
-    MI_USB_MSC_ENABLE,
-    MI_NETWORK,
-    MI_TIMEZONE,
-    MI_LOAD_SETTINGS,
-    #endif // BUDDY_ENABLE_ETHERNET
-    MI_SAVE_DUMP, MI_SOUND_MODE, MI_SOUND_VOLUME, MI_DEVHASH_IN_QR,
-    MI_LANGUAGE, MI_LLAMA_SETTINGS, MI_EXPERIMENTAL_SETTINGS, MI_FACTORY_DEFAULTS>;
-#endif
-
-class ScreenMenuSettings : public Screen {
-    gui::knob::screen_action_cb old_action;
-
-public:
-    constexpr static const char *label = N_("SETTINGS");
-    ScreenMenuSettings();
-    ~ScreenMenuSettings();
-};
-=======
->>>>>>> a255fa43
 
 #include "knob_event.hpp"
 #include "SteelSheets.hpp"
