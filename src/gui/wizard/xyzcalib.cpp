// xyzcalib.c

#include "xyzcalib.h"
#include "gui.hpp"
#include "dbg.h"
#include "config.h"
#include "stm32f4xx_hal.h"
#include "marlin_client.h"
#include "wizard_config.h"
#include "screen_wizard.h"
#include "wizard_ui.h"
#include "window_dlg_calib_z.hpp"

void wizard_init_screen_xyzcalib(int16_t id_body, xyzcalib_screen_t *p_screen, xyzcalib_data_t *p_data) {
    window_destroy_children(id_body);
    window_t *pWin = window_ptr(id_body);
    if (pWin != 0) {
        pWin->Invalidate();
        pWin->Show();
    }
    uint16_t y = 40;
    uint16_t x = WIZARD_MARGIN_LEFT;

    window_create_ptr(WINDOW_CLS_TEXT, id_body, rect_ui16(x, y, WIZARD_X_SPACE, 22), &(p_screen->text_state));
    p_screen->text_state.SetText(_("Auto home"));

    y += 22;

    window_create_ptr(WINDOW_CLS_PROGRESS, id_body, rect_ui16(x, y, WIZARD_X_SPACE, 8), &(p_screen->progress));

    y += 12;

    window_create_ptr(WINDOW_CLS_TEXT, id_body, rect_ui16(x, y, WIZARD_X_SPACE, 66), &(p_screen->text_search));
    p_screen->text_search.SetText(string_view_utf8::MakeNULLSTR());

    y += 66;

    window_create_ptr(WINDOW_CLS_ICON, id_body, rect_ui16((240 - 100) / 2, y, 100, 100), &(p_screen->icon));
}

int xyzcalib_home(int16_t id_body, xyzcalib_screen_t *p_screen, xyzcalib_data_t *p_data) {
    if (p_data->state_home == _TEST_START) {
        wizard_init_screen_xyzcalib(id_body, p_screen, p_data);
        p_screen->icon.SetIdRes(IDR_PNG_wizard_icon_autohome);
        marlin_gcode("G28");
        marlin_event_clr(MARLIN_EVT_CommandEnd);
    } else if (marlin_event_clr(MARLIN_EVT_CommandEnd))
        p_data->state_home = _TEST_PASSED;
    int progress = wizard_timer(&p_screen->timer0, 5000, &(p_data->state_home), _WIZ_TIMER);
    p_screen->progress.SetValue(progress);
    return progress;
}

int xyzcalib_z(int16_t id_body, xyzcalib_screen_t *p_screen, xyzcalib_data_t *p_data) {
    if (p_data->state_z == _TEST_START) {
<<<<<<< HEAD
        p_screen->text_state.SetText(_("Calibrating Z"));
        p_screen->icon.SetIdRes(IDR_PNG_wizard_icon_hourglass);
=======
        p_screen->text_state.SetText("Calibrating Z");
        gui_dlg_calib_z();
        p_data->state_home = _TEST_PASSED;
>>>>>>> b8f9b4d1
    }
    return 100;
}

int xyzcalib_xy_search(int16_t id_body, xyzcalib_screen_t *p_screen, xyzcalib_data_t *p_data) {
    if (p_data->state_xy_search == _TEST_START) {
        p_screen->text_search.SetText(_(
            "Searching bed\n"
            "calibration points"));
        p_screen->icon.SetIdRes(IDR_PNG_wizard_icon_search);
    }
    int progress = wizard_timer(&p_screen->timer0, 5000, &(p_data->state_xy_search), _WIZ_TIMER_AUTOPASS);
    p_screen->progress.SetValue(progress);
    return progress;
}

int xyzcalib_xy_measure(int16_t id_body, xyzcalib_screen_t *p_screen, xyzcalib_data_t *p_data) {
    if (p_data->state_xy_measure == _TEST_START) {
        p_screen->text_search.SetText(_(
            "Measuring reference\n"
            "height of calib.\n"
            "points"));
        p_screen->icon.SetIdRes(IDR_PNG_wizard_icon_measure);
        marlin_gcode("G29");
        marlin_event_clr(MARLIN_EVT_CommandEnd);
    } else if (marlin_event_clr(MARLIN_EVT_CommandEnd))
        p_data->state_xy_measure = _TEST_PASSED;
    int progress = wizard_timer(&p_screen->timer0, 5000, &(p_data->state_xy_measure), _WIZ_TIMER);
    p_screen->progress.SetValue(progress);
    return progress;
}

int xyzcalib_is_ok(int16_t id_body, xyzcalib_screen_t *p_screen, xyzcalib_data_t *p_data) {
    int ok = 1;
    ok &= (p_data->state_home == _TEST_PASSED);
    ok &= (p_data->state_z == _TEST_PASSED);
    ok &= (p_data->state_xy_search == _TEST_PASSED);
    ok &= (p_data->state_xy_measure == _TEST_PASSED);
    return ok;
}<|MERGE_RESOLUTION|>--- conflicted
+++ resolved
@@ -53,14 +53,9 @@
 
 int xyzcalib_z(int16_t id_body, xyzcalib_screen_t *p_screen, xyzcalib_data_t *p_data) {
     if (p_data->state_z == _TEST_START) {
-<<<<<<< HEAD
         p_screen->text_state.SetText(_("Calibrating Z"));
-        p_screen->icon.SetIdRes(IDR_PNG_wizard_icon_hourglass);
-=======
-        p_screen->text_state.SetText("Calibrating Z");
         gui_dlg_calib_z();
         p_data->state_home = _TEST_PASSED;
->>>>>>> b8f9b4d1
     }
     return 100;
 }
