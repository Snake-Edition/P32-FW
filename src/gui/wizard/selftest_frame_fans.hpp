--- conflicted
+++ resolved
@@ -27,12 +27,9 @@
 #if not PRINTER_IS_PRUSA_MINI
     window_text_t text_fans_switched;
 #endif
-<<<<<<< HEAD
-=======
 #if PRINTER_IS_PRUSA_MK3_5
     window_text_t text_question;
 #endif
->>>>>>> 0de68b87
 
     struct fan_state_t {
         WindowIcon_OkNg icon_heatbreak_fan_state;
