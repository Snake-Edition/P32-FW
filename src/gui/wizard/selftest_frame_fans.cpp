--- conflicted
+++ resolved
@@ -93,13 +93,10 @@
 #if not PRINTER_IS_PRUSA_MINI
     , text_fans_switched(this, Rect16(col_texts, row_4, col_texts_w, WizardDefaults::txt_h), is_multiline::no, is_closed_on_click_t::no, _(en_text_fans_switched))
 #endif
-<<<<<<< HEAD
-=======
 #if PRINTER_IS_PRUSA_MK3_5
     // The question should cover whole text_info - so we should take the values from it
     , text_question(this, text_info.GetRect(), is_multiline::yes, is_closed_on_click_t::no, _(en_text_manual_check_hotend))
 #endif
->>>>>>> 0de68b87
     , fan_states(make_fan_row_array(std::make_index_sequence<HOTENDS>())) {
 #if PRINTER_IS_PRUSA_MK3_5
     text_question.Hide();
