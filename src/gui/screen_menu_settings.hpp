/**
 * @file screen_menu_settings.hpp
 */
#pragma once

#include "screen_menu.hpp"
#include "WindowMenuItems.hpp"
#include "MItem_menus.hpp"
#include "MItem_tools.hpp"
#include "menu_items_languages.hpp"
#include "knob_event.hpp"
#include "MItem_crash.hpp"
#include "Configuration_adv.h"
#include <option/has_mmu2.h>
#include <option/developer_mode.h>

#if HAS_MMU2()
    #include "MItem_mmu.hpp"
#endif

class MI_HELP_FW_UPDATE : public IWindowMenuItem {
    static constexpr const char *const label = N_("FW update");

public:
    MI_HELP_FW_UPDATE();

protected:
    virtual void click(IWindowMenu &window_menu) override;
};

/*****************************************************************************/

using ScreenMenuSettings__ = ScreenMenu<GuiDefaults::MenuFooter, MI_RETURN,
<<<<<<< HEAD
    MI_SNAKE_SETTINGS,
#if !HAS_LOADCELL()
    MI_CURRENT_PROFILE,
#endif
=======
#if HAS_FILAMENT_SENSORS_MENU()
    MI_FILAMENT_SENSORS,
#else
>>>>>>> 0de68b87
    MI_FILAMENT_SENSOR,
#endif
#if HAS_LOADCELL()
    MI_STUCK_FILAMENT_DETECTION,
#endif
#if HAS_MMU2()
    MI_MMU_ENABLE,
    MI_MMU_BOOTLOADER_RESULT,
    MI_MMU_CUTTER,
#endif
    MI_STEALTH_MODE,
    MI_FAN_CHECK,
#if ENABLED(CRASH_RECOVERY)
    MI_CRASH_DETECTION,
#endif // ENABLED(CRASH_RECOVERY)
#if HAS_TOOLCHANGER()
    MI_TOOLS_SETUP,
#endif
    MI_INPUT_SHAPER,
#if DEVELOPER_MODE()
    MI_ERROR_TEST,
#endif
#ifdef _DEBUG
    MI_TEST,
#endif
    MI_USER_INTERFACE, MI_LANG_AND_TIME, MI_NETWORK, MI_HARDWARE, MI_HELP_FW_UPDATE, MI_EXPERIMENTAL_SETTINGS,
    // MI_SYSTEM needs to be last to ensure we can safely hit factory reset even in presence of unknown languages
    MI_SYSTEM>;
class ScreenMenuSettings : public ScreenMenuSettings__ {
    gui::knob::screen_action_cb old_action;

public:
    constexpr static const char *label = N_("SETTINGS");
    ScreenMenuSettings();
    ~ScreenMenuSettings();

protected:
    virtual void windowEvent(EventLock /*has private ctor*/, window_t *sender, GUI_event_t event, void *param) override;
};<|MERGE_RESOLUTION|>--- conflicted
+++ resolved
@@ -31,16 +31,9 @@
 /*****************************************************************************/
 
 using ScreenMenuSettings__ = ScreenMenu<GuiDefaults::MenuFooter, MI_RETURN,
-<<<<<<< HEAD
-    MI_SNAKE_SETTINGS,
-#if !HAS_LOADCELL()
-    MI_CURRENT_PROFILE,
-#endif
-=======
 #if HAS_FILAMENT_SENSORS_MENU()
     MI_FILAMENT_SENSORS,
 #else
->>>>>>> 0de68b87
     MI_FILAMENT_SENSOR,
 #endif
 #if HAS_LOADCELL()
@@ -66,7 +59,7 @@
 #ifdef _DEBUG
     MI_TEST,
 #endif
-    MI_USER_INTERFACE, MI_LANG_AND_TIME, MI_NETWORK, MI_HARDWARE, MI_HELP_FW_UPDATE, MI_EXPERIMENTAL_SETTINGS,
+    MI_USER_INTERFACE, MI_LANG_AND_TIME, MI_NETWORK, MI_HARDWARE, MI_HELP_FW_UPDATE,
     // MI_SYSTEM needs to be last to ensure we can safely hit factory reset even in presence of unknown languages
     MI_SYSTEM>;
 class ScreenMenuSettings : public ScreenMenuSettings__ {
