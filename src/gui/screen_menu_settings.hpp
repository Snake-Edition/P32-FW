/**
 * @file screen_menu_settings.hpp
 */
#pragma once

#include "screen_menu.hpp"
#include "WindowMenuItems.hpp"
#include "MItem_menus.hpp"
#include "MItem_tools.hpp"
#include "knob_event.hpp"
#include "MItem_crash.hpp"
#include "Configuration_adv.h"
#include <option/has_mmu2.h>
#include <option/developer_mode.h>
#include <option/xbuddy_extension_variant_standard.h>
#include <option/has_phase_stepping.h>

#if HAS_MMU2()
    #include "MItem_mmu.hpp"
#endif

#if XBUDDY_EXTENSION_VARIANT_STANDARD()
    #include <gui/menu_item/specific/menu_items_xbuddy_extension.hpp>
#endif

#if HAS_PHASE_STEPPING()
    #include "screen_menu_phase_stepping.hpp"
#endif
<<<<<<< HEAD

#include <option/has_chamber_filtration_api.h>
#if HAS_CHAMBER_FILTRATION_API()
    #include <gui/menu_item/specific/menu_items_chamber_filtration.hpp>
#endif

class MI_HELP_FW_UPDATE : public IWindowMenuItem {
    static constexpr const char *const label = N_("FW update");
=======
>>>>>>> b91eeda0

#include <option/has_chamber_filtration_api.h>
#if HAS_CHAMBER_FILTRATION_API()
    #include <gui/menu_item/specific/menu_items_chamber_filtration.hpp>
#endif

#include <option/has_auto_retract.h>
#if HAS_AUTO_RETRACT()
    #include <gui/menu_item/specific/menu_items_auto_retract.hpp>
#endif

<<<<<<< HEAD
=======
class MI_HELP_FW_UPDATE : public IWindowMenuItem {
    static constexpr const char *const label = N_("FW update");

public:
    MI_HELP_FW_UPDATE();

protected:
    virtual void click(IWindowMenu &window_menu) override;
};

>>>>>>> b91eeda0
/*****************************************************************************/

using ScreenMenuSettings__ = ScreenMenu<GuiDefaults::MenuFooter, MI_RETURN,
    MI_SNAKE_SETTINGS,
#if HAS_FILAMENT_SENSORS_MENU()
    MI_FILAMENT_SENSORS,
#else
    MI_FILAMENT_SENSOR,
#endif
#if HAS_LOADCELL()
    MI_STUCK_FILAMENT_DETECTION,
#endif
#if HAS_AUTO_RETRACT()
    MI_AUTO_RETRACT_ENABLE,
#endif
#if HAS_MMU2()
    MI_MMU_ENABLE,
    MI_MMU_BOOTLOADER_RESULT,
    MI_MMU_CUTTER,
#endif
#if XBUDDY_EXTENSION_VARIANT_STANDARD()
    MI_CAM_USB_PWR,
#endif
    MI_STEALTH_MODE,
    MI_FAN_CHECK,
    MI_GCODE_VERIFY,
    MI_DRYRUN,
#if HAS_CHAMBER_FILTRATION_API()
    MI_CHAMBER_FILTRATION,
#endif
#if ENABLED(CRASH_RECOVERY)
    MI_CRASH_DETECTION,
#endif // ENABLED(CRASH_RECOVERY)
#if HAS_TOOLCHANGER()
    MI_TOOLHEAD_SETTINGS,
#endif
    MI_INPUT_SHAPER,
#if HAS_PHASE_STEPPING()
    MI_PHASE_STEPPING_SCREEN,
#endif
#if DEVELOPER_MODE()
    MI_ERROR_TEST,
#endif
<<<<<<< HEAD
    MI_USER_INTERFACE, MI_LANG_AND_TIME, MI_NETWORK, MI_HARDWARE, MI_HELP_FW_UPDATE, MI_EXPERIMENTAL_SETTINGS,
=======
    MI_USER_INTERFACE, MI_LANG_AND_TIME, MI_NETWORK, MI_HARDWARE, MI_HELP_FW_UPDATE,
#if HAS_MANUAL_BELT_TUNING()
    MI_MANUAL_BELT_TUNING,
#endif
>>>>>>> b91eeda0
    // MI_SYSTEM needs to be last to ensure we can safely hit factory reset even in presence of unknown languages
    MI_SYSTEM>;

class ScreenMenuSettings : public ScreenMenuSettings__ {
    gui::knob::screen_action_cb old_action;

public:
    ScreenMenuSettings();
    ~ScreenMenuSettings();
};<|MERGE_RESOLUTION|>--- conflicted
+++ resolved
@@ -26,17 +26,6 @@
 #if HAS_PHASE_STEPPING()
     #include "screen_menu_phase_stepping.hpp"
 #endif
-<<<<<<< HEAD
-
-#include <option/has_chamber_filtration_api.h>
-#if HAS_CHAMBER_FILTRATION_API()
-    #include <gui/menu_item/specific/menu_items_chamber_filtration.hpp>
-#endif
-
-class MI_HELP_FW_UPDATE : public IWindowMenuItem {
-    static constexpr const char *const label = N_("FW update");
-=======
->>>>>>> b91eeda0
 
 #include <option/has_chamber_filtration_api.h>
 #if HAS_CHAMBER_FILTRATION_API()
@@ -48,8 +37,6 @@
     #include <gui/menu_item/specific/menu_items_auto_retract.hpp>
 #endif
 
-<<<<<<< HEAD
-=======
 class MI_HELP_FW_UPDATE : public IWindowMenuItem {
     static constexpr const char *const label = N_("FW update");
 
@@ -60,11 +47,9 @@
     virtual void click(IWindowMenu &window_menu) override;
 };
 
->>>>>>> b91eeda0
 /*****************************************************************************/
 
 using ScreenMenuSettings__ = ScreenMenu<GuiDefaults::MenuFooter, MI_RETURN,
-    MI_SNAKE_SETTINGS,
 #if HAS_FILAMENT_SENSORS_MENU()
     MI_FILAMENT_SENSORS,
 #else
@@ -104,14 +89,10 @@
 #if DEVELOPER_MODE()
     MI_ERROR_TEST,
 #endif
-<<<<<<< HEAD
-    MI_USER_INTERFACE, MI_LANG_AND_TIME, MI_NETWORK, MI_HARDWARE, MI_HELP_FW_UPDATE, MI_EXPERIMENTAL_SETTINGS,
-=======
     MI_USER_INTERFACE, MI_LANG_AND_TIME, MI_NETWORK, MI_HARDWARE, MI_HELP_FW_UPDATE,
 #if HAS_MANUAL_BELT_TUNING()
     MI_MANUAL_BELT_TUNING,
 #endif
->>>>>>> b91eeda0
     // MI_SYSTEM needs to be last to ensure we can safely hit factory reset even in presence of unknown languages
     MI_SYSTEM>;
 
