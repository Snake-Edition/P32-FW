/*
 * window_file_list.cpp
 *
 *  Created on: 23. 7. 2019
 *      Author: mcbig
 *  Refactoring by DRracer 2020-04-08
 */
#include <algorithm>
#include "window_file_list.hpp"
#include "gui.hpp"
#include "config.h"
#include "sound.hpp"
#include "i18n.h"
#include "ScreenHandler.hpp"
#include "cmath_ext.h"
#include "gui_invalidate.hpp"
#include "img_resources.hpp"
#include <config_store/store_instance.hpp>
#if _DEBUG
    #include "bsod.h"
#endif

GuiFileSort::GuiFileSort() {
    sort = static_cast<WF_Sort_t>(config_store().file_sort.get());
}

GuiFileSort &GuiFileSort::instance() {
    static GuiFileSort ret;
    return ret;
}

WF_Sort_t GuiFileSort::Get() {
    return instance().sort;
}

void GuiFileSort::Set(WF_Sort_t val) {
    if (instance().sort == val) {
        return;
    }

    config_store().file_sort.set(static_cast<uint8_t>(val));
    instance().sort = val;
}

// static definitions
char *window_file_list_t::root = nullptr;

void window_file_list_t::set_scroll_offset(int set) {
    if (scroll_offset() == set) {
        return;
    }

    IWindowMenu::set_scroll_offset(set);

    // -1 because ldv counts ".." as index -1 :/
    [[maybe_unused]] const auto new_window_offset = ldv.set_window_offset(set - 1);
    assert(new_window_offset == set - 1);

    invalidate_all_slots();
}

std::optional<int> window_file_list_t::focused_item_index() const {
    return focused_index_;
}

bool window_file_list_t::move_focus_to_index(std::optional<int> target_index) {
    if (focused_index_ == target_index) {
        return true;
    }

    auto focused_slot_opt = this->focused_slot();
    if (focused_slot_opt) {
        invalidate_slot(focused_slot_opt);
        focused_item_delegate.roll.Deinit();
    }

    focused_index_ = target_index;
    if (!target_index) {
        IWindowMenuItem::move_focus(nullptr);
        return true;
    }

    ensure_item_on_screen(target_index);

    // The focus we're setting must be in the visible range, otherwise we wouldn't be able to access its properties (itemText, ...)
    assert(this->focused_slot());

    const auto focused_slot = *this->focused_slot();
    invalidate_slot(focused_slot);

    if (is_return_slot(focused_slot)) {
        return_item_delegate.move_focus();
    }

    else {
        focused_item_delegate.move_focus();
        focused_item_delegate.SetLabel(itemText(focused_slot));
        focused_item_delegate.SetIconId(itemIcon(focused_slot));
        focused_item_delegate.InitRollIfNeeded(slot_rect(focused_slot));
    }

    return true;
}

bool window_file_list_t::IsPathRoot(const char *path) {
    return (path[0] == 0 || (root && strcmp(path, root) == 0));
}

void window_file_list_t::Load(WF_Sort_t sort, const char *sfnAtCursor, const char *topSFN) {
    ldv.ChangeDirectory(
        sfn_path,
        (sort == WF_SORT_BY_NAME) ? LDV::SortPolicy::BY_NAME : LDV::SortPolicy::BY_CRMOD_DATETIME,
        topSFN ?: sfnAtCursor);

    item_count_ = ldv.TotalFilesCount();

    // Now, ldv has adjusted its window offset and we need to synchronize scroll_offset with it properly.
    {
        // +1 because ldv counts ".." as index -1 :/
        int target_scroll_offset = std::min(ldv.window_offset() + 1, max_scroll_offset());

        // If !topSFN -> we're trying to just focus sfnAtCursor.
        // In this case, it doesn't necessarily have to be on the top and we can be a bit smarter.
        // If the item is within the first visible window, we won't scroll on it, keep the scroll offset on 0
        if (!topSFN && target_scroll_offset < max_items_on_screen_count()) {
            target_scroll_offset = 0;
        }

        // We might have changed the target_scroll_offset, so update ldv to match it
        ldv.set_window_offset(target_scroll_offset - 1);

        // And hard set the scroll offset for the menu itself
        IWindowMenu::set_scroll_offset(target_scroll_offset);
    }

    // Focus item if appropriate
    {
        std::optional<int> target_focused_index;

        // If we've been given sfnAtCursor, try looking it up in the ldv window
        if (sfnAtCursor && sfnAtCursor[0]) {
            for (const auto &rec : ldv.data()) {
                if (!strcmp(sfnAtCursor, rec.sfn)) {
                    target_focused_index = scroll_offset() + (&rec - ldv.data().data());
                    break;
                }
            }
        }

<<<<<<< HEAD
        // Force focused index update
        focused_index_ = std::nullopt;
        move_focus_to_index(new_focused_index);
=======
        if (!target_focused_index && should_focus_item_on_init()) {
            // Try avoid highlighting ".." if there's any file in the dir
            target_focused_index = (item_count() > 1) ? 1 : 0;
        }

        // Force focused index update
        focused_index_ = std::nullopt;

        move_focus_to_index(target_focused_index);
>>>>>>> 0de68b87
    }

    Invalidate();
}

const char *window_file_list_t::CurrentLFN(bool *isFile) const {
    const auto focused_slot = this->focused_slot();
    assert(focused_slot);

    auto i = ldv.LongFileNameAt(*focused_slot);
    if (isFile) {
        *isFile = (i.second == LDV::EntryType::FILE);
    }

    return i.first;
}

const char *window_file_list_t::CurrentSFN(bool *isFile) const {
    const char *result = nullptr;
    bool is_file = false;

    if (const auto focused_slot = this->focused_slot()) {
        auto i = ldv.ShortFileNameAt(*focused_slot);
        is_file = (i.second == LDV::EntryType::FILE);
        result = i.first;
    }

    if (isFile) {
        *isFile = is_file;
    }

    return result;
}

const char *window_file_list_t::TopItemSFN() {
    return ldv.ShortFileNameAt(0).first;
}

window_file_list_t::window_file_list_t(window_t *parent, Rect16 rc)
    : AddSuperWindow(parent, rc)
    , focused_item_delegate(string_view_utf8(), nullptr) {

    assert(max_items_on_screen_count() <= max_max_items_on_screen);

    DisableLongHoldScreenAction();
    Enable();
    strlcpy(sfn_path, "/usb", FILE_PATH_BUFFER_LEN);
}

void window_file_list_t::unconditionalDraw() {
    // Only paint background (in uncoditionalDraw) if it is really needed, filling the rect takes time...
    if (should_paint_background) {
        super::unconditionalDraw();
    }

    const auto focused_slot = this->focused_slot();

    for (int i = 0, end = current_items_on_screen_count(); i < end; i++) {
        if (valid_slots[i]) {
            continue;
        }

        valid_slots.set(i);

        const auto item_rect = slot_rect(i);

        if constexpr (GuiDefaults::MenuLinesBetweenItems) {
            if (flags.invalid_background && i < end - 1) {
                display::DrawLine(point_ui16(Left() + GuiDefaults::MenuItemDelimiterPadding.left, item_rect.Top() + item_rect.Height()),
                    point_ui16(Left() + Width() - GuiDefaults::MenuItemDelimiterPadding.right, item_rect.Top() + item_rect.Height()), COLOR_DARK_GRAY);
            }
        }

        // Return item; return_item_delegate handles both focused and unfocused return item
        if (is_return_slot(i)) {
            return_item_delegate.Print(item_rect);
            continue;
        }

        // Focused item, scrolling text
        else if (IsFocused() && focused_slot == i) {
            focused_item_delegate.Print(item_rect);
            continue;
        }

        // General list item
        else {
            FL_LABEL label(itemText(i), itemIcon(i));
            label.Print(item_rect);
        }
    }

    // no need fill the rest of the window with background, since there is no rest of the window
}

void window_file_list_t::windowEvent(EventLock /*has private ctor*/, [[maybe_unused]] window_t *sender, GUI_event_t event, void *param) {
    switch (event) {

    case GUI_event_t::TEXT_ROLL:
        if (IsFocused() && focused_item_delegate.is_focused()) {
            focused_item_delegate.Roll();
            if (focused_item_delegate.IsInvalid()) {
                invalidate_slot(focused_slot());
            }
        }
        break;

    default:
        break;
    }

    SuperWindowEvent(sender, event, param);
}

void window_file_list_t::SetRoot(char *rootPath) {
    root = rootPath;
}

void window_file_list_t::invalidate(Rect16 validation_rect) {
    valid_slots.reset();
    return_item_delegate.Invalidate(); // Definitely needs to be redrawn (actually necessary)
    focused_item_delegate.Invalidate();
    should_paint_background = true;
    super::invalidate(validation_rect);
}

void window_file_list_t::invalidate_slot(std::optional<int> slot) {
    if (!slot) {
        return;
    }

    valid_slots.reset(*slot);
    super::invalidate(slot_rect(*slot));
    gui_invalidate();
}

void window_file_list_t::invalidate_all_slots() {
    valid_slots.reset();
    return_item_delegate.Invalidate(); // Definitely needs to be redrawn (actually necessary)
    focused_item_delegate.Invalidate();
    super::invalidate(GetRect());
    gui_invalidate();
}

void window_file_list_t::validate(Rect16 validation_rect) {
    super::validate(validation_rect);
    should_paint_background = false;
}

const img::Resource *window_file_list_t::itemIcon(int slot) const {
    auto item = ldv.LongFileNameAt(slot);
    const bool isFile = item.second == LDV::EntryType::FILE;
    if (!item.first) {
        // this should normally not happen, visible_count shall limit indices to valid items only
        return nullptr; // ... but getting ready for the unexpected
    }
    return isFile ? nullptr : &img::folder_full_16x16;
}

// special handling for the link back to printing screen - i.e. ".." will be renamed to "Home"
// and will get a nice house-like icon
string_view_utf8 window_file_list_t::itemText(int slot) const {
    string_view_utf8 itemText;
    auto item = ldv.LongFileNameAt(slot);

    // this MakeRAM is safe - render_text (below) finishes its work and the local string item.first is then no longer needed
    return string_view_utf8::MakeRAM((const uint8_t *)item.first);
}

bool window_file_list_t::is_return_slot(const int slot) const {
    const auto item = ldv.LongFileNameAt(slot);
    return slot == 0 && IsPathRoot(sfn_path) && strcmp(item.first, "..") == 0;
}<|MERGE_RESOLUTION|>--- conflicted
+++ resolved
@@ -147,11 +147,6 @@
             }
         }
 
-<<<<<<< HEAD
-        // Force focused index update
-        focused_index_ = std::nullopt;
-        move_focus_to_index(new_focused_index);
-=======
         if (!target_focused_index && should_focus_item_on_init()) {
             // Try avoid highlighting ".." if there's any file in the dir
             target_focused_index = (item_count() > 1) ? 1 : 0;
@@ -161,7 +156,6 @@
         focused_index_ = std::nullopt;
 
         move_focus_to_index(target_focused_index);
->>>>>>> 0de68b87
     }
 
     Invalidate();
