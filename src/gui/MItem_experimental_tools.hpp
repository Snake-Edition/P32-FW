--- conflicted
+++ resolved
@@ -113,37 +113,27 @@
 };
 
 class MI_CURRENT_X : public WiSpin {
-<<<<<<< HEAD
-    constexpr static const char *const label = N_("X current");
-
-=======
->>>>>>> b91eeda0
 public:
     MI_CURRENT_X();
-    virtual void OnClick() override;
+    void Store();
 };
 
 class MI_CURRENT_Y : public WiSpin {
-<<<<<<< HEAD
-    constexpr static const char *const label = N_("Y current");
-
-=======
->>>>>>> b91eeda0
 public:
     MI_CURRENT_Y();
-    virtual void OnClick() override;
+    void Store();
 };
 
 class MI_CURRENT_Z : public WiSpin {
 public:
     MI_CURRENT_Z();
-    virtual void OnClick() override;
+    void Store();
 };
 
 class MI_CURRENT_E : public WiSpin {
 public:
     MI_CURRENT_E();
-    virtual void OnClick() override;
+    void Store();
 };
 
 class MI_RESET_CURRENTS : public IWindowMenuItem {
