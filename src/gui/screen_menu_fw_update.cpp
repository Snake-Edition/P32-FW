/**
 * @file screen_menu_fw_update.cpp
 */

#include "screen_menu_fw_update.hpp"
#include "sys.h"
#include "ScreenHandler.hpp"

constexpr static const char *const label = N_("FW UPDATE");

#ifdef USE_ILI9488
/*****************************************************************************/
//MI_ALWAYS
MI_ALWAYS::MI_ALWAYS()
    : WI_ICON_SWITCH_OFF_ON_t(sys_fw_update_is_enabled() ? 1 : 0, _(label), nullptr, is_enabled_t::yes, is_hidden_t::no) {}

void MI_ALWAYS::OnChange(size_t old_index) {
    old_index == 0 ? sys_fw_update_enable() : sys_fw_update_disable();
    Screens::Access()->WindowEvent(GUI_event_t::CHILD_CLICK, (void *)index);
}

/*****************************************************************************/
//MI_ON_RESTART
MI_ON_RESTART::MI_ON_RESTART()
    : WI_ICON_SWITCH_OFF_ON_t(sys_fw_update_is_enabled() ? true : (sys_fw_update_on_restart_is_enabled() ? true : false), _(label), nullptr, sys_fw_update_is_enabled() ? is_enabled_t::no : is_enabled_t::yes, is_hidden_t::no) {}

<<<<<<< HEAD
class MI_UPDATE : public WI_SWITCH_t<4> {
    constexpr static const char *const str_0 = N_("Off");
    constexpr static const char *const str_1 = N_("On Restart");
    constexpr static const char *const str_2 = N_("Always");
    constexpr static const char *const str_3 = N_("On Restart Older");
=======
void MI_ON_RESTART::OnChange(size_t old_index) {
    old_index == 0 ? sys_fw_update_on_restart_enable() : sys_fw_update_on_restart_disable();
}
>>>>>>> a255fa43

ScreenMenuFwUpdate::ScreenMenuFwUpdate()
    : ScreenMenuFwUpdate__(_(label)) {
}

#else // !USE_ILI9488
static constexpr const char *en_txt_helper = N_("Select when you want to automatically flash updated firmware from USB flash disk.");
static const constexpr uint8_t blank_space_h = 10; // Visual bottom padding for HELP string

MI_UPDATE_LABEL::MI_UPDATE_LABEL()
    : WI_LABEL_t(_(label), nullptr, is_enabled_t::yes, is_hidden_t::no) {};

size_t MI_UPDATE::init_index() const {
    if (sys_fw_update_older_on_restart_is_enabled())
        return 3;
    return (size_t)sys_fw_update_on_restart_is_enabled()
        ? 1
        : sys_fw_update_is_enabled()
            ? 2
            : 0;
}

MI_UPDATE::MI_UPDATE()
<<<<<<< HEAD
    : WI_SWITCH_t<4>(init_index(), string_view_utf8::MakeNULLSTR(), 0, is_enabled_t::yes, is_hidden_t::no, _(str_0), _(str_1), _(str_2), _(str_3)) {
=======
    : WI_SWITCH_t<3>(init_index(), string_view_utf8::MakeNULLSTR(), nullptr, is_enabled_t::yes, is_hidden_t::no, _(str_0), _(str_1), _(str_2)) {
>>>>>>> a255fa43
}

void MI_UPDATE::OnChange(size_t /*old_index*/) {
    if (index == 1) {
        sys_fw_update_on_restart_enable();
        sys_fw_update_disable();
    } else if (index == 2) {
        sys_fw_update_on_restart_disable();
        sys_fw_update_enable();
    } else if (index == 3) {
        sys_fw_update_older_on_restart_enable();
        sys_fw_update_disable();
    } else if (index == 0) {
        sys_fw_update_on_restart_disable();
        sys_fw_update_disable();
    }
}

ScreenMenuFwUpdate::ScreenMenuFwUpdate()
    : AddSuperWindow<screen_t>(nullptr)
    , menu(this, GuiDefaults::RectScreenBody - Rect16::Height_t(get_help_h()), &container)
    , header(this)
    , help(this, Rect16(GuiDefaults::RectScreen.Left(), uint16_t(GuiDefaults::RectFooter.Top()) - get_help_h() - blank_space_h, GuiDefaults::RectScreen.Width(), get_help_h()), is_multiline::yes)
    , footer(this) {
    header.SetText(_(label));
    help.font = resource_font(helper_font);
    help.SetText(_(en_txt_helper));
    CaptureNormalWindow(menu); // set capture to list
}

uint16_t ScreenMenuFwUpdate::get_help_h() {
    return helper_lines * (resource_font(helper_font)->h + 1); // +1 for line paddings
}

#endif // USE_ILI9488<|MERGE_RESOLUTION|>--- conflicted
+++ resolved
@@ -24,17 +24,9 @@
 MI_ON_RESTART::MI_ON_RESTART()
     : WI_ICON_SWITCH_OFF_ON_t(sys_fw_update_is_enabled() ? true : (sys_fw_update_on_restart_is_enabled() ? true : false), _(label), nullptr, sys_fw_update_is_enabled() ? is_enabled_t::no : is_enabled_t::yes, is_hidden_t::no) {}
 
-<<<<<<< HEAD
-class MI_UPDATE : public WI_SWITCH_t<4> {
-    constexpr static const char *const str_0 = N_("Off");
-    constexpr static const char *const str_1 = N_("On Restart");
-    constexpr static const char *const str_2 = N_("Always");
-    constexpr static const char *const str_3 = N_("On Restart Older");
-=======
 void MI_ON_RESTART::OnChange(size_t old_index) {
     old_index == 0 ? sys_fw_update_on_restart_enable() : sys_fw_update_on_restart_disable();
 }
->>>>>>> a255fa43
 
 ScreenMenuFwUpdate::ScreenMenuFwUpdate()
     : ScreenMenuFwUpdate__(_(label)) {
@@ -58,11 +50,7 @@
 }
 
 MI_UPDATE::MI_UPDATE()
-<<<<<<< HEAD
-    : WI_SWITCH_t<4>(init_index(), string_view_utf8::MakeNULLSTR(), 0, is_enabled_t::yes, is_hidden_t::no, _(str_0), _(str_1), _(str_2), _(str_3)) {
-=======
     : WI_SWITCH_t<3>(init_index(), string_view_utf8::MakeNULLSTR(), nullptr, is_enabled_t::yes, is_hidden_t::no, _(str_0), _(str_1), _(str_2)) {
->>>>>>> a255fa43
 }
 
 void MI_UPDATE::OnChange(size_t /*old_index*/) {
@@ -72,9 +60,6 @@
     } else if (index == 2) {
         sys_fw_update_on_restart_disable();
         sys_fw_update_enable();
-    } else if (index == 3) {
-        sys_fw_update_older_on_restart_enable();
-        sys_fw_update_disable();
     } else if (index == 0) {
         sys_fw_update_on_restart_disable();
         sys_fw_update_disable();
