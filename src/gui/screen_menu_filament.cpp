// screen_menu_filament.c

#include "gui.h"
#include "screen_menu.hpp"
#include "WindowMenuItems.hpp"
#include "filament.h"
#include "filament_sensor.h"
#include "marlin_client.h"
#include "menu_vars.h"
#include "window_dlg_load_unload.h"
#include "screens.h"
#include "dbg.h"
<<<<<<< HEAD
#include "DialogHandler.hpp"

/*****************************************************************************/
//parent
class MI_event_dispatcher : public WI_LABEL_t {
protected:
    virtual void click(Iwindow_menu_t &window_menu) {
        //no way to change header on this level, have to dispatch event
        screen_dispatch_event(NULL, WINDOW_EVENT_CLICK, (void *)this);
    }

public:
    MI_event_dispatcher(const char *label)
        : WI_LABEL_t(label, 0, true, false) {}

    virtual const char *GetHeaderAlterLable() = 0;
    virtual void Do() = 0;
};

/*****************************************************************************/
//MI_LOAD
class MI_LOAD : public MI_event_dispatcher {
    constexpr static const char *const label = "Load Filament";
    constexpr static const char *const header_label = "LOAD FILAMENT";

public:
    MI_LOAD()
        : MI_event_dispatcher(label) {}
    virtual const char *GetHeaderAlterLable() {
        return header_label;
    }
    virtual void Do() {
        gui_dlg_load();
    }
};

/*****************************************************************************/
//MI_UNLOAD
class MI_UNLOAD : public MI_event_dispatcher {
    constexpr static const char *const label = "Unload Filament";
    constexpr static const char *const header_label = "UNLOAD FILAMENT";

public:
    MI_UNLOAD()
        : MI_event_dispatcher(label) {}
    virtual const char *GetHeaderAlterLable() {
        return header_label;
    }
    virtual void Do() {
        gui_dlg_unload();
    }
};

/*****************************************************************************/
//MI_CHANGE
class MI_CHANGE : public MI_event_dispatcher {
    constexpr static const char *const label = "Change Filament";
    constexpr static const char *const header_label = "CHANGE FILAMENT";

public:
    MI_CHANGE()
        : MI_event_dispatcher(label) {}
    virtual const char *GetHeaderAlterLable() {
        return header_label;
    }
    virtual void Do() {
        gui_dlg_unload();

        //opens unload dialog if it is not already openned
        DialogHandler::WaitUntilClosed(ClientFSM::Load_unload, uint8_t(LoadUnloadMode::Unload));

        gui_dlg_load();
    }
};

/*****************************************************************************/
//MI_LOAD
class MI_PURGE : public MI_event_dispatcher {
    constexpr static const char *const label = "Purge Filament";
    constexpr static const char *const header_label = "PURGE FILAMENT";

public:
    MI_PURGE()
        : MI_event_dispatcher(label) {}
    virtual const char *GetHeaderAlterLable() {
        return header_label;
    }
    virtual void Do() {
        gui_dlg_purge();
    }
};

using parent = screen_menu_data_t<EHeader::Off, EFooter::On, EHelp::Off, MI_RETURN, MI_LOAD, MI_UNLOAD, MI_CHANGE, MI_PURGE>;
=======
#include "status_footer.h"
#include "DialogHandler.hpp"

enum { F_EEPROM = 0x01,
    F_SENSED = 0x02 };

typedef enum {
    MI_RETURN,
    MI_LOAD,
    MI_UNLOAD,
    MI_CHANGE,
    MI_PURGE,
    MI_COUNT
} MI_t;

const menu_item_t _menu_filament_items[] = {
    { { "Load Filament", 0, WI_LABEL }, SCREEN_MENU_NO_SCREEN },
    { { "Unload Filament", 0, WI_LABEL }, SCREEN_MENU_NO_SCREEN },
    { { "Change Filament", 0, WI_LABEL }, SCREEN_MENU_NO_SCREEN },
    { { "Purge Filament", 0, WI_LABEL }, SCREEN_MENU_NO_SCREEN },
};

template <MI_t ENUM>
static void disable_item(screen_t *screen) {
    if (!(psmd->items[ENUM].item.type & WI_DISABLED)) {
        psmd->items[ENUM].item.type |= WI_DISABLED;
        psmd->menu.win.f_invalid = 1;
    }
}
template <MI_t ENUM>
static void enable_item(screen_t *screen) {
    if (psmd->items[ENUM].item.type & WI_DISABLED) {
        psmd->items[ENUM].item.type &= ~WI_DISABLED;
        psmd->menu.win.f_invalid = 1;
    }
}

/*
 * +---------+--------+------+--------+--------+-------+--------------------------------------------------------+
 * | FSENSOR | EEPROM | load | unload | change | purge | comment                                                |
 * +---------+--------+------+--------+--------+-------+--------------------------------------------------------+
 * |       0 |      0 |  YES |    YES |     NO |    NO | filament not loaded                                    |
 * |       0 |      1 |   NO |    YES |    YES |    NO | filament loaded but just runout                        |
 * |       1 |      0 |  YES |    YES |     NO |    NO | user pushed filament into sensor, but it is not loaded |
 * |       1 |      1 |   NO |    YES |    YES |   YES | filament loaded                                        |
 * +---------+--------+------+--------+--------+-------+--------------------------------------------------------+
 */
static void _deactivate_item(screen_t *screen) {

    uint8_t filament = 0;
    filament |= get_filament() != FILAMENT_NONE ? F_EEPROM : 0;
    filament |= fs_get_state() == FS_NO_FILAMENT ? 0 : F_SENSED;
    switch (filament) {
    case 0: //filament not loaded
        enable_item<MI_LOAD>(screen);
        disable_item<MI_CHANGE>(screen);
        disable_item<MI_PURGE>(screen);
        break;
    case F_EEPROM: //filament loaded but just runout
        disable_item<MI_LOAD>(screen);
        enable_item<MI_CHANGE>(screen);
        disable_item<MI_PURGE>(screen);
        break;
    case F_SENSED: //user pushed filament into sensor, but it is not loaded
        enable_item<MI_LOAD>(screen);
        disable_item<MI_CHANGE>(screen);
        disable_item<MI_PURGE>(screen);
        break;
    case F_SENSED | F_EEPROM: //filament loaded
    default:
        disable_item<MI_LOAD>(screen);
        enable_item<MI_CHANGE>(screen);
        enable_item<MI_PURGE>(screen);
        break;
    }
    gui_invalidate();
}
>>>>>>> a9609256

#pragma pack(push, 1)
class ScreenMenuFilament : public parent {
    enum {
        F_EEPROM = 0x01, // filament is known
        F_SENSED = 0x02  // filament is not in sensor
    };

public:
    constexpr static const char *label = "FILAMENT";
    static void Init(screen_t *screen);
    static int CEvent(screen_t *screen, window_t *window, uint8_t event, void *param);

private:
    void deactivate_item();

    //todo use std::get<MI_LOAD> on tuple - have to remove pContainer and use template
    typedef enum { LOAD = 1,
        CHANGE = 3,
        PURGE = 4 } Type; // todo remove this enum and use MI_...
    template <Type T>
    void dis() {
        this->menu.GetItem(uint8_t(T))->Disable();
        menu.win.f_invalid = 1;
    }
    template <Type T>
    void ena() {
        this->menu.GetItem(uint8_t(T))->Enable();
        menu.win.f_invalid = 1;
    }
};
#pragma pack(pop)

/*****************************************************************************/
//static method definition
void ScreenMenuFilament::Init(screen_t *screen) {
    Create(screen, label);
    reinterpret_cast<ScreenMenuFilament *>(screen->pdata)->deactivate_item();
}

int ScreenMenuFilament::CEvent(screen_t *screen, window_t *window, uint8_t event, void *param) {
    ScreenMenuFilament *const ths = reinterpret_cast<ScreenMenuFilament *>(screen->pdata);
    ths->deactivate_item();
    if (event == WINDOW_EVENT_CLICK) {
        MI_event_dispatcher *const item = reinterpret_cast<MI_event_dispatcher *>(param);
        if (item->IsEnabled()) {
            p_window_header_set_text(&ths->header, item->GetHeaderAlterLable()); //set new label
            item->Do();                                                          //do action (load filament ...)
            p_window_header_set_text(&ths->header, label);                       //restore label
        }
    } else {
        return ths->Event(window, event, param);
    }
    return 0;
}

<<<<<<< HEAD
/*****************************************************************************/
//non-static method definition

/*
 * +---------+--------+------+--------+--------+-------+--------------------------------------------------------+
 * | FSENSOR | EEPROM | load | unload | change | purge | comment                                                |
 * +---------+--------+------+--------+--------+-------+--------------------------------------------------------+
 * |       0 |      0 |  YES |    YES |     NO |    NO | filament not loaded                                    |
 * |       0 |      1 |   NO |    YES |    YES |    NO | filament loaded but just runout                        |
 * |       1 |      0 |  YES |    YES |     NO |    NO | user pushed filament into sensor, but it is not loaded |
 * |       1 |      1 |   NO |    YES |    YES |   YES | filament loaded                                        |
 * +---------+--------+------+--------+--------+-------+--------------------------------------------------------+
 */
void ScreenMenuFilament::deactivate_item() {

    uint8_t filament = 0;
    filament |= get_filament() != FILAMENT_NONE ? F_EEPROM : 0;
    filament |= fs_get_state() == FS_NO_FILAMENT ? 0 : F_SENSED;
    switch (filament) {
    case 0: //filament not loaded
        ena<LOAD>();
        dis<CHANGE>();
        dis<PURGE>();
        break;
    case F_EEPROM: //filament loaded but just runout
        dis<LOAD>();
        ena<CHANGE>();
        dis<PURGE>();
        break;
    case F_SENSED: //user pushed filament into sensor, but it is not loaded
        ena<LOAD>();
        dis<CHANGE>();
        dis<PURGE>();
        break;
    case F_SENSED | F_EEPROM: //filament loaded
    default:
        dis<LOAD>();
        ena<CHANGE>();
        ena<PURGE>();
        break;
    }
    gui_invalidate();
=======
/// Sets temperature of nozzle not to ooze before print (MBL)
void setPreheatTemp() {
    marlin_gcode_printf("M104 S%d D%d", (int)PREHEAT_TEMP, (int)filaments[get_filament()].nozzle);
}

int screen_menu_filament_event(screen_t *screen, window_t *window, uint8_t event, void *param) {
    _deactivate_item(screen);

    if (event != WINDOW_EVENT_CLICK)
        return screen_menu_event(screen, window, event, param);

    if (psmd->items[(int)param].item.type & WI_DISABLED)
        return screen_menu_event(screen, window, event, param);

    switch ((int)param) {
    case MI_LOAD:
        p_window_header_set_text(&(psmd->header), "LOAD FILAMENT");
        if (gui_dlg_load() == DLG_OK) {                                                            //user can press return
            DialogHandler::WaitUntilClosed(ClientFSM::Load_unload, uint8_t(LoadUnloadMode::Load)); //opens dialog if it is not already openned
            setPreheatTemp();
        }
        p_window_header_set_text(&(psmd->header), "FILAMENT");
        break;
    case MI_UNLOAD:
        p_window_header_set_text(&(psmd->header), "UNLOAD FILAM.");
        if (gui_dlg_unload() == DLG_OK) {                                                            //user can press return
            DialogHandler::WaitUntilClosed(ClientFSM::Load_unload, uint8_t(LoadUnloadMode::Unload)); //opens dialog if it is not already openned
        }
        p_window_header_set_text(&(psmd->header), "FILAMENT");
        break;
    case MI_CHANGE:
        p_window_header_set_text(&(psmd->header), "CHANGE FILAM.");
        if (gui_dlg_unload() == DLG_OK) {                                                              //"CHANGE FILAM." is active only when filament is known so preheat is autoselected and should always return DLG_OK, better to check it anyway
            DialogHandler::WaitUntilClosed(ClientFSM::Load_unload, uint8_t(LoadUnloadMode::Unload));   //opens dialog if it is not already openned
            if (gui_dlg_load() == DLG_OK) {                                                            //user can press return
                DialogHandler::WaitUntilClosed(ClientFSM::Load_unload, uint8_t(LoadUnloadMode::Load)); //opens dialog if it is not already openned
                setPreheatTemp();
            } else {
                //user aborted, clear temperatures
                marlin_gcode("M104 S0");
                marlin_gcode("M140 S0");
            }
        }
        p_window_header_set_text(&(psmd->header), "FILAMENT");
        break;
    case MI_PURGE:
        p_window_header_set_text(&(psmd->header), "PURGE FILAM.");
        if (gui_dlg_purge() == DLG_OK) {                                                           //"PURGE FILAM." is active only when filament is known so preheat is autoselected and should always return DLG_OK, better to check it anyway
            DialogHandler::WaitUntilClosed(ClientFSM::Load_unload, uint8_t(LoadUnloadMode::Load)); //opens dialog if it is not already openned
            setPreheatTemp();
        }
        p_window_header_set_text(&(psmd->header), "FILAMENT");
        break;
    }
    return screen_menu_event(screen, window, event, param);
>>>>>>> a9609256
}

screen_t screen_menu_filament = {
    0,
    0,
    ScreenMenuFilament::Init,
    ScreenMenuFilament::CDone,
    ScreenMenuFilament::CDraw,
    ScreenMenuFilament::CEvent,
    sizeof(ScreenMenuFilament), //data_size
    0,                          //pdata
};

extern "C" screen_t *const get_scr_menu_filament() { return &screen_menu_filament; }<|MERGE_RESOLUTION|>--- conflicted
+++ resolved
@@ -10,8 +10,15 @@
 #include "window_dlg_load_unload.h"
 #include "screens.h"
 #include "dbg.h"
-<<<<<<< HEAD
 #include "DialogHandler.hpp"
+
+/// Sets temperature of nozzle not to ooze before print (MBL)
+void setPreheatTemp() {
+    marlin_gcode_printf("M104 S%d D%d", (int)PREHEAT_TEMP, (int)filaments[get_filament()].nozzle);
+}
+void clrPreheatTemp() {
+    marlin_gcode("M104 S0");
+}
 
 /*****************************************************************************/
 //parent
@@ -43,7 +50,7 @@
         return header_label;
     }
     virtual void Do() {
-        gui_dlg_load();
+        gui_dlg_load() == DLG_OK ? setPreheatTemp() : clrPreheatTemp();
     }
 };
 
@@ -82,7 +89,7 @@
         //opens unload dialog if it is not already openned
         DialogHandler::WaitUntilClosed(ClientFSM::Load_unload, uint8_t(LoadUnloadMode::Unload));
 
-        gui_dlg_load();
+        gui_dlg_load() == DLG_OK ? setPreheatTemp() : clrPreheatTemp();
     }
 };
 
@@ -99,90 +106,11 @@
         return header_label;
     }
     virtual void Do() {
-        gui_dlg_purge();
+        gui_dlg_purge() == DLG_OK ? setPreheatTemp() : clrPreheatTemp();
     }
 };
 
 using parent = screen_menu_data_t<EHeader::Off, EFooter::On, EHelp::Off, MI_RETURN, MI_LOAD, MI_UNLOAD, MI_CHANGE, MI_PURGE>;
-=======
-#include "status_footer.h"
-#include "DialogHandler.hpp"
-
-enum { F_EEPROM = 0x01,
-    F_SENSED = 0x02 };
-
-typedef enum {
-    MI_RETURN,
-    MI_LOAD,
-    MI_UNLOAD,
-    MI_CHANGE,
-    MI_PURGE,
-    MI_COUNT
-} MI_t;
-
-const menu_item_t _menu_filament_items[] = {
-    { { "Load Filament", 0, WI_LABEL }, SCREEN_MENU_NO_SCREEN },
-    { { "Unload Filament", 0, WI_LABEL }, SCREEN_MENU_NO_SCREEN },
-    { { "Change Filament", 0, WI_LABEL }, SCREEN_MENU_NO_SCREEN },
-    { { "Purge Filament", 0, WI_LABEL }, SCREEN_MENU_NO_SCREEN },
-};
-
-template <MI_t ENUM>
-static void disable_item(screen_t *screen) {
-    if (!(psmd->items[ENUM].item.type & WI_DISABLED)) {
-        psmd->items[ENUM].item.type |= WI_DISABLED;
-        psmd->menu.win.f_invalid = 1;
-    }
-}
-template <MI_t ENUM>
-static void enable_item(screen_t *screen) {
-    if (psmd->items[ENUM].item.type & WI_DISABLED) {
-        psmd->items[ENUM].item.type &= ~WI_DISABLED;
-        psmd->menu.win.f_invalid = 1;
-    }
-}
-
-/*
- * +---------+--------+------+--------+--------+-------+--------------------------------------------------------+
- * | FSENSOR | EEPROM | load | unload | change | purge | comment                                                |
- * +---------+--------+------+--------+--------+-------+--------------------------------------------------------+
- * |       0 |      0 |  YES |    YES |     NO |    NO | filament not loaded                                    |
- * |       0 |      1 |   NO |    YES |    YES |    NO | filament loaded but just runout                        |
- * |       1 |      0 |  YES |    YES |     NO |    NO | user pushed filament into sensor, but it is not loaded |
- * |       1 |      1 |   NO |    YES |    YES |   YES | filament loaded                                        |
- * +---------+--------+------+--------+--------+-------+--------------------------------------------------------+
- */
-static void _deactivate_item(screen_t *screen) {
-
-    uint8_t filament = 0;
-    filament |= get_filament() != FILAMENT_NONE ? F_EEPROM : 0;
-    filament |= fs_get_state() == FS_NO_FILAMENT ? 0 : F_SENSED;
-    switch (filament) {
-    case 0: //filament not loaded
-        enable_item<MI_LOAD>(screen);
-        disable_item<MI_CHANGE>(screen);
-        disable_item<MI_PURGE>(screen);
-        break;
-    case F_EEPROM: //filament loaded but just runout
-        disable_item<MI_LOAD>(screen);
-        enable_item<MI_CHANGE>(screen);
-        disable_item<MI_PURGE>(screen);
-        break;
-    case F_SENSED: //user pushed filament into sensor, but it is not loaded
-        enable_item<MI_LOAD>(screen);
-        disable_item<MI_CHANGE>(screen);
-        disable_item<MI_PURGE>(screen);
-        break;
-    case F_SENSED | F_EEPROM: //filament loaded
-    default:
-        disable_item<MI_LOAD>(screen);
-        enable_item<MI_CHANGE>(screen);
-        enable_item<MI_PURGE>(screen);
-        break;
-    }
-    gui_invalidate();
-}
->>>>>>> a9609256
 
 #pragma pack(push, 1)
 class ScreenMenuFilament : public parent {
@@ -239,7 +167,6 @@
     return 0;
 }
 
-<<<<<<< HEAD
 /*****************************************************************************/
 //non-static method definition
 
@@ -282,63 +209,6 @@
         break;
     }
     gui_invalidate();
-=======
-/// Sets temperature of nozzle not to ooze before print (MBL)
-void setPreheatTemp() {
-    marlin_gcode_printf("M104 S%d D%d", (int)PREHEAT_TEMP, (int)filaments[get_filament()].nozzle);
-}
-
-int screen_menu_filament_event(screen_t *screen, window_t *window, uint8_t event, void *param) {
-    _deactivate_item(screen);
-
-    if (event != WINDOW_EVENT_CLICK)
-        return screen_menu_event(screen, window, event, param);
-
-    if (psmd->items[(int)param].item.type & WI_DISABLED)
-        return screen_menu_event(screen, window, event, param);
-
-    switch ((int)param) {
-    case MI_LOAD:
-        p_window_header_set_text(&(psmd->header), "LOAD FILAMENT");
-        if (gui_dlg_load() == DLG_OK) {                                                            //user can press return
-            DialogHandler::WaitUntilClosed(ClientFSM::Load_unload, uint8_t(LoadUnloadMode::Load)); //opens dialog if it is not already openned
-            setPreheatTemp();
-        }
-        p_window_header_set_text(&(psmd->header), "FILAMENT");
-        break;
-    case MI_UNLOAD:
-        p_window_header_set_text(&(psmd->header), "UNLOAD FILAM.");
-        if (gui_dlg_unload() == DLG_OK) {                                                            //user can press return
-            DialogHandler::WaitUntilClosed(ClientFSM::Load_unload, uint8_t(LoadUnloadMode::Unload)); //opens dialog if it is not already openned
-        }
-        p_window_header_set_text(&(psmd->header), "FILAMENT");
-        break;
-    case MI_CHANGE:
-        p_window_header_set_text(&(psmd->header), "CHANGE FILAM.");
-        if (gui_dlg_unload() == DLG_OK) {                                                              //"CHANGE FILAM." is active only when filament is known so preheat is autoselected and should always return DLG_OK, better to check it anyway
-            DialogHandler::WaitUntilClosed(ClientFSM::Load_unload, uint8_t(LoadUnloadMode::Unload));   //opens dialog if it is not already openned
-            if (gui_dlg_load() == DLG_OK) {                                                            //user can press return
-                DialogHandler::WaitUntilClosed(ClientFSM::Load_unload, uint8_t(LoadUnloadMode::Load)); //opens dialog if it is not already openned
-                setPreheatTemp();
-            } else {
-                //user aborted, clear temperatures
-                marlin_gcode("M104 S0");
-                marlin_gcode("M140 S0");
-            }
-        }
-        p_window_header_set_text(&(psmd->header), "FILAMENT");
-        break;
-    case MI_PURGE:
-        p_window_header_set_text(&(psmd->header), "PURGE FILAM.");
-        if (gui_dlg_purge() == DLG_OK) {                                                           //"PURGE FILAM." is active only when filament is known so preheat is autoselected and should always return DLG_OK, better to check it anyway
-            DialogHandler::WaitUntilClosed(ClientFSM::Load_unload, uint8_t(LoadUnloadMode::Load)); //opens dialog if it is not already openned
-            setPreheatTemp();
-        }
-        p_window_header_set_text(&(psmd->header), "FILAMENT");
-        break;
-    }
-    return screen_menu_event(screen, window, event, param);
->>>>>>> a9609256
 }
 
 screen_t screen_menu_filament = {
