--- conflicted
+++ resolved
@@ -25,10 +25,6 @@
     const FilamentType filament_type;
     const uint8_t target_extruder;
     FilamentTypeParameters::Name filament_name;
-<<<<<<< HEAD
-    bool is_abrasive;
-=======
->>>>>>> b91eeda0
 };
 
 class WindowMenuPreheat : public WindowMenuVirtual<WindowMenuCallbackItem, MI_FILAMENT> {
