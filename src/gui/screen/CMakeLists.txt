--- conflicted
+++ resolved
@@ -1,12 +1,6 @@
 add_subdirectory(filament)
 add_subdirectory(toolhead)
 
-<<<<<<< HEAD
-target_sources(firmware PRIVATE screen_preheat.cpp)
-
-if(HAS_CHAMBER_FILTRATION_API)
-  target_sources(firmware PRIVATE screen_chamber_filtration.cpp)
-=======
 target_sources(
   firmware PRIVATE dialog_safety_timer.cpp screen_factory_reset.cpp screen_m600.cpp
                    screen_preheat.cpp
@@ -34,5 +28,4 @@
 
 if(HAS_SELFTEST)
   add_subdirectory(selftest)
->>>>>>> b91eeda0
 endif()