#pragma once

#include <type_traits>
#include <filament.hpp>

#include <WindowMenuInfo.hpp>
#include <WindowMenuSpin.hpp>
#include <MItem_tools.hpp>
#include <screen_menu.hpp>
#include <numeric_input_config.hpp>

#include <option/has_chamber_api.h>
<<<<<<< HEAD
=======
#include <option/has_filament_heatbreak_param.h>
>>>>>>> b91eeda0

namespace screen_filament_detail {

template <typename T>
class MI_SPIN : public WiSpin {

public:
    using Parameter = T FilamentTypeParameters::*;

    MI_SPIN(Parameter param, const NumericInputConfig &config, const char *label)
        : WiSpin(0, config, _(label))
        , param_(param) {
    }

    void set_filament_type(FilamentType set) {
        filament_type = set;
        set_value(filament_type.parameters().*param_);
        set_enabled(filament_type.is_customizable());
    }

    void OnClick() override {
        if constexpr (std::is_arithmetic_v<T>) {
            filament_type.modify_parameters([&](auto &p) { p.*param_ = this->value(); });
        } else {
            // If T is std::optional, we use utilize the optional support of the spin as well
            filament_type.modify_parameters([&](auto &p) { p.*param_ = this->value_opt(); });
        }
    }

private:
    Parameter param_;
<<<<<<< HEAD
=======
    FilamentType filament_type;
};

class MI_TOGGLE : public WI_ICON_SWITCH_OFF_ON_t {

public:
    using Parameter = bool FilamentTypeParameters::*;

    MI_TOGGLE(Parameter param, const char *label);

    void set_filament_type(FilamentType set);
    void OnChange(size_t) override;

protected:
    /// If true, the displayed toggle value will be inverse of the actual parameter value
    void set_invert_value(bool set);

private:
    Parameter param_;
>>>>>>> b91eeda0
    FilamentType filament_type;
    bool invert_value = false;
};

<<<<<<< HEAD
class MI_TOGGLE : public WI_ICON_SWITCH_OFF_ON_t {

public:
    using Parameter = bool FilamentTypeParameters::*;

    MI_TOGGLE(Parameter param, const char *label);

    void set_filament_type(FilamentType set);
    void OnChange(size_t) override;

private:
    Parameter param_;
    FilamentType filament_type;
};

class MI_FILAMENT_NAME final : public WI_INFO_t {
=======
class MI_FILAMENT_NAME final : public WiInfo<32> {
>>>>>>> b91eeda0
public:
    MI_FILAMENT_NAME();
    void set_filament_type(FilamentType set);
    void click(IWindowMenu &) override;

protected:
    FilamentType filament_type;
};

class MI_FILAMENT_NOZZLE_TEMPERATURE final : public MI_SPIN<decltype(FilamentTypeParameters::nozzle_temperature)> {
public:
    MI_FILAMENT_NOZZLE_TEMPERATURE();
};

class MI_FILAMENT_NOZZLE_PREHEAT_TEMPERATURE final : public MI_SPIN<decltype(FilamentTypeParameters::nozzle_preheat_temperature)> {
public:
    MI_FILAMENT_NOZZLE_PREHEAT_TEMPERATURE();
};

class MI_FILAMENT_BED_TEMPERATURE final : public MI_SPIN<decltype(FilamentTypeParameters::heatbed_temperature)> {
public:
    MI_FILAMENT_BED_TEMPERATURE();
};

<<<<<<< HEAD
=======
#if HAS_FILAMENT_HEATBREAK_PARAM()
class MI_FILAMENT_HEATBREAK_TEMPERATURE final : public MI_SPIN<decltype(FilamentTypeParameters::heatbreak_temperature)> {
public:
    MI_FILAMENT_HEATBREAK_TEMPERATURE();
};
#endif

>>>>>>> b91eeda0
#if HAS_CHAMBER_API()
class MI_FILAMENT_MIN_CHAMBER_TEMPERATURE final : public MI_SPIN<decltype(FilamentTypeParameters::chamber_min_temperature)> {
public:
    MI_FILAMENT_MIN_CHAMBER_TEMPERATURE();
};
#endif

#if HAS_CHAMBER_API()
class MI_FILAMENT_MAX_CHAMBER_TEMPERATURE final : public MI_SPIN<decltype(FilamentTypeParameters::chamber_max_temperature)> {
public:
    MI_FILAMENT_MAX_CHAMBER_TEMPERATURE();
};
#endif

#if HAS_CHAMBER_API()
class MI_FILAMENT_TARGET_CHAMBER_TEMPERATURE final : public MI_SPIN<decltype(FilamentTypeParameters::chamber_target_temperature)> {
public:
    MI_FILAMENT_TARGET_CHAMBER_TEMPERATURE();
};
#endif

#if HAS_CHAMBER_API()
class MI_FILAMENT_REQUIRES_FILTRATION final : public MI_TOGGLE {
public:
    MI_FILAMENT_REQUIRES_FILTRATION();
};
#endif

class MI_FILAMENT_IS_ABRASIVE final : public MI_TOGGLE {
public:
    MI_FILAMENT_IS_ABRASIVE();
};

<<<<<<< HEAD
class MI_FILAMENT_IS_FLEXIBLE final : public MI_TOGGLE {
public:
    MI_FILAMENT_IS_FLEXIBLE();
=======
class MI_FILAMENT_AUTO_RETRACT final : public MI_TOGGLE {
public:
    MI_FILAMENT_AUTO_RETRACT();
>>>>>>> b91eeda0
};

class MI_FILAMENT_VISIBLE final : public WI_ICON_SWITCH_OFF_ON_t {
public:
    MI_FILAMENT_VISIBLE();
    void set_filament_type(FilamentType set);
    void OnChange(size_t) final;

protected:
    FilamentType filament_type;
};

<<<<<<< HEAD
class MI_PREHEAT_CONFIRM final : public IWindowMenuItem {
public:
    MI_PREHEAT_CONFIRM();
    void set_filament_type(FilamentType set);
    void click(IWindowMenu &) override;

protected:
    FilamentType filament_type;
=======
class MI_CONFIRM final : public IWindowMenuItem {
public:
    MI_CONFIRM();
    void click(IWindowMenu &) override;
    stdext::inplace_function<void()> callback;
>>>>>>> b91eeda0
};

using ScreenFilamentDetail_ = ScreenMenu<EFooter::Off,
    MI_RETURN,
    MI_FILAMENT_NAME,
    MI_FILAMENT_VISIBLE,
    MI_FILAMENT_NOZZLE_TEMPERATURE,
    MI_FILAMENT_NOZZLE_PREHEAT_TEMPERATURE,
    MI_FILAMENT_BED_TEMPERATURE,
<<<<<<< HEAD
=======
#if HAS_FILAMENT_HEATBREAK_PARAM()
    MI_FILAMENT_HEATBREAK_TEMPERATURE,
#endif
>>>>>>> b91eeda0
#if HAS_CHAMBER_API()
    MI_FILAMENT_TARGET_CHAMBER_TEMPERATURE,
    MI_FILAMENT_MIN_CHAMBER_TEMPERATURE,
    MI_FILAMENT_MAX_CHAMBER_TEMPERATURE,
#endif
    MI_FILAMENT_IS_ABRASIVE,
<<<<<<< HEAD
    MI_FILAMENT_IS_FLEXIBLE,
#if HAS_CHAMBER_API()
    MI_FILAMENT_REQUIRES_FILTRATION,
#endif
    MI_PREHEAT_CONFIRM //
=======
    MI_FILAMENT_AUTO_RETRACT,
#if HAS_CHAMBER_API()
    MI_FILAMENT_REQUIRES_FILTRATION,
#endif
    MI_CONFIRM //
>>>>>>> b91eeda0
    >;

/// Management of a specified filament type
class ScreenFilamentDetail final : public ScreenFilamentDetail_ {
public:
    /// When the detail screen is opened from within the preheat menu.
    /// Adds a "Confirm" button that sends the filament as a response to the preheat FSM
    struct PreheatModeParams {
        uint8_t target_extruder = 0;
    };

public:
    ScreenFilamentDetail(FilamentType filament_type);

    /// Shows the screen in the PendingAdHocFilament mode for preheat
    /// The added "Confirm" button sends the response to the Preheat FSM
    ScreenFilamentDetail(PreheatModeParams preheat_mode);

private:
    ScreenFilamentDetail(FilamentType filament_type, const char *title);
};

}; // namespace screen_filament_detail

using ScreenFilamentDetail = screen_filament_detail::ScreenFilamentDetail;<|MERGE_RESOLUTION|>--- conflicted
+++ resolved
@@ -10,10 +10,7 @@
 #include <numeric_input_config.hpp>
 
 #include <option/has_chamber_api.h>
-<<<<<<< HEAD
-=======
 #include <option/has_filament_heatbreak_param.h>
->>>>>>> b91eeda0
 
 namespace screen_filament_detail {
 
@@ -45,8 +42,6 @@
 
 private:
     Parameter param_;
-<<<<<<< HEAD
-=======
     FilamentType filament_type;
 };
 
@@ -66,31 +61,11 @@
 
 private:
     Parameter param_;
->>>>>>> b91eeda0
     FilamentType filament_type;
     bool invert_value = false;
 };
 
-<<<<<<< HEAD
-class MI_TOGGLE : public WI_ICON_SWITCH_OFF_ON_t {
-
-public:
-    using Parameter = bool FilamentTypeParameters::*;
-
-    MI_TOGGLE(Parameter param, const char *label);
-
-    void set_filament_type(FilamentType set);
-    void OnChange(size_t) override;
-
-private:
-    Parameter param_;
-    FilamentType filament_type;
-};
-
-class MI_FILAMENT_NAME final : public WI_INFO_t {
-=======
 class MI_FILAMENT_NAME final : public WiInfo<32> {
->>>>>>> b91eeda0
 public:
     MI_FILAMENT_NAME();
     void set_filament_type(FilamentType set);
@@ -115,8 +90,6 @@
     MI_FILAMENT_BED_TEMPERATURE();
 };
 
-<<<<<<< HEAD
-=======
 #if HAS_FILAMENT_HEATBREAK_PARAM()
 class MI_FILAMENT_HEATBREAK_TEMPERATURE final : public MI_SPIN<decltype(FilamentTypeParameters::heatbreak_temperature)> {
 public:
@@ -124,7 +97,6 @@
 };
 #endif
 
->>>>>>> b91eeda0
 #if HAS_CHAMBER_API()
 class MI_FILAMENT_MIN_CHAMBER_TEMPERATURE final : public MI_SPIN<decltype(FilamentTypeParameters::chamber_min_temperature)> {
 public:
@@ -158,15 +130,9 @@
     MI_FILAMENT_IS_ABRASIVE();
 };
 
-<<<<<<< HEAD
-class MI_FILAMENT_IS_FLEXIBLE final : public MI_TOGGLE {
-public:
-    MI_FILAMENT_IS_FLEXIBLE();
-=======
 class MI_FILAMENT_AUTO_RETRACT final : public MI_TOGGLE {
 public:
     MI_FILAMENT_AUTO_RETRACT();
->>>>>>> b91eeda0
 };
 
 class MI_FILAMENT_VISIBLE final : public WI_ICON_SWITCH_OFF_ON_t {
@@ -179,22 +145,11 @@
     FilamentType filament_type;
 };
 
-<<<<<<< HEAD
-class MI_PREHEAT_CONFIRM final : public IWindowMenuItem {
-public:
-    MI_PREHEAT_CONFIRM();
-    void set_filament_type(FilamentType set);
-    void click(IWindowMenu &) override;
-
-protected:
-    FilamentType filament_type;
-=======
 class MI_CONFIRM final : public IWindowMenuItem {
 public:
     MI_CONFIRM();
     void click(IWindowMenu &) override;
     stdext::inplace_function<void()> callback;
->>>>>>> b91eeda0
 };
 
 using ScreenFilamentDetail_ = ScreenMenu<EFooter::Off,
@@ -204,31 +159,20 @@
     MI_FILAMENT_NOZZLE_TEMPERATURE,
     MI_FILAMENT_NOZZLE_PREHEAT_TEMPERATURE,
     MI_FILAMENT_BED_TEMPERATURE,
-<<<<<<< HEAD
-=======
 #if HAS_FILAMENT_HEATBREAK_PARAM()
     MI_FILAMENT_HEATBREAK_TEMPERATURE,
 #endif
->>>>>>> b91eeda0
 #if HAS_CHAMBER_API()
     MI_FILAMENT_TARGET_CHAMBER_TEMPERATURE,
     MI_FILAMENT_MIN_CHAMBER_TEMPERATURE,
     MI_FILAMENT_MAX_CHAMBER_TEMPERATURE,
 #endif
     MI_FILAMENT_IS_ABRASIVE,
-<<<<<<< HEAD
-    MI_FILAMENT_IS_FLEXIBLE,
+    MI_FILAMENT_AUTO_RETRACT,
 #if HAS_CHAMBER_API()
     MI_FILAMENT_REQUIRES_FILTRATION,
 #endif
-    MI_PREHEAT_CONFIRM //
-=======
-    MI_FILAMENT_AUTO_RETRACT,
-#if HAS_CHAMBER_API()
-    MI_FILAMENT_REQUIRES_FILTRATION,
-#endif
     MI_CONFIRM //
->>>>>>> b91eeda0
     >;
 
 /// Management of a specified filament type
