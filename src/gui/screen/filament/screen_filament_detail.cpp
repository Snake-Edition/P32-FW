#include "screen_filament_detail.hpp"

#include <filament_list.hpp>
#include <filament_gui.hpp>
#include <numeric_input_config_common.hpp>
#include <algorithm_extensions.hpp>
#include <dialog_text_input.hpp>
#include <ScreenHandler.hpp>
#include <utils/string_builder.hpp>
#include <screen/screen_preheat.hpp>

#if HAS_CHAMBER_API()
    #include <feature/chamber/chamber.hpp>
#endif

using namespace buddy;
using namespace screen_filament_detail;

// *MI_TOGGLE
MI_TOGGLE::MI_TOGGLE(Parameter param, const char *label)
    : WI_ICON_SWITCH_OFF_ON_t(false, _(label))
    , param_(param) {
}
void MI_TOGGLE::set_filament_type(FilamentType set) {
    filament_type = set;
<<<<<<< HEAD
    set_value(filament_type.parameters().*param_, false);
    set_enabled(filament_type.is_customizable());
}
void MI_TOGGLE::OnChange(size_t) {
    filament_type.modify_parameters([&](auto &p) { p.*param_ = value(); });
}

=======
    // The XOR inverts the value if `invert_value == true`
    set_value(filament_type.parameters().*param_ ^ invert_value);
    set_enabled(filament_type.is_customizable());
}
void MI_TOGGLE::OnChange(size_t) {
    // The XOR inverts the value if `invert_value == true`
    filament_type.modify_parameters([&](auto &p) { p.*param_ = (value() ^ invert_value); });
}

void MI_TOGGLE::set_invert_value(bool set) {
    // Should only be called during initialization
    assert(filament_type == FilamentType::none);
    invert_value = set;
}

>>>>>>> b91eeda0
// * MI_FILAMENT_NAME
MI_FILAMENT_NAME::MI_FILAMENT_NAME()
    : WiInfo(_("Name")) {}

void MI_FILAMENT_NAME::set_filament_type(FilamentType set) {
    filament_type = set;
    ArrayStringBuilder<GetInfoLen()> sb;
    filament_type.build_name_with_info(sb);
    ChangeInformation(sb.str());
    set_enabled(filament_type.is_customizable());
}

void MI_FILAMENT_NAME::click(IWindowMenu &) {
    FilamentTypeParameters::Name buf = filament_type.parameters().name;

    while (true) {
        if (!DialogTextInput::exec(GetLabel(), buf)) {
            return;
        }

        for (char *chp = buf.data(); *chp; chp++) {
            *chp = toupper(*chp);
        }

        if (const auto r = filament_type.can_be_renamed_to(buf.data()); !r) {
            MsgBoxWarning(_(r.error()), Responses_Ok);
            continue;
        }

        break;
    }

    filament_type.modify_parameters([&](auto &p) { memcpy(p.name.data(), buf.data(), buf.size()); });
    set_filament_type(filament_type);
}

// * MI_FILAMENT_NOZZLE_TEMPERATURE
MI_FILAMENT_NOZZLE_TEMPERATURE::MI_FILAMENT_NOZZLE_TEMPERATURE()
    : MI_SPIN(&FilamentTypeParameters::nozzle_temperature, numeric_input_config::filament_nozzle_temperature, HAS_MINI_DISPLAY() ? N_("Nozzle Temp") : N_("Nozzle Temperature")) {}

// * MI_FILAMENT_NOZZLE_PREHEAT_TEMPERATURE
MI_FILAMENT_NOZZLE_PREHEAT_TEMPERATURE::MI_FILAMENT_NOZZLE_PREHEAT_TEMPERATURE()
    : MI_SPIN(&FilamentTypeParameters::nozzle_preheat_temperature, numeric_input_config::nozzle_temperature, HAS_MINI_DISPLAY() ? N_("Preheat Temp") : N_("Nozzle Preheat Temperature")) {}

// * MI_FILAMENT_BED_TEMPERATURE
MI_FILAMENT_BED_TEMPERATURE::MI_FILAMENT_BED_TEMPERATURE()
    : MI_SPIN(&FilamentTypeParameters::heatbed_temperature, numeric_input_config::bed_temperature, HAS_MINI_DISPLAY() ? N_("Bed Temp") : N_("Bed Temperature")) {}

<<<<<<< HEAD
#if HAS_CHAMBER_API()
namespace {
void setup_chamber_temp_item(IWindowMenuItem &item) {
    const auto caps = chamber().capabilities();
    item.set_is_hidden(!caps.temperature_control() && !caps.always_show_temperature_control);
}
} // namespace

=======
#if HAS_FILAMENT_HEATBREAK_PARAM()
MI_FILAMENT_HEATBREAK_TEMPERATURE::MI_FILAMENT_HEATBREAK_TEMPERATURE()
    : MI_SPIN(&FilamentTypeParameters::heatbreak_temperature, numeric_input_config::heatbreak_temperature, HAS_MINI_DISPLAY() ? N_("Heatbreak Temp") : N_("Heatbreak Temperature")) {}
#endif

#if HAS_CHAMBER_API()
namespace {
void setup_chamber_temp_item(IWindowMenuItem &item) {
    const auto caps = chamber().capabilities();
    item.set_is_hidden(!caps.temperature_control() && !caps.always_show_temperature_control);
}
} // namespace

>>>>>>> b91eeda0
// * MI_FILAMENT_MIN_CHAMBER_TEMPERATURE
MI_FILAMENT_MIN_CHAMBER_TEMPERATURE::MI_FILAMENT_MIN_CHAMBER_TEMPERATURE()
    : MI_SPIN(&FilamentTypeParameters::chamber_min_temperature, numeric_input_config::chamber_temp_with_none(), N_("Minimum Chamber Temperature")) {
    setup_chamber_temp_item(*this);
}

// * MI_FILAMENT_MAX_CHAMBER_TEMPERATURE
MI_FILAMENT_MAX_CHAMBER_TEMPERATURE::MI_FILAMENT_MAX_CHAMBER_TEMPERATURE()
    : MI_SPIN(&FilamentTypeParameters::chamber_max_temperature, numeric_input_config::chamber_temp_with_none(), N_("Maximum Chamber Temperature")) {
    setup_chamber_temp_item(*this);
}

// * MI_FILAMENT_TARGET_CHAMBER_TEMPERATURE
MI_FILAMENT_TARGET_CHAMBER_TEMPERATURE::MI_FILAMENT_TARGET_CHAMBER_TEMPERATURE()
    : MI_SPIN(&FilamentTypeParameters::chamber_target_temperature, numeric_input_config::chamber_temp_with_none(), N_("Nominal Chamber Temperature")) {
    setup_chamber_temp_item(*this);
}
#endif

// * MI_FILAMENT_REQUIRES_FILTRATION
#if HAS_CHAMBER_API()
MI_FILAMENT_REQUIRES_FILTRATION::MI_FILAMENT_REQUIRES_FILTRATION()
    : MI_TOGGLE(&FilamentTypeParameters::requires_filtration, N_("Requires Filtration")) {}

#endif

// * MI_FILAMENT_IS_ABRASIVE
MI_FILAMENT_IS_ABRASIVE::MI_FILAMENT_IS_ABRASIVE()
    : MI_TOGGLE(&FilamentTypeParameters::is_abrasive, N_("Is Abrasive")) {}

<<<<<<< HEAD
// * MI_FILAMENT_IS_FLEXIBLE
MI_FILAMENT_IS_FLEXIBLE::MI_FILAMENT_IS_FLEXIBLE()
    : MI_TOGGLE(&FilamentTypeParameters::is_flexible, N_("Is Flexible")) {}
=======
// * MI_FILAMENT_AUTO_RETRACT
MI_FILAMENT_AUTO_RETRACT::MI_FILAMENT_AUTO_RETRACT()
    : MI_TOGGLE(&FilamentTypeParameters::do_not_auto_retract, N_("Auto Retract")) {
    set_invert_value(true);
}
>>>>>>> b91eeda0

// * MI_FILAMENT_VISIBLE
MI_FILAMENT_VISIBLE::MI_FILAMENT_VISIBLE()
    : WI_ICON_SWITCH_OFF_ON_t(false, _("Visible")) {
}

void MI_FILAMENT_VISIBLE::set_filament_type(FilamentType set) {
    filament_type = set;
<<<<<<< HEAD
    set_value(filament_type.is_visible(), false);
=======
    set_value(filament_type.is_visible());
>>>>>>> b91eeda0
    set_is_hidden(filament_type.is_visibility_customizable());
}

void MI_FILAMENT_VISIBLE::OnChange(size_t) {
    filament_type.set_visible(value());
}

<<<<<<< HEAD
// * MI_PREHEAT_CONFIRM
MI_PREHEAT_CONFIRM::MI_PREHEAT_CONFIRM()
    : IWindowMenuItem(_("Confirm"), &img::ok_16x16) {}

void MI_PREHEAT_CONFIRM::set_filament_type(FilamentType set) {
    filament_type = set;
}
=======
// * MI_CONFIRM
MI_CONFIRM::MI_CONFIRM()
    : IWindowMenuItem(_("Confirm"), &img::ok_16x16) {}
>>>>>>> b91eeda0

void MI_CONFIRM::click(IWindowMenu &) {
    callback();
}

// * ScreenFilamentDetail
ScreenFilamentDetail::ScreenFilamentDetail(FilamentType filament_type)
    : ScreenFilamentDetail(filament_type, N_("FILAMENT DETAIL")) {}

ScreenFilamentDetail::ScreenFilamentDetail(PreheatModeParams params)
    : ScreenFilamentDetail(PendingAdHocFilamentType {}, N_("CUSTOM PARAMETERS")) {

    auto &confirm_item = Item<MI_CONFIRM>();
    confirm_item.set_is_hidden(false);
    confirm_item.callback = [extruder = params.target_extruder] {
        if (preheat_menu::WindowMenuPreheat::handle_filament_selection(PendingAdHocFilamentType {}, extruder)) {
            Screens::Access()->Close();
        }
    };
}

ScreenFilamentDetail::ScreenFilamentDetail(FilamentType filament_type, const char *title)
    : ScreenMenu(_(title)) {
    stdext::visit_tuple(container.menu_items, [&]<typename T>(T &item) {
<<<<<<< HEAD
        if constexpr (!std::is_same_v<T, MI_RETURN>) {
            item.set_filament_type(params.filament_type);
=======
        if constexpr (!std::is_same_v<T, MI_RETURN> && !std::is_same_v<T, MI_CONFIRM>) {
            item.set_filament_type(filament_type);
>>>>>>> b91eeda0
        };
    });

    Item<MI_CONFIRM>().set_is_hidden();
}<|MERGE_RESOLUTION|>--- conflicted
+++ resolved
@@ -23,15 +23,6 @@
 }
 void MI_TOGGLE::set_filament_type(FilamentType set) {
     filament_type = set;
-<<<<<<< HEAD
-    set_value(filament_type.parameters().*param_, false);
-    set_enabled(filament_type.is_customizable());
-}
-void MI_TOGGLE::OnChange(size_t) {
-    filament_type.modify_parameters([&](auto &p) { p.*param_ = value(); });
-}
-
-=======
     // The XOR inverts the value if `invert_value == true`
     set_value(filament_type.parameters().*param_ ^ invert_value);
     set_enabled(filament_type.is_customizable());
@@ -47,7 +38,6 @@
     invert_value = set;
 }
 
->>>>>>> b91eeda0
 // * MI_FILAMENT_NAME
 MI_FILAMENT_NAME::MI_FILAMENT_NAME()
     : WiInfo(_("Name")) {}
@@ -96,16 +86,6 @@
 MI_FILAMENT_BED_TEMPERATURE::MI_FILAMENT_BED_TEMPERATURE()
     : MI_SPIN(&FilamentTypeParameters::heatbed_temperature, numeric_input_config::bed_temperature, HAS_MINI_DISPLAY() ? N_("Bed Temp") : N_("Bed Temperature")) {}
 
-<<<<<<< HEAD
-#if HAS_CHAMBER_API()
-namespace {
-void setup_chamber_temp_item(IWindowMenuItem &item) {
-    const auto caps = chamber().capabilities();
-    item.set_is_hidden(!caps.temperature_control() && !caps.always_show_temperature_control);
-}
-} // namespace
-
-=======
 #if HAS_FILAMENT_HEATBREAK_PARAM()
 MI_FILAMENT_HEATBREAK_TEMPERATURE::MI_FILAMENT_HEATBREAK_TEMPERATURE()
     : MI_SPIN(&FilamentTypeParameters::heatbreak_temperature, numeric_input_config::heatbreak_temperature, HAS_MINI_DISPLAY() ? N_("Heatbreak Temp") : N_("Heatbreak Temperature")) {}
@@ -119,7 +99,6 @@
 }
 } // namespace
 
->>>>>>> b91eeda0
 // * MI_FILAMENT_MIN_CHAMBER_TEMPERATURE
 MI_FILAMENT_MIN_CHAMBER_TEMPERATURE::MI_FILAMENT_MIN_CHAMBER_TEMPERATURE()
     : MI_SPIN(&FilamentTypeParameters::chamber_min_temperature, numeric_input_config::chamber_temp_with_none(), N_("Minimum Chamber Temperature")) {
@@ -150,17 +129,11 @@
 MI_FILAMENT_IS_ABRASIVE::MI_FILAMENT_IS_ABRASIVE()
     : MI_TOGGLE(&FilamentTypeParameters::is_abrasive, N_("Is Abrasive")) {}
 
-<<<<<<< HEAD
-// * MI_FILAMENT_IS_FLEXIBLE
-MI_FILAMENT_IS_FLEXIBLE::MI_FILAMENT_IS_FLEXIBLE()
-    : MI_TOGGLE(&FilamentTypeParameters::is_flexible, N_("Is Flexible")) {}
-=======
 // * MI_FILAMENT_AUTO_RETRACT
 MI_FILAMENT_AUTO_RETRACT::MI_FILAMENT_AUTO_RETRACT()
     : MI_TOGGLE(&FilamentTypeParameters::do_not_auto_retract, N_("Auto Retract")) {
     set_invert_value(true);
 }
->>>>>>> b91eeda0
 
 // * MI_FILAMENT_VISIBLE
 MI_FILAMENT_VISIBLE::MI_FILAMENT_VISIBLE()
@@ -169,11 +142,7 @@
 
 void MI_FILAMENT_VISIBLE::set_filament_type(FilamentType set) {
     filament_type = set;
-<<<<<<< HEAD
-    set_value(filament_type.is_visible(), false);
-=======
     set_value(filament_type.is_visible());
->>>>>>> b91eeda0
     set_is_hidden(filament_type.is_visibility_customizable());
 }
 
@@ -181,19 +150,9 @@
     filament_type.set_visible(value());
 }
 
-<<<<<<< HEAD
-// * MI_PREHEAT_CONFIRM
-MI_PREHEAT_CONFIRM::MI_PREHEAT_CONFIRM()
-    : IWindowMenuItem(_("Confirm"), &img::ok_16x16) {}
-
-void MI_PREHEAT_CONFIRM::set_filament_type(FilamentType set) {
-    filament_type = set;
-}
-=======
 // * MI_CONFIRM
 MI_CONFIRM::MI_CONFIRM()
     : IWindowMenuItem(_("Confirm"), &img::ok_16x16) {}
->>>>>>> b91eeda0
 
 void MI_CONFIRM::click(IWindowMenu &) {
     callback();
@@ -218,13 +177,8 @@
 ScreenFilamentDetail::ScreenFilamentDetail(FilamentType filament_type, const char *title)
     : ScreenMenu(_(title)) {
     stdext::visit_tuple(container.menu_items, [&]<typename T>(T &item) {
-<<<<<<< HEAD
-        if constexpr (!std::is_same_v<T, MI_RETURN>) {
-            item.set_filament_type(params.filament_type);
-=======
         if constexpr (!std::is_same_v<T, MI_RETURN> && !std::is_same_v<T, MI_CONFIRM>) {
             item.set_filament_type(filament_type);
->>>>>>> b91eeda0
         };
     });
 
