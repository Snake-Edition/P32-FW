--- conflicted
+++ resolved
@@ -14,11 +14,7 @@
     , filament_name(filament_type.parameters().name) //
 {
     FilamentTypeGUI::setup_menu_item(filament_type, filament_name, *this);
-<<<<<<< HEAD
-    set_value(filament_type.is_visible(), false);
-=======
     set_value(filament_type.is_visible());
->>>>>>> b91eeda0
 }
 
 void MI_FILAMENT::OnChange(size_t) {
