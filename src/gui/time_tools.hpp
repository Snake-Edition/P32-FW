#pragma once

#include <cstdint>
#include <ctime>
<<<<<<< HEAD
#include <utility_extensions.hpp>
=======
#include <array>
#include <utility>
>>>>>>> b91eeda0

namespace time_tools {

/**
 * @brief Time format enum.
 * @warning Never change these values. They are stored in config_store.
 */
enum class TimeFormat : uint8_t {
    _12h,
    _24h,
    _cnt,
};

/**
 * @brief Time zone offset in minutes. Adds the amount of minutes in + timezones, removes in -.
 * @warning Never change these values. They are stored in config_store.
 */
enum class TimezoneOffsetMinutes : uint8_t {
    no_offset,
    min30,
    min45,
    _cnt
};

/// Mapping of TimezoneOffsetMinutes -> actual amount of minutes
/// !!! This value has to be negated for <0 timezones
constexpr std::array<int8_t, std::to_underlying(TimezoneOffsetMinutes::_cnt)> timezone_offset_minutes_value = {
    0, 30, 45
};

enum class TimezoneOffsetSummerTime : uint8_t {
    no_summertime, ///< No offset
    summertime, ///< +1 hour
    _cnt
};

/// Calculates total timezone offset.
/// This takes into consideration all timezone configs – timezone, minutes offset, summertime
/// @returns the calculated offset in minutes, to be applied on the UTC standard time
int32_t calculate_total_timezone_offset_minutes();

/// @return current time format
TimeFormat get_time_format();

static constexpr time_t invalid_time = static_cast<time_t>(-1);

/// \returns current time adjusted for the timezone offset
time_t get_local_time();

/**
 * @brief Update time string with current time.
 * @warning Not thread safe. Use only from GUI thread.
 * @return true if time string has changed
 */
bool update_time();

/**
 * @brief Access to printed time string.
 * @warning Not thread safe. Use only from GUI thread.
 * This string is updated by update_time() method.
 * @return string with printed time
 */
const char *get_time();

} // namespace time_tools<|MERGE_RESOLUTION|>--- conflicted
+++ resolved
@@ -2,12 +2,8 @@
 
 #include <cstdint>
 #include <ctime>
-<<<<<<< HEAD
-#include <utility_extensions.hpp>
-=======
 #include <array>
 #include <utility>
->>>>>>> b91eeda0
 
 namespace time_tools {
 
