target_include_directories(firmware PRIVATE .)
add_subdirectory(include_${PRINTER})

if(BOARD STREQUAL "BUDDY")
  add_subdirectory(resolution_240x320)
endif()

if(BOARD STREQUAL "XBUDDY" OR BOARD STREQUAL "XLBUDDY")
  add_subdirectory(resolution_480x320)
endif()

target_sources(
  firmware
  PRIVATE box_unfinished_selftest.cpp
          file_sort.cpp
          fonts.cpp
          frame_qr_layout.cpp
          gcode_description.cpp
          gui_bootstrap_screen.cpp
          gui_media_events.cpp
          gui_time.cpp
          guimain.cpp
          img_resources.cpp
          img_resources.cpp
          IScreenPrinting.cpp
          lazyfilelist.cpp
          logger.cpp
          menu_vars.cpp
          MItem_crash.cpp
          MItem_eeprom.cpp
          MItem_experimental_tools.cpp
          MItem_filament.cpp
          MItem_hardware.cpp
          MItem_input_shaper.cpp
          MItem_lan.cpp
          MItem_menus.cpp
          MItem_print.cpp
          MItem_tools.cpp
          network_gui_tools.cpp
          print_time_module.cpp
          qoi_decoder.cpp
          screen_blue_error.cpp
          screen_bsod.cpp
          screen_change_filter.cpp
          screen_dialog_does_not_exist.cpp
          screen_filebrowser.cpp
          screen_hardfault.cpp
          screen_home.cpp
          screen_menu.cpp
          screen_menu_cancel_object.cpp
          screen_menu_change_filament.cpp
          screen_menu_connect.cpp
          screen_menu_control.cpp
          screen_menu_eeprom.cpp
          screen_menu_eeprom_diagnostics.cpp
          screen_menu_enclosure.cpp
          screen_menu_error_test.cpp
          screen_menu_factory_reset.cpp
          screen_menu_fail_stat.cpp
          screen_menu_filament.cpp
          screen_menu_footer_settings.cpp
          screen_menu_fw_update.cpp
          screen_menu_hardware.cpp
          screen_menu_hardware_tune.cpp
          screen_menu_hw_setup.cpp
          screen_menu_info.cpp
          screen_menu_input_shaper.cpp
          screen_menu_lan_settings.cpp
          screen_menu_lang_and_time.cpp
          screen_menu_metrics.cpp
          screen_menu_move.cpp
          screen_menu_move_utils.cpp
          screen_menu_network.cpp
          screen_menu_odometer.cpp
          screen_menu_sensor_info_${PRINTER}.cpp
          screen_menu_settings.cpp
          screen_menu_snake_settings.cpp
          screen_menu_statistics.cpp
          screen_menu_system.cpp
          screen_menu_temperature.cpp
          screen_menu_tune.cpp
          screen_menu_user_interface.cpp
          screen_messages.cpp
          screen_print_preview.cpp
          screen_printing.cpp
          screen_printing_end_result.cpp
          screen_prusa_link.cpp
          screen_qr_error.cpp
          screen_reset_error.cpp
          screen_sheet_rename.cpp
          screen_snake.cpp
          screen_splash.cpp
          screen_stack_overflow.cpp
          screen_sysinf.cpp
          screen_watchdog.cpp
          ScreenFactory.cpp
          ScreenHandler.cpp
          ScreenPrintingModel.cpp
<<<<<<< HEAD
          test_display.cpp
=======
>>>>>>> 0de68b87
          time_tools.cpp
          window_file_list.cpp
          window_filebrowser.cpp
          window_header.cpp
          window_msgbox_wrong_printer.cpp
          window_print_progress.cpp
          window_thumbnail.cpp
  )
if(PRINTER IN_LIST PRINTERS_WITH_CRASH_DETECTION)
  target_sources(firmware PRIVATE screen_crash_recovery.cpp)
endif()

if(HAS_SERIAL_PRINT)
  target_sources(firmware PRIVATE screen_printing_serial.cpp)
endif()

if(TRANSLATIONS_ENABLED)
  target_sources(firmware PRIVATE menu_items_languages.cpp screen_menu_languages.cpp)
else()
  target_sources(firmware PRIVATE menu_items_no_languages.cpp)
endif()

if(HAS_XLCD_TOUCH_DRIVER)
  target_sources(
    firmware PRIVATE MItem_touch.cpp screen_touch_error.cpp screen_touch_playground.cpp
    )
endif()

if(HAS_TOOLCHANGER)
  target_sources(
    firmware PRIVATE screen_menu_filament_changeall.cpp screen_menu_tools.cpp
                     screen_tools_mapping.cpp
    )
else()
  target_sources(firmware PRIVATE screen_menu_no_tools.cpp)
endif()

if(HAS_MODULARBED)
  target_sources(firmware PRIVATE screen_menu_modularbed.cpp)
endif()

if(DEBUG)
  add_subdirectory(test)
  target_sources(firmware PRIVATE screen_menu_experimental_settings_debug.cpp)
else()
  target_sources(firmware PRIVATE screen_menu_experimental_settings_release.cpp)
endif()

if(HAS_SELFTEST)
  add_subdirectory(wizard)
  target_sources(
    firmware
    PRIVATE esp_frame.cpp
            esp_frame_progress.cpp
            esp_frame_qr.cpp
            # steel sheets requiere first layer calibration, which require wizard, which require
            # selftest TODO add HAS_STEEL_SHEETS property
            esp_frame_text.cpp
            MItem_basic_selftest.cpp
            screen_menu_diagnostics.cpp
            ScreenESP.cpp
            ScreenSelftest.cpp
            selftest_frame.cpp
    )

  if(HAS_SELFTEST_SNAKE)
    target_sources(firmware PRIVATE screen_menu_selftest_snake.cpp)
  endif()

  if(HAS_LOADCELL)
    target_sources(firmware PRIVATE MItem_loadcell.cpp)
  endif()
else()
  target_sources(firmware PRIVATE MItem_basic_selftest_disabled.cpp)
endif()

if(HAS_MMU2)
  target_sources(
    firmware
    PRIVATE MItem_mmu.cpp
            screen_menu_filament_changeall.cpp
            screen_menu_filament_mmu.cpp
            screen_menu_mmu_cut_filament.cpp
            screen_menu_mmu_eject_filament.cpp
            screen_menu_mmu_load_test_filament.cpp
            screen_menu_mmu_load_to_nozzle.cpp
            screen_menu_mmu_preload_to_mmu.cpp
            screen_tools_mapping.cpp
    )
endif()

if(PRINTER STREQUAL "MK4"
   OR PRINTER STREQUAL "MK3.5"
   OR PRINTER STREQUAL "XL"
   OR PRINTER STREQUAL "MINI"
   )
  target_sources(firmware PRIVATE screen_help_fw_update.cpp)
endif()

if(PRINTER STREQUAL "MK4" OR PRINTER STREQUAL "MK3.5")
  target_sources(firmware PRIVATE screen_fatal_warning.cpp)
endif()

if(PRINTER STREQUAL "MINI")
  target_sources(firmware PRIVATE MItem_MINI.cpp)
endif()

if(PRINTER STREQUAL "MK3.5")
  target_sources(firmware PRIVATE MItem_MK3.5.cpp)
endif()

if(BOARD IN_LIST BOARDS_WITH_ST7789V)
  target_sources(firmware PRIVATE display_hw_checks_MINI.cpp version_info_ST7789V.cpp)
elseif(BOARD IN_LIST BOARDS_WITH_ILI9488)
  target_sources(firmware PRIVATE display_hw_checks_xlcd.cpp version_info_ILI9488.cpp)
endif()

if(BOARD STREQUAL "XBUDDY" OR BOARD STREQUAL "XLBUDDY")
  target_sources(firmware PRIVATE menu_item_xlcd.cpp)
endif()

if(BOARD STREQUAL "XLBUDDY")
  target_sources(firmware PRIVATE MItem_enclosure.cpp)
endif()

if(PRINTER IN_LIST PRINTERS_WITH_LOVE_BOARD)
  target_sources(firmware PRIVATE MItem_love_board.cpp)
endif()

if(NOT PRINTER IN_LIST PRINTERS_WITH_LOADCELL)
  target_sources(firmware PRIVATE screen_menu_steel_sheets.cpp)
endif()

if(HAS_FILAMENT_SENSORS_MENU)
  target_sources(firmware PRIVATE screen_menu_filament_sensors.cpp)
endif()

if(HAS_COLDPULL)
  target_sources(firmware PRIVATE screen_cold_pull.cpp)
endif()

if(HAS_PHASE_STEPPING)
  target_sources(firmware PRIVATE screen_phase_stepping.cpp)
endif()

add_subdirectory(dialogs)
add_subdirectory(footer)
if(HAS_LEDS)
  add_subdirectory(led_animations)
endif()

if(PRINTER IN_LIST PRINTERS_WITH_BED_LEVEL_CORRECTION)
  target_sources(firmware PRIVATE screen_menu_bed_level_correction.cpp)
endif()<|MERGE_RESOLUTION|>--- conflicted
+++ resolved
@@ -48,7 +48,6 @@
           screen_home.cpp
           screen_menu.cpp
           screen_menu_cancel_object.cpp
-          screen_menu_change_filament.cpp
           screen_menu_connect.cpp
           screen_menu_control.cpp
           screen_menu_eeprom.cpp
@@ -74,7 +73,6 @@
           screen_menu_odometer.cpp
           screen_menu_sensor_info_${PRINTER}.cpp
           screen_menu_settings.cpp
-          screen_menu_snake_settings.cpp
           screen_menu_statistics.cpp
           screen_menu_system.cpp
           screen_menu_temperature.cpp
@@ -88,7 +86,6 @@
           screen_qr_error.cpp
           screen_reset_error.cpp
           screen_sheet_rename.cpp
-          screen_snake.cpp
           screen_splash.cpp
           screen_stack_overflow.cpp
           screen_sysinf.cpp
@@ -96,10 +93,6 @@
           ScreenFactory.cpp
           ScreenHandler.cpp
           ScreenPrintingModel.cpp
-<<<<<<< HEAD
-          test_display.cpp
-=======
->>>>>>> 0de68b87
           time_tools.cpp
           window_file_list.cpp
           window_filebrowser.cpp
