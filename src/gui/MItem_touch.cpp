/**
 * @file MItem_touch.cpp
 */
#include "MItem_touch.hpp"
#include "window_msgbox.hpp"
#include "img_resources.hpp"
#include "ScreenHandler.hpp"
#include <device/peripherals.h>
#include <hw/touchscreen/touchscreen.hpp>
#include "screen_touch_playground.hpp"

/*****************************************************************************/
<<<<<<< HEAD
// MI_SAVE_TOUCH
MI_SAVE_TOUCH::MI_SAVE_TOUCH()
    : WI_LABEL_t(_(label), nullptr, is_enabled_t::yes, is_hidden_t::dev) {
}

void MI_SAVE_TOUCH::click(IWindowMenu & /*window_menu*/) {
    MsgBoxNonBlockInfo(_("Touch registers are being saved."));
    if (touch::download_as_new()) {
        MsgBoxInfo(_("Touch registers (file touch.bin) were saved to the USB drive."), Responses_Ok);
    } else {
        MsgBoxError(_("Error saving touch registers to the USB drive. Please reinsert the USB drive and try again."), Responses_Ok);
    }
}
=======
>>>>>>> 0de68b87

MI_TOUCH_PLAYGROUND::MI_TOUCH_PLAYGROUND()
    : IWindowMenuItem(_(label), nullptr, is_enabled_t::yes, is_hidden_t::dev) {
}

<<<<<<< HEAD
void MI_LOAD_TOUCH::click(IWindowMenu & /*window_menu*/) {
    MsgBoxNonBlockInfo(_("Touch registers are being loaded."));
    if (touch::upload("/usb/touch.bin")) {
        MsgBoxInfo(_("Touch registers (file touch.bin) were uploaded from the USB drive."), Responses_Ok);
    } else {
        MsgBoxError(_("Error uploading touch registers from the USB drive. Please reinsert the USB drive and try again."), Responses_Ok);
    }
=======
void MI_TOUCH_PLAYGROUND::click(IWindowMenu & /*window_menu*/) {
    Screens::Access()->Open(ScreenFactory::Screen<ScreenTouchPlayground>);
>>>>>>> 0de68b87
}

/*****************************************************************************/

MI_ENABLE_TOUCH::MI_ENABLE_TOUCH()
    : WI_ICON_SWITCH_OFF_ON_t(touchscreen.is_enabled(), _(label), nullptr, is_enabled_t::yes, is_hidden_t::no) {}

void MI_ENABLE_TOUCH::OnChange([[maybe_unused]] size_t old_index) {
    touchscreen.set_enabled(index);
}

/*****************************************************************************/

TOUCH_SIG_WORKAROUND::TOUCH_SIG_WORKAROUND()
    : WI_ICON_SWITCH_OFF_ON_t(config_store().touch_sig_workaround.get(), _(label), nullptr, is_enabled_t::yes, is_hidden_t::no) {}

void TOUCH_SIG_WORKAROUND::OnChange([[maybe_unused]] size_t old_index) {
    config_store().touch_sig_workaround.set(index);
}<|MERGE_RESOLUTION|>--- conflicted
+++ resolved
@@ -10,39 +10,13 @@
 #include "screen_touch_playground.hpp"
 
 /*****************************************************************************/
-<<<<<<< HEAD
-// MI_SAVE_TOUCH
-MI_SAVE_TOUCH::MI_SAVE_TOUCH()
-    : WI_LABEL_t(_(label), nullptr, is_enabled_t::yes, is_hidden_t::dev) {
-}
-
-void MI_SAVE_TOUCH::click(IWindowMenu & /*window_menu*/) {
-    MsgBoxNonBlockInfo(_("Touch registers are being saved."));
-    if (touch::download_as_new()) {
-        MsgBoxInfo(_("Touch registers (file touch.bin) were saved to the USB drive."), Responses_Ok);
-    } else {
-        MsgBoxError(_("Error saving touch registers to the USB drive. Please reinsert the USB drive and try again."), Responses_Ok);
-    }
-}
-=======
->>>>>>> 0de68b87
 
 MI_TOUCH_PLAYGROUND::MI_TOUCH_PLAYGROUND()
     : IWindowMenuItem(_(label), nullptr, is_enabled_t::yes, is_hidden_t::dev) {
 }
 
-<<<<<<< HEAD
-void MI_LOAD_TOUCH::click(IWindowMenu & /*window_menu*/) {
-    MsgBoxNonBlockInfo(_("Touch registers are being loaded."));
-    if (touch::upload("/usb/touch.bin")) {
-        MsgBoxInfo(_("Touch registers (file touch.bin) were uploaded from the USB drive."), Responses_Ok);
-    } else {
-        MsgBoxError(_("Error uploading touch registers from the USB drive. Please reinsert the USB drive and try again."), Responses_Ok);
-    }
-=======
 void MI_TOUCH_PLAYGROUND::click(IWindowMenu & /*window_menu*/) {
     Screens::Access()->Open(ScreenFactory::Screen<ScreenTouchPlayground>);
->>>>>>> 0de68b87
 }
 
 /*****************************************************************************/
