/*
 * screen_lan_settings.h
 *
 *  Created on: Dec 11, 2019
 *      Author: Migi
 */

#ifndef SRC_GUI_SCREEN_LAN_SETTINGS_H_
#define SRC_GUI_SCREEN_LAN_SETTINGS_H_

#include "gui.h"
#include "config.h"
<<<<<<< HEAD
#include "lwip/netif.h"
#include "eeprom.h"
=======
#include "screen_menu.h"
>>>>>>> 3c6c9d3f

#define plsd              ((screen_lan_settings_data_t *)screen->pdata)

typedef struct {	
    window_frame_t root;	
    window_header_t header;	
    window_menu_t menu;	
    menu_item_t *items;	

<<<<<<< HEAD
=======
    window_text_t text;	
} screen_lan_settings_data_t;

>>>>>>> 3c6c9d3f
extern screen_t screen_lan_settings;

#endif /* SRC_GUI_SCREEN_LAN_SETTINGS_H_ */<|MERGE_RESOLUTION|>--- conflicted
+++ resolved
@@ -9,28 +9,9 @@
 #define SRC_GUI_SCREEN_LAN_SETTINGS_H_
 
 #include "gui.h"
-#include "config.h"
-<<<<<<< HEAD
-#include "lwip/netif.h"
-#include "eeprom.h"
-=======
-#include "screen_menu.h"
->>>>>>> 3c6c9d3f
 
-#define plsd              ((screen_lan_settings_data_t *)screen->pdata)
+#define plsd ((screen_lan_settings_data_t *)screen->pdata)
 
-typedef struct {	
-    window_frame_t root;	
-    window_header_t header;	
-    window_menu_t menu;	
-    menu_item_t *items;	
-
-<<<<<<< HEAD
-=======
-    window_text_t text;	
-} screen_lan_settings_data_t;
-
->>>>>>> 3c6c9d3f
 extern screen_t screen_lan_settings;
 
 #endif /* SRC_GUI_SCREEN_LAN_SETTINGS_H_ */