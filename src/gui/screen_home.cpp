// screen_home.cpp
#include "screen_home.hpp"
#include "stdio.h"
#include "file_raii.hpp"

#include "config.h"

#include "marlin_client.hpp"
#include "screen_filebrowser.hpp"
#include "print_utils.hpp"
#include "gui_fsensor_api.hpp"
#include <wui_api.h>
#include <espif.h>

#include "ScreenHandler.hpp"
#include "ScreenFactory.hpp"
#include "gui_media_events.hpp"
#include "window_dlg_load_unload.hpp"
#include "DialogMoveZ.hpp"
#include "DialogHandler.hpp"
#include "png_resources.hpp"

#include "screen_printing.hpp"
#include "filament_sensors_handler.hpp"

#include "RAII.hpp"
#include "lazyfilelist.h"
#include "i18n.h"
#include "i2c.h"
#include "netdev.h"

#include <option/has_loadcell.h>
#include <option/developer_mode.h>

#include "screen_menu_settings.hpp"
#include "screen_menu_calibration.hpp"
#include "screen_menu_filament.hpp"

#if HAS_MMU2
    #include "screen_menu_filament_mmu.hpp"
#endif

#include <crash_dump/crash_dump_handlers.hpp>
#include "box_unfinished_selftest.hpp"

// TODO remove netdev_is_enabled after it is defined
bool __attribute__((weak)) netdev_is_enabled(const uint32_t netdev_id) { return true; }

bool screen_home_data_t::ever_been_opened = false;
bool screen_home_data_t::try_esp_flash = true;
bool screen_home_data_t::touch_broken_during_run = false;

#define GEN_ICON_NAMES(ICON) \
    { png::ICON##_64x64, png::ICON##_64x64_focused, png::ICON##_64x64_disabled }
static constexpr const WindowMultiIconButton::Pngs icons[] = {
    GEN_ICON_NAMES(print),
    GEN_ICON_NAMES(preheat),
    GEN_ICON_NAMES(spool),
    GEN_ICON_NAMES(calibrate),
    GEN_ICON_NAMES(settings),
    GEN_ICON_NAMES(info),
    GEN_ICON_NAMES(spools)
};

constexpr size_t labelPrintId = 0;
constexpr size_t labelNoUSBId = 6;
constexpr size_t iconNonMMUId = 2;
constexpr size_t iconMMUId = 6;
constexpr size_t buttonFilamentIndex = 2;

#ifdef USE_ST7789
constexpr size_t buttonsXSpacing = 15;
constexpr size_t buttonsXIconSize = 64;
constexpr size_t buttonsYSpacing = 14;
constexpr size_t buttonsYIconSize = 64;
constexpr size_t buttonTextWidth = 80;
constexpr size_t buttonTextHeight = 14;

constexpr size_t buttonTopOffset = 88;
constexpr size_t buttonTextTopOffset = 154;

constexpr Rect16 logoRect = Rect16(41, 31, 158, 40);
#endif // USE_ST7789

#ifdef USE_ILI9488
constexpr size_t buttonsXSpacing = 31;
constexpr size_t buttonsXIconSize = 64;
constexpr size_t buttonsYSpacing = 31;
constexpr size_t buttonsYIconSize = 64;
constexpr size_t buttonTextWidth = 94;
constexpr size_t buttonTextHeight = 17;

constexpr size_t buttonTopOffset = 90;
constexpr size_t buttonTextTopOffset = 159;

constexpr Rect16 logoRect = Rect16(113, 32, 182, 40);
#endif // USE_ILI9488

constexpr size_t buttonTextSpacing = buttonsXIconSize + buttonsXSpacing - buttonTextWidth;
constexpr size_t buttonsLeftOffset = (GuiDefaults::ScreenWidth - 3 * buttonsXIconSize - 2 * buttonsXSpacing) / 2;
constexpr size_t buttonsTextsLeftOffset = (GuiDefaults::ScreenWidth - 3 * buttonTextWidth - 2 * buttonTextSpacing) / 2;

static constexpr Rect16 buttonRect(size_t col, size_t row) {
    return Rect16(
        buttonsLeftOffset + (buttonsXSpacing + buttonsXIconSize) * col,
        buttonTopOffset + (buttonsYSpacing + buttonsYIconSize) * row,
        buttonsXIconSize,
        buttonsYIconSize);
}

static constexpr Rect16 buttonTextRect(size_t col, size_t row) {
    return Rect16(
        buttonsTextsLeftOffset + (buttonsYSpacing + buttonsXIconSize) * col,
        buttonTextTopOffset + (buttonsYSpacing + buttonsYIconSize) * row,
        buttonTextWidth,
        buttonTextHeight);
}

const char *labels[] = {
    N_("Print"),
    N_("Preheat"),
    N_("Filament"),
#if (PRINTER_TYPE == PRINTER_PRUSA_XL)
    N_("Control"),
#else
    N_("Calibrate"),
#endif
    N_("Settings"),
    N_("Info"),
    N_("No USB") // label variant for first button
};

bool screen_home_data_t::usbWasAlreadyInserted = false;
uint32_t screen_home_data_t::lastUploadCount = 0;

static void FilamentBtn_cb() {
    Screens::Access()->Open(ScreenFactory::Screen<ScreenMenuFilament>);
}

static void FilamentBtnMMU_cb() {
#if HAS_MMU2
    Screens::Access()->Open(ScreenFactory::Screen<ScreenMenuFilamentMMU>);
#else
    FilamentBtn_cb();
#endif
}

screen_home_data_t::screen_home_data_t()
    : AddSuperWindow<screen_t>()
    , usbInserted(marlin_vars()->media_inserted)
    , mmu_state(MMU2::State_t::Stopped)
    , event_in_progress(false)
    , header(this)
    , footer(this)
    , logo(this, logoRect, &png::printer_logo)
    , w_buttons {
    { this, Rect16(), nullptr, []() { Screens::Access()->Open(ScreenFactory::Screen<screen_filebrowser_data_t>); } },
        { this, Rect16(), nullptr, []() { marlin_gcode_printf("M1700"); } },
        { this, Rect16(), nullptr, FilamentBtn_cb },
#if (PRINTER_TYPE == PRINTER_PRUSA_XL)
        { this, Rect16(), nullptr, []() { Screens::Access()->Open(ScreenFactory::Screen<ScreenMenuControl>); } },
#else
        { this, Rect16(), nullptr, []() { Screens::Access()->Open(ScreenFactory::Screen<ScreenMenuCalibration>); } },
#endif
        { this, Rect16(), nullptr, []() { Screens::Access()->Open(ScreenFactory::Screen<ScreenMenuSettings>); } },
    {
        this, Rect16(), nullptr, []() { Screens::Access()->Open(ScreenFactory::Screen<ScreenMenuInfo>); }
    }
}
, w_labels { { this, Rect16(), is_multiline::no }, { this, Rect16(), is_multiline::no }, { this, Rect16(), is_multiline::no }, { this, Rect16(), is_multiline::no }, { this, Rect16(), is_multiline::no }, { this, Rect16(), is_multiline::no } }, gcode(GCodeInfo::getInstance()), please_wait_msg(GuiDefaults::DialogFrameRect, _("Loading the last file on the USB")) {

    EnableLongHoldScreenAction();
    window_frame_t::ClrMenuTimeoutClose();
    window_frame_t::ClrOnSerialClose(); // don't close on Serial print
    WindowFileBrowser::SetRoot("/usb");

    header.SetIcon(&png::home_shape_16x16);
#if !defined(_DEBUG) && !DEVELOPER_MODE()
    // regular home screen
    header.SetText(_("HOME"));
#else
    // show the appropriate build header
    #if DEVELOPER_MODE() && defined(_DEBUG)
    static const uint8_t msgHome[] = "HOME - DEV - DEBUG";
    #elif DEVELOPER_MODE() && !defined(_DEBUG)
    static const uint8_t msgHome[] = "HOME - DEV";
    #else
    static const uint8_t msgHome[] = "HOME - DEBUG - what a beautiful rolling text";
    #endif
    header.SetText(string_view_utf8::MakeCPUFLASH(msgHome)); // intentionally not translated
#endif

    for (uint8_t row = 0; row < 2; row++) {
        for (uint8_t col = 0; col < 3; col++) {
            const size_t i = row * 3 + col;
            w_buttons[i].SetRect(buttonRect(col, row));
            w_buttons[i].SetRes(&icons[i]);

            w_labels[i].SetRect(buttonTextRect(col, row));
            w_labels[i].font = resource_font(IDR_FNT_SMALL);
            w_labels[i].SetAlignment(Align_t::Center());
            w_labels[i].SetPadding({ 0, 0, 0, 0 });
            w_labels[i].SetText(_(labels[i]));
        }
    }

    filamentBtnSetState(MMU2::State_t(marlin_vars()->mmu2_state.get()));

    if (!usbInserted) {
        printBtnDis();
    } else {
        usbWasAlreadyInserted = true;
    }
    ever_been_opened = true;
}

screen_home_data_t::~screen_home_data_t() {
    GuiMediaEventsHandler::ConsumeOneClickPrinting();
}

void screen_home_data_t::draw() {
    super::draw();
#ifdef _DEBUG
    static const char dbg[] = "DEBUG";
    display::DrawText(Rect16(210, 31, 60, 13), string_view_utf8::MakeCPUFLASH((const uint8_t *)dbg), resource_font(IDR_FNT_SMALL), GetBackColor(), COLOR_RED);
#endif //_DEBUG
}

void screen_home_data_t::unconditionalDraw() {
    super::unconditionalDraw();

    // would not fit on small display
    if constexpr (GuiDefaults::ShowDevelopmentTools && GuiDefaults::ScreenWidth >= 480) {
        using Arr = std::array<char, 11>;

        bool show = I2C_TRANSMIT_RESULTS_HAL_ERROR || I2C_TRANSMIT_RESULTS_HAL_BUSY || I2C_TRANSMIT_RESULTS_HAL_TIMEOUT || I2C_TRANSMIT_RESULTS_UNDEF || I2C_RECEIVE_RESULTS_HAL_ERROR || I2C_RECEIVE_RESULTS_HAL_BUSY || I2C_RECEIVE_RESULTS_HAL_TIMEOUT || I2C_RECEIVE_RESULTS_UNDEF;

        if (show) {

            Rect16 rc = buttonTextRect(2, 0);
            const Rect16::Height_t h = 13;
            rc = GuiDefaults::RectScreenNoHeader.Top();                     // Top just under header
            rc += Rect16::Left_t(buttonTextWidth);                          // Left next to last button text
            rc = h;                                                         // Height
            const Rect16::Width_t w = GuiDefaults::ScreenWidth - rc.Left(); // Width to end of screen
            rc = w;

            Arr txt = { "EEPROM ERR" };                                                                                                                 // can be use for MakeRAM, it is drawn just once - here
            display::DrawText(rc, string_view_utf8::MakeRAM((const uint8_t *)txt.begin()), resource_font(IDR_FNT_SMALL), COLOR_ORANGE, GetBackColor()); //inv colors

            rc += Rect16::Top_t(h + 3);

            strncpy(txt.begin(), "TRANSMIT", txt.size());
            display::DrawText(rc, string_view_utf8::MakeRAM((const uint8_t *)txt.begin()), resource_font(IDR_FNT_SMALL), GetBackColor(), COLOR_ORANGE);
            rc += Rect16::Top_t(h + 1);
            snprintf(txt.begin(), txt.size(), "OK    %u", unsigned(I2C_TRANSMIT_RESULTS_HAL_OK));
            display::DrawText(rc, string_view_utf8::MakeRAM((const uint8_t *)txt.begin()), resource_font(IDR_FNT_SMALL), GetBackColor(), COLOR_ORANGE);
            rc += Rect16::Top_t(h + 1);
            snprintf(txt.begin(), txt.size(), "ERR   %u", unsigned(I2C_TRANSMIT_RESULTS_HAL_ERROR));
            display::DrawText(rc, string_view_utf8::MakeRAM((const uint8_t *)txt.begin()), resource_font(IDR_FNT_SMALL), GetBackColor(), COLOR_ORANGE);
            rc += Rect16::Top_t(h + 1);
            snprintf(txt.begin(), txt.size(), "BUSY  %u", unsigned(I2C_TRANSMIT_RESULTS_HAL_BUSY));
            display::DrawText(rc, string_view_utf8::MakeRAM((const uint8_t *)txt.begin()), resource_font(IDR_FNT_SMALL), GetBackColor(), COLOR_ORANGE);
            rc += Rect16::Top_t(h + 1);
            snprintf(txt.begin(), txt.size(), "TMOUT %u", unsigned(I2C_TRANSMIT_RESULTS_HAL_TIMEOUT));
            display::DrawText(rc, string_view_utf8::MakeRAM((const uint8_t *)txt.begin()), resource_font(IDR_FNT_SMALL), GetBackColor(), COLOR_ORANGE);
            rc += Rect16::Top_t(h + 1);
            snprintf(txt.begin(), txt.size(), "UNDEF %u", unsigned(I2C_TRANSMIT_RESULTS_UNDEF));
            display::DrawText(rc, string_view_utf8::MakeRAM((const uint8_t *)txt.begin()), resource_font(IDR_FNT_SMALL), GetBackColor(), COLOR_ORANGE);

            rc += Rect16::Top_t(h + 10);

            strncpy(txt.begin(), "RECEIVE", txt.size());
            display::DrawText(rc, string_view_utf8::MakeRAM((const uint8_t *)txt.begin()), resource_font(IDR_FNT_SMALL), GetBackColor(), COLOR_ORANGE);
            rc += Rect16::Top_t(h + 1);
            snprintf(txt.begin(), txt.size(), "OK    %u", unsigned(I2C_RECEIVE_RESULTS_HAL_OK));
            display::DrawText(rc, string_view_utf8::MakeRAM((const uint8_t *)txt.begin()), resource_font(IDR_FNT_SMALL), GetBackColor(), COLOR_ORANGE);
            rc += Rect16::Top_t(h + 1);
            snprintf(txt.begin(), txt.size(), "ERR   %u", unsigned(I2C_RECEIVE_RESULTS_HAL_ERROR));
            display::DrawText(rc, string_view_utf8::MakeRAM((const uint8_t *)txt.begin()), resource_font(IDR_FNT_SMALL), GetBackColor(), COLOR_ORANGE);
            rc += Rect16::Top_t(h + 1);
            snprintf(txt.begin(), txt.size(), "BUSY  %u", unsigned(I2C_RECEIVE_RESULTS_HAL_BUSY));
            display::DrawText(rc, string_view_utf8::MakeRAM((const uint8_t *)txt.begin()), resource_font(IDR_FNT_SMALL), GetBackColor(), COLOR_ORANGE);
            rc += Rect16::Top_t(h + 1);
            snprintf(txt.begin(), txt.size(), "TMOUT %u", unsigned(I2C_RECEIVE_RESULTS_HAL_TIMEOUT));
            display::DrawText(rc, string_view_utf8::MakeRAM((const uint8_t *)txt.begin()), resource_font(IDR_FNT_SMALL), GetBackColor(), COLOR_ORANGE);
            rc += Rect16::Top_t(h + 1);
            snprintf(txt.begin(), txt.size(), "UNDEF %u", unsigned(I2C_RECEIVE_RESULTS_UNDEF));
            display::DrawText(rc, string_view_utf8::MakeRAM((const uint8_t *)txt.begin()), resource_font(IDR_FNT_SMALL), GetBackColor(), COLOR_ORANGE);
        }
    }
}

void screen_home_data_t::filamentBtnSetState(MMU2::State_t mmu) {
    if (mmu != mmu_state) {
        mmu_state = mmu;

        // did not want to include MMU
        // it might be good idea to move mmu enum to extra header
        // TODO move this code
        switch (mmu_state) {
        case MMU2::State_t::Active:
            w_buttons[buttonFilamentIndex].SetRes(&icons[iconMMUId]);
            w_buttons[buttonFilamentIndex].SetAction(FilamentBtnMMU_cb);
            w_buttons[buttonFilamentIndex].Unshadow();
            w_buttons[buttonFilamentIndex].Enable();
            break;
        case MMU2::State_t::Connecting:
            w_buttons[buttonFilamentIndex].SetRes(&icons[iconMMUId]);
            if (w_buttons[buttonFilamentIndex].IsFocused()) {
                w_buttons[buttonFilamentIndex - 1].SetFocus();
            }
            w_buttons[buttonFilamentIndex].Shadow();
            w_buttons[buttonFilamentIndex].Disable();
            break;
        case MMU2::State_t::Stopped:
            w_buttons[buttonFilamentIndex].SetRes(&icons[iconNonMMUId]);
            w_buttons[buttonFilamentIndex].SetAction(FilamentBtn_cb);
            w_buttons[buttonFilamentIndex].Unshadow();
            w_buttons[buttonFilamentIndex].Enable();
            break;
        }
    }
}

void screen_home_data_t::handle_crash_dump() {
    ::crash_dump::BufferT dump_buffer;
    const auto &present_dumps { ::crash_dump::get_present_dumps(dump_buffer) };
    if (present_dumps.size() == 0) {
        return;
    }
    if (MsgBoxWarning(_("Crash detected. Save it to USB?"), Responses_YesNo)
        == Response::Yes) {
        auto do_stage = [&](string_view_utf8 msg, std::invocable<const ::crash_dump::DumpHandler *> auto fp) {
            MsgBoxIconned box(GuiDefaults::DialogFrameRect, Responses_NONE, 0, nullptr, std::move(msg), is_multiline::yes, &png::info_58x58);
            box.Show();
            draw();
            for (const auto &dump_handler : present_dumps) {
                fp(dump_handler);
            }
            box.Hide();
        };

        do_stage(_("Saving to USB"), [](const ::crash_dump::DumpHandler *handler) { handler->usb_save(); });
    }

    for (const auto &dump_handler : present_dumps) {
        dump_handler->remove();
    }
}

void screen_home_data_t::on_enter() {
    if (!first_event) {
        return;
    }
    first_event = false;

#if (!DEVELOPER_MODE() && PRINTER_TYPE == PRINTER_PRUSA_XL)
    static bool first_time_check_st { true };
    if (first_time_check_st) {
        first_time_check_st = false;
        warn_unfinished_selftest_msgbox();
    }
#endif

    handle_crash_dump();

    if (touch_broken_during_run) {
        static bool already_shown = false;
        if (!already_shown) {
            already_shown = true;
            MsgBoxWarning(_("Touch disabled. This feature is work-in-progress and is going to be fully available in a future update."), Responses_Ok);
        }
    }
}

void screen_home_data_t::windowEvent(EventLock /*has private ctor*/, window_t *sender, GUI_event_t event, void *param) {
    // TODO: This easily freezes home screen when flash action fails to start.
    // There are several places in the code where executing a flash gcode can
    // result in no-op and home screen stays active with events disabled.
    if (event_in_progress)
        return;

    AutoRestore avoid_recursion(event_in_progress, true);

    on_enter();

    if (event == GUI_event_t::MEDIA) {
        switch (MediaState_t(int(param))) {
        case MediaState_t::inserted:
            if (!usbInserted) {
                usbInserted = true;
                printBtnEna();
                if (!usbWasAlreadyInserted) {
                    w_buttons[0].SetFocus(); // print button
                    usbWasAlreadyInserted = true;
                }
            }
            break;
        case MediaState_t::removed:
        case MediaState_t::error:
            if (usbInserted) {
                usbInserted = false;
                printBtnDis();
            }
            break;
        default:
            break;
        }
    }

    if (event == GUI_event_t::LOOP) {
        filamentBtnSetState(MMU2::State_t(marlin_vars()->mmu2_state.get()));

#if HAS_SELFTEST
        if (!DialogHandler::Access().IsOpen()) {
            //esp update has bigger priority tha one click print
            const auto fw_state = esp_fw_state();
            const bool esp_need_flash = fw_state == EspFwState::WrongVersion || fw_state == EspFwState::NoFirmware;
            if (try_esp_flash && esp_need_flash && netdev_is_enabled(NETDEV_ESP_ID)) {
                try_esp_flash = false; // do esp flash only once (user can press abort)
                marlin_gcode("M997 S1 O");
                return;
            } else {
                // on esp update, can use one click print
                if (GuiMediaEventsHandler::ConsumeOneClickPrinting() || moreGcodesUploaded()) {
                    // TODO this should be done in main thread before MARLIN_EVT_MediaInserted is generated
                    // if it is not the latest gcode might not be selected
                    if (find_latest_gcode(
                            gui_media_SFN_path,
                            FILE_PATH_BUFFER_LEN,
                            gui_media_LFN,
                            FILE_NAME_BUFFER_LEN)) {
                        please_wait_msg.Draw(); // Non-blocking please wait screen
                        print_begin(gui_media_SFN_path, false);
                    }
                }
            }
        }
#endif // HAS_SELFTEST
    }

#if !HAS_LOADCELL()
    if (event == GUI_event_t::HELD_RELEASED) {
        DialogMoveZ::Show();
        return;
    }
#endif

    SuperWindowEvent(sender, event, param);
}

bool screen_home_data_t::find_latest_gcode(char *fpath, int fpath_len, char *fname, int fname_len) {
    FileSort::LessFE_t LessFE = &FileSort::LessByTimeFE;
    FileSort::MakeEntry_t MakeLastEntry = &FileSort::MakeLastEntryByTime;

    fname[0] = 0;
    strlcpy(fpath, "/usb", fpath_len);
    F_DIR_RAII_Iterator dir(fpath);
    fpath[4] = '/';

    if (dir.result == ResType::NOK) {
        return false;
    }

    // prepare the item at the zeroth position according to sort policy
    FileSort::Entry entry = MakeLastEntry(); // last entry is greater than any file

    while (dir.FindNext()) {
        // skip folders
        if ((dir.fno->d_type & DT_DIR) != 0) {
            continue;
        }

        if (LessFE(dir.fno, entry)) {
            entry.CopyFrom(dir.fno);

            strlcpy(fpath + 5, dir.fno->d_name, fpath_len - 5);
<<<<<<< HEAD
            strlcpy(fname, dir.fno->lfn, fname_len);
            latest_time = dir.fno->time;
=======
            strlcpy(fname, entry.lfn, fname_len);
>>>>>>> a255fa43
        }
    }

    return fname[0] != 0;
}

void screen_home_data_t::printBtnEna() {
    w_buttons[0].Unshadow();
    w_buttons[0].Enable(); // can be focused
    w_buttons[0].Invalidate();
    w_labels[0].SetText(_(labels[labelPrintId]));
}

void screen_home_data_t::printBtnDis() {
    // move to preheat when Print is focused
    if (w_buttons[0].IsFocused()) {
        w_buttons[1].SetFocus();
    }

    w_buttons[0].Shadow();
    w_buttons[0].Disable(); // cant't be focused
    w_buttons[0].Invalidate();
    w_labels[0].SetText(_(labels[labelNoUSBId]));
}

bool screen_home_data_t::moreGcodesUploaded() {
    const uint32_t total = wui_gcodes_uploaded();
    const bool result = total != lastUploadCount;
    lastUploadCount = total;
    return result;
}

void screen_home_data_t::InitState(screen_init_variant var) {
    if (!var.GetPosition())
        return;

    size_t pos = *(var.GetPosition());
    if (pos >= button_count)
        return;

    w_buttons[pos].SetFocus();
}

screen_init_variant screen_home_data_t::GetCurrentState() const {
    screen_init_variant ret;
    for (size_t i = 0; i < button_count; ++i) {
        if (w_buttons[i].IsFocused()) {
            ret.SetPosition(i);
            return ret;
        }
    }
    return ret;
}<|MERGE_RESOLUTION|>--- conflicted
+++ resolved
@@ -476,12 +476,7 @@
             entry.CopyFrom(dir.fno);
 
             strlcpy(fpath + 5, dir.fno->d_name, fpath_len - 5);
-<<<<<<< HEAD
-            strlcpy(fname, dir.fno->lfn, fname_len);
-            latest_time = dir.fno->time;
-=======
             strlcpy(fname, entry.lfn, fname_len);
->>>>>>> a255fa43
         }
     }
 
