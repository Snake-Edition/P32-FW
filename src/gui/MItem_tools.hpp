--- conflicted
+++ resolved
@@ -267,284 +267,6 @@
     virtual void OnChange(size_t old_index) override;
 };
 
-#if PRINTER_IS_PRUSA_MINI()
-/* -===============================================(:>- */
-class MI_BRIGHTNESS : public WiSpin {
-    constexpr static const char *const label = N_("Brightness");
-
-public:
-    MI_BRIGHTNESS();
-    virtual void OnClick() override;
-};
-#endif
-
-class MI_DISPLAY_REINIT_TIMEOUT : public WiSpin {
-    constexpr static const char *const label = N_("Display Reinit Timeout");
-
-public:
-    MI_DISPLAY_REINIT_TIMEOUT();
-    virtual void OnClick() override;
-};
-
-class MI_SKEW_XY : public WiSpin {
-    constexpr static const char *const label = N_("Skew XY");
-
-public:
-    MI_SKEW_XY();
-};
-
-class MI_SKEW_XZ : public WiSpin {
-    constexpr static const char *const label = N_("Skew XZ");
-
-public:
-    MI_SKEW_XZ();
-};
-
-class MI_SKEW_YZ : public WiSpin {
-    constexpr static const char *const label = N_("Skew YZ");
-
-public:
-    MI_SKEW_YZ();
-};
-/* -===============================================(:>- */
-
-#if PRINTER_IS_PRUSA_MINI()
-class MI_X_AXIS_LEN : public WiSpin {
-    constexpr static const char *const label = N_("X-axis length");
-
-public:
-    MI_X_AXIS_LEN();
-    virtual void OnClick() override;
-};
-
-class MI_Y_AXIS_LEN : public WiSpin {
-    constexpr static const char *const label = N_("Y-axis length");
-
-public:
-    MI_Y_AXIS_LEN();
-    virtual void OnClick() override;
-};
-
-class MI_E_LOAD_LENGTH : public WiSpin {
-    constexpr static const char *const label = N_("E load length");
-
-public:
-    MI_E_LOAD_LENGTH();
-    virtual void OnClick() override;
-};
-#endif
-
-/* -===============================================(:>- */
-
-class MI_X_SENSITIVITY : public WiSpin {
-    constexpr static const char *const label = N_("X homing sensitivity");
-
-public:
-    MI_X_SENSITIVITY();
-    virtual void OnClick() override;
-};
-
-class MI_Y_SENSITIVITY : public WiSpin {
-    constexpr static const char *const label = N_("Y homing sensitivity");
-
-public:
-    MI_Y_SENSITIVITY();
-    virtual void OnClick() override;
-};
-
-class MI_X_SENSITIVITY_RESET : public IWindowMenuItem {
-    constexpr static const char *const label = N_("Reset X homing sensitivity");
-
-public:
-    MI_X_SENSITIVITY_RESET();
-
-protected:
-    virtual void click(IWindowMenu &window_menu) override;
-};
-
-class MI_Y_SENSITIVITY_RESET : public IWindowMenuItem {
-    constexpr static const char *const label = N_("Reset Y homing sensitivity");
-
-public:
-    MI_Y_SENSITIVITY_RESET();
-
-protected:
-    virtual void click(IWindowMenu &window_menu) override;
-};
-
-/* -===============================================(:>- */
-
-class MI_X_STEALTH : public WI_ICON_SWITCH_OFF_ON_t {
-    constexpr static const char *const label = N_("X Strong mode");
-
-public:
-    MI_X_STEALTH();
-
-protected:
-    virtual void OnChange(size_t old_index) override;
-};
-
-class MI_Y_STEALTH : public WI_ICON_SWITCH_OFF_ON_t {
-    constexpr static const char *const label = N_("Y Strong mode");
-
-public:
-    MI_Y_STEALTH();
-
-protected:
-    virtual void OnChange(size_t old_index) override;
-};
-
-class MI_Z_STEALTH : public WI_ICON_SWITCH_OFF_ON_t {
-    constexpr static const char *const label = N_("Z Strong mode");
-
-public:
-    MI_Z_STEALTH();
-
-protected:
-    virtual void OnChange(size_t old_index) override;
-};
-
-class MI_E_STEALTH : public WI_ICON_SWITCH_OFF_ON_t {
-    constexpr static const char *const label = N_("E Strong mode");
-
-public:
-    MI_E_STEALTH();
-
-protected:
-    virtual void OnChange(size_t old_index) override;
-};
-
-/* -===============================================(:>- */
-
-class MI_X_MAX_FEEDRATE : public WiSpin {
-    constexpr static const char *const label = N_("X Max Feedrate");
-
-public:
-    MI_X_MAX_FEEDRATE();
-    virtual void OnClick() override;
-};
-
-class MI_Y_MAX_FEEDRATE : public WiSpin {
-    constexpr static const char *const label = N_("Y Max Feedrate");
-
-public:
-    MI_Y_MAX_FEEDRATE();
-    virtual void OnClick() override;
-};
-
-/* -===============================================(:>- */
-
-class MI_X_HOME : public IWindowMenuItem {
-    constexpr static const char *const label = N_("Home X Axis");
-
-public:
-    MI_X_HOME();
-
-protected:
-    virtual void click(IWindowMenu &window_menu) override;
-};
-
-class MI_Y_HOME : public IWindowMenuItem {
-    constexpr static const char *const label = N_("Home Y Axis");
-
-public:
-    MI_Y_HOME();
-
-protected:
-    virtual void click(IWindowMenu &window_menu) override;
-};
-
-/* -===============================================(:>- */
-
-class MI_NOZZLE_CALIBRATION_TEMP : public WiSpin {
-    constexpr static const char *const label = N_("Nozzle calibration temperature");
-
-public:
-    MI_NOZZLE_CALIBRATION_TEMP();
-    void OnClick() override;
-};
-
-class MI_CALIBRATE_NOZZLE_PID : public IWindowMenuItem {
-    constexpr static const char *const label = N_("Calibrate nozzle temperature");
-
-public:
-    MI_CALIBRATE_NOZZLE_PID();
-
-protected:
-    virtual void click(IWindowMenu &window_menu) override;
-};
-
-class MI_BED_CALIBRATION_TEMP : public WiSpin {
-    constexpr static const char *const label = N_("Bed calibration temperature");
-
-public:
-    MI_BED_CALIBRATION_TEMP();
-    void OnClick() override;
-};
-
-class MI_CALIBRATE_BED_PID : public IWindowMenuItem {
-    constexpr static const char *const label = N_("Calibrate bed temperature");
-
-public:
-    MI_CALIBRATE_BED_PID();
-
-protected:
-    virtual void click(IWindowMenu &window_menu) override;
-};
-
-class MI_PID_NOZZLE_P : public WiSpin {
-    constexpr static const char *const label = N_("PID nozzle P");
-
-public:
-    MI_PID_NOZZLE_P();
-};
-
-class MI_PID_NOZZLE_I : public WiSpin {
-    constexpr static const char *const label = N_("PID nozzle I");
-
-public:
-    MI_PID_NOZZLE_I();
-};
-
-class MI_PID_NOZZLE_D : public WiSpin {
-    constexpr static const char *const label = N_("PID nozzle D");
-
-public:
-    MI_PID_NOZZLE_D();
-};
-
-class MI_PID_BED_P : public WiSpin {
-    constexpr static const char *const label = N_("PID bed P");
-
-public:
-    MI_PID_BED_P();
-};
-
-class MI_PID_BED_I : public WiSpin {
-    constexpr static const char *const label = N_("PID bed I");
-
-public:
-    MI_PID_BED_I();
-};
-
-class MI_PID_BED_D : public WiSpin {
-    constexpr static const char *const label = N_("PID bed D");
-
-public:
-    MI_PID_BED_D();
-};
-
-/* -===============================================(:>- */
-
-class MI_COLD_MODE : public WI_ICON_SWITCH_OFF_ON_t {
-    constexpr static const char *const label = N_("Cold Mode");
-
-public:
-    MI_COLD_MODE();
-    virtual void OnChange(size_t old_index) override;
-};
-/* -===============================================(:>- */
-
 class MI_INFO_BED_TEMP : public MenuItemAutoUpdatingLabel<float> {
 public:
     MI_INFO_BED_TEMP();
@@ -728,20 +450,6 @@
 protected:
     virtual void click(IWindowMenu &window_menu) override;
 };
-<<<<<<< HEAD
-
-class MI_CO_CANCEL_OBJECT : public IWindowMenuItem {
-    static constexpr const char *const label = N_("Cancel Object");
-
-public:
-    MI_CO_CANCEL_OBJECT();
-
-protected:
-    virtual void click(IWindowMenu &window_menu) override;
-};
-
-=======
->>>>>>> b91eeda0
 class MI_FILAMENT_CHANGE_PREHEAT_ALL : public MenuItemSwitch {
 public:
     MI_FILAMENT_CHANGE_PREHEAT_ALL();
@@ -836,11 +544,7 @@
 #endif
 
 #if HAS_SIDE_LEDS()
-<<<<<<< HEAD
-class MI_SIDE_LEDS_ENABLE : public WiSpin {
-=======
 class MI_SIDE_LEDS_MAX_BRIGTHNESS : public WiSpin {
->>>>>>> b91eeda0
 
     static constexpr const char *const label =
     #if PRINTER_IS_PRUSA_COREONE()
@@ -850,13 +554,6 @@
     #endif
 
 public:
-<<<<<<< HEAD
-    MI_SIDE_LEDS_ENABLE();
-    virtual void OnClick() override;
-};
-
-class MI_SIDE_LEDS_DIMMING : public WI_ICON_SWITCH_OFF_ON_t {
-=======
     MI_SIDE_LEDS_MAX_BRIGTHNESS();
     virtual void OnClick() override;
 };
@@ -877,7 +574,6 @@
 };
 
 class MI_SIDE_LEDS_DIMMING_ENABLE : public MenuItemSwitch {
->>>>>>> b91eeda0
     static constexpr const char *const label =
     #if PRINTER_IS_PRUSA_COREONE()
         N_("Chamber Dimming");
