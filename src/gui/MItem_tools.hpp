/*****************************************************************************/
// menu items running tools
#pragma once
#include "WindowMenuItems.hpp"
#include "i18n.h"
#include "filament.hpp"
#include "WindowItemFormatableLabel.hpp"
#include "WindowItemFanLabel.hpp"
#include "WindowItemTempLabel.hpp"
#include "config.h"
#include <utility_extensions.hpp>
#include <option/has_dwarf.h>
#include <option/has_side_fsensor.h>
#include <option/has_filament_sensors_menu.h>
#include <option/has_coldpull.h>

/// Checks if there is space in the gcode queue for inserting further commands.
/// If there's not, \returns false and shows a message box
bool gui_check_space_in_gcode_queue_with_msg();

/// Attempts to execute the gcode.
/// \returns false on failure (when the queue is full) and shows a message box saying the printer is busy
bool gui_try_gcode_with_msg(const char *gcode);

/// Global filamen sensing enable/disable
class MI_FILAMENT_SENSOR : public WI_ICON_SWITCH_OFF_ON_t {
    // If the printer has filament sensors menu, this item is inside it and is supposed to be called differently (BFW-4973)
    static constexpr const char *const label = HAS_FILAMENT_SENSORS_MENU() ? N_("Filament Sensing") : N_("Filament Sensor");

public:
    MI_FILAMENT_SENSOR();

    /// Set the index to the correct value based on config_store
    void update();

protected:
    virtual void OnChange(size_t old_index) override;
};

class MI_STUCK_FILAMENT_DETECTION : public WI_ICON_SWITCH_OFF_ON_t {
    constexpr static const char *const label = N_("Stuck Filament Detection");
    bool init_index() const;

public:
    MI_STUCK_FILAMENT_DETECTION()
        : WI_ICON_SWITCH_OFF_ON_t(init_index(), _(label), nullptr, is_enabled_t::yes, is_hidden_t::no) {}

protected:
    virtual void OnChange(size_t old_index) override;
};

class MI_STEALTH_MODE : public WI_ICON_SWITCH_OFF_ON_t {
    constexpr static const char *const label = N_("Stealth Mode");

public:
    MI_STEALTH_MODE(); // @@TODO probably XL only

protected:
    virtual void OnChange(size_t old_index) override;
};

class MI_LIVE_ADJUST_Z : public IWindowMenuItem {
    static constexpr const char *const label = N_("Live Adjust Z");

public:
    MI_LIVE_ADJUST_Z();

protected:
    virtual void click(IWindowMenu &window_menu) override;
};

class MI_AUTO_HOME : public IWindowMenuItem {
    static constexpr const char *const label = N_("Auto Home");

public:
    MI_AUTO_HOME();

protected:
    virtual void click(IWindowMenu &window_menu) override;
};

class MI_MESH_BED : public IWindowMenuItem {
    static constexpr const char *const label = N_("Mesh Bed Leveling");

public:
    MI_MESH_BED();

protected:
    virtual void click(IWindowMenu &window_menu) override;
};

class MI_CALIB_Z : public IWindowMenuItem {
    static constexpr const char *const label = N_("Calibrate Z");

public:
    MI_CALIB_Z();

protected:
    virtual void click(IWindowMenu &window_menu) override;
};

class MI_DISABLE_STEP : public IWindowMenuItem {
    static constexpr const char *const label = N_("Disable Motors");

public:
    MI_DISABLE_STEP();

protected:
    virtual void click(IWindowMenu &window_menu) override;
};

class MI_FACTORY_SOFT_RESET : public IWindowMenuItem {
    static constexpr const char *const label = N_("Reset Settings & Calibrations");

public:
    MI_FACTORY_SOFT_RESET();

protected:
    virtual void click(IWindowMenu &window_menu) override;
};

class MI_FACTORY_HARD_RESET : public IWindowMenuItem {
    static constexpr const char *const label = N_("Hard Reset (USB with FW needed)");

public:
    MI_FACTORY_HARD_RESET();

protected:
    virtual void click(IWindowMenu &window_menu) override;
};

#ifdef BUDDY_ENABLE_DFU_ENTRY
class MI_ENTER_DFU : public IWindowMenuItem {
    static constexpr const char *const label = "Enter DFU";

public:
    MI_ENTER_DFU();

protected:
    virtual void click(IWindowMenu &window_menu) override;
};
#endif

class MI_SAVE_DUMP : public IWindowMenuItem {
    static constexpr const char *const label = N_("Save Crash Dump");

public:
    MI_SAVE_DUMP();

protected:
    virtual void click(IWindowMenu &window_menu) override;
};

class MI_XFLASH_RESET : public IWindowMenuItem {
    static constexpr const char *const label = "Delete Crash Dump"; // intentionally not translated, only for debugging

public:
    MI_XFLASH_RESET();

protected:
    virtual void click(IWindowMenu &window_menu) override;
};

class MI_EE_SAVEXML : public IWindowMenuItem {
    static constexpr const char *const label = "TODO EE Save XML"; // intentionally not translated, only for debugging

public:
    MI_EE_SAVEXML();

protected:
    virtual void click(IWindowMenu &window_menu) override;
};

class MI_EE_CLEAR : public IWindowMenuItem {
    static constexpr const char *const label = "EE Clear"; // intentionally not translated, only for debugging

public:
    MI_EE_CLEAR();

protected:
    virtual void click(IWindowMenu &window_menu) override;
};

class MI_M600 : public IWindowMenuItem {
    static constexpr const char *const label = N_("Change Filament");

public:
    MI_M600();

protected:
    virtual void click(IWindowMenu &window_menu) override;
};

class MI_TIMEOUT : public WI_ICON_SWITCH_OFF_ON_t {
    constexpr static const char *const label = N_("Menu Timeout");

public:
    MI_TIMEOUT();
    virtual void OnChange(size_t old_index) override;
};

#ifdef _DEBUG
inline constexpr size_t MI_SOUND_MODE_COUNT = 5;
#else
inline constexpr size_t MI_SOUND_MODE_COUNT = 4;
#endif
class MI_SOUND_MODE : public WI_SWITCH_t<MI_SOUND_MODE_COUNT> {
    constexpr static const char *const label = N_("Sound Mode");

    constexpr static const char *str_Once = N_("Once");
    constexpr static const char *str_Loud = N_("Loud");
    constexpr static const char *str_Silent = N_("Silent");
    constexpr static const char *str_Assist = N_("Assist");
    constexpr static const char *str_Debug = "Debug";

    size_t init_index() const;

public:
    MI_SOUND_MODE();
    virtual void OnChange(size_t old_index) override;
};

class MI_SOUND_TYPE : public WI_SWITCH_t<8> {
    constexpr static const char *const label = "Sound Type";

    constexpr static const char *str_ButtonEcho = "ButtonEcho";
    constexpr static const char *str_StandardPrompt = "StandardPrompt";
    constexpr static const char *str_StandardAlert = "StandardAlert";
    constexpr static const char *str_CriticalAlert = "CriticalAlert";
    constexpr static const char *str_EncoderMove = "EncoderMove";
    constexpr static const char *str_BlindAlert = "BlindAlert";
    constexpr static const char *str_Start = "Start";
    constexpr static const char *str_SingleBeep = "SingleBeep";

public:
    MI_SOUND_TYPE();
    virtual void OnChange(size_t old_index) override;
};

class MI_SORT_FILES : public WI_SWITCH_t<2> {
    constexpr static const char *const label = N_("Sort Files");

    constexpr static const char *str_name = N_("Name");
    constexpr static const char *str_time = N_("Time");

public:
    MI_SORT_FILES();
    virtual void OnChange(size_t old_index) override;
};

class MI_SOUND_VOLUME : public WiSpinInt {
    constexpr static const char *const label = N_("Sound Volume");

public:
    MI_SOUND_VOLUME();
    virtual void OnClick() override;
    /* virtual void Change() override; */
};

class MI_TIMEZONE : public WiSpinInt {
    constexpr static const char *const label = N_("Time Zone Hour Offset");

public:
    MI_TIMEZONE();
    virtual void OnClick() override;
};

class MI_TIMEZONE_MIN : public WI_SWITCH_t<3> {
    constexpr static const char *const label = N_("Time Zone Minute Offset");

    constexpr static const char *str_0min = N_("00 min");
    constexpr static const char *str_30min = N_("30 min");
    constexpr static const char *str_45min = N_("45 min");

public:
    MI_TIMEZONE_MIN();
    virtual void OnChange(size_t old_index) override;
};

class MI_TIMEZONE_SUMMER : public WI_ICON_SWITCH_OFF_ON_t {
    constexpr static const char *const label = N_("Time Zone Summertime");

public:
    MI_TIMEZONE_SUMMER();
    virtual void OnChange(size_t old_index) override;
};

class MI_TIME_FORMAT : public WI_SWITCH_t<2> {
    constexpr static const char *const label = N_("Time Format");

    constexpr static const char *str_24h = N_("24h");
    constexpr static const char *str_12h = N_("12h");

public:
    MI_TIME_FORMAT();
    virtual void OnChange(size_t old_index) override;
};

/**
 * @brief Menu item with current time.
 * @warning This uses time_tools::get_time() which needs to be updated periodically.
 *     It needs to be done from the menu which has windowEvent() method.
 */
class MI_TIME_NOW : public WI_SWITCH_t<1> {
    static constexpr const char *label = N_("Time");

public:
    MI_TIME_NOW();
};

// TODO move to different files (filament sensor adc related ones ...)
class IMI_FS_SPAN : public WiSpinInt {
#if HAS_SIDE_FSENSOR()
    bool is_side;
#endif
    size_t index;

public:
    IMI_FS_SPAN(bool is_side_, size_t index, const char *label);
    virtual void OnClick() override;
};

template <size_t Index, bool IsSide>
class MI_FS_SPAN : public IMI_FS_SPAN {
    static_assert(Index < 6, "Index out of range");
#if not HAS_SIDE_FSENSOR()
    static_assert(IsSide == false, "Invalid configuration");
#endif

    struct index_data {
        const char *label;
        size_t extruder_index;
    };

    static consteval const char *get_label() {
        // gui counts sensors from 1, but internally they are counted from 0
        if (IsSide) {
            switch (Index) {
            case 0:
                return N_("Side FS span 1");
            case 1:
                return N_("Side FS span 2");
            case 2:
                return N_("Side FS span 3");
            case 3:
                return N_("Side FS span 4");
            case 4:
                return N_("Side FS span 5");
            case 5:
                return N_("Side FS span 6");
            default:
                consteval_assert_false();
                return ""; // cannot happen
            }
        } else {
            switch (Index) {
            case 0:
                return N_("FS span 1");
            case 1:
                return N_("FS span 2");
            case 2:
                return N_("FS span 3");
            case 3:
                return N_("FS span 4");
            case 4:
                return N_("FS span 5");
            case 5:
                return N_("FS span 6");
            default:
                consteval_assert_false();
                return ""; // cannot happen
            }
        }
    }

public:
    MI_FS_SPAN()
        : IMI_FS_SPAN(IsSide, Index, get_label()) {}
};

class IMI_FS_REF : public WiSpinInt {
#if HAS_SIDE_FSENSOR()
    bool is_side;
#endif
    size_t index;

public:
    IMI_FS_REF(bool is_side_, size_t index, const char *label);
    virtual void OnClick() override;
};

template <size_t Index, bool IsSide>
class MI_FS_REF : public IMI_FS_REF {
    static_assert(Index < 6, "Index out of range");
#if not HAS_SIDE_FSENSOR()
    static_assert(IsSide == false, "Invalid configuration");
#endif

    struct index_data {
        const char *label;
        size_t extruder_index;
    };

    static consteval const char *get_label() {
        // gui counts sensors from 1, but internally they are counted from 0
        if (IsSide) {
            switch (Index) {
            case 0:
                return N_("Side FS not inserted ref 1");
            case 1:
                return N_("Side FS not inserted ref 2");
            case 2:
                return N_("Side FS not inserted ref 3");
            case 3:
                return N_("Side FS not inserted ref 4");
            case 4:
                return N_("Side FS not inserted ref 5");
            case 5:
                return N_("Side FS not inserted ref 6");
            default:
                consteval_assert_false();
                return ""; // cannot happen
            }
        } else {
            switch (Index) {
            case 0:
                return N_("FS not inserted ref 1");
            case 1:
                return N_("FS not inserted ref 2");
            case 2:
                return N_("FS not inserted ref 3");
            case 3:
                return N_("FS not inserted ref 4");
            case 4:
                return N_("FS not inserted ref 5");
            case 5:
                return N_("FS not inserted ref 6");
            default:
                consteval_assert_false();
                return ""; // cannot happen
            }
        }
    }

public:
    MI_FS_REF()
        : IMI_FS_REF(IsSide, Index, get_label()) {}
};

class MI_FAN_CHECK : public WI_ICON_SWITCH_OFF_ON_t {
    constexpr static const char *const label = N_("Fan Check");

public:
    MI_FAN_CHECK();
    virtual void OnChange(size_t old_index) override;
};

/******************************************************************/
// WI_INFO_t
class MI_INFO_FW : public WI_INFO_t {
    static constexpr const char *const label = N_("Firmware Version");

public:
    MI_INFO_FW();
    virtual void click(IWindowMenu &window_menu) override; // FW version is clickable when development tools are shown
};

class MI_INFO_BOOTLOADER : public WI_INFO_t {
    static constexpr const char *const label = N_("Bootloader Version");

public:
    MI_INFO_BOOTLOADER();
};

class MI_INFO_MMU : public WI_INFO_t {
    static constexpr const char *const label = N_("MMU Version");

public:
    MI_INFO_MMU();
};

class MI_INFO_BOARD : public WI_INFO_t {
    static constexpr const char *const label = N_("Buddy Board");

public:
    MI_INFO_BOARD();
};

class MI_INFO_SERIAL_NUM : public WiInfo<28> {
    static constexpr const char *const label = N_("Serial Number");

public:
    MI_INFO_SERIAL_NUM();
};

class MI_FS_AUTOLOAD : public WI_ICON_SWITCH_OFF_ON_t {
    constexpr static const char *const label = N_("Filament Autoloading");

public:
    MI_FS_AUTOLOAD();
    virtual void OnChange(size_t old_index) override;
};

/* -===============================================(:>- */
class MI_BRIGHTNESS : public WiSpinInt {
    constexpr static const char *const label = N_("Brightness");

public:
    MI_BRIGHTNESS();
    virtual void OnClick() override;
};

class MI_COLD_MODE : public WI_ICON_SWITCH_OFF_ON_t {
    constexpr static const char *const label = N_("Cold Mode");

public:
    MI_COLD_MODE();
    virtual void OnChange(size_t old_index) override;
};

class MI_SKEW_XY : public WiSpinFlt {
    constexpr static const char *const label = N_("Skew XY");

public:
    MI_SKEW_XY();
};

class MI_SKEW_XZ : public WiSpinFlt {
    constexpr static const char *const label = N_("Skew XZ");

public:
    MI_SKEW_XZ();
};

class MI_SKEW_YZ : public WiSpinFlt {
    constexpr static const char *const label = N_("Skew YZ");

public:
    MI_SKEW_YZ();
};
/* -===============================================(:>- */

class MI_INFO_BED_TEMP : public WI_TEMP_LABEL_t {
    static constexpr const char *const label = N_("Bed Temperature");

public:
    MI_INFO_BED_TEMP();
};

class MI_INFO_FILL_SENSOR : public WI_FORMATABLE_LABEL_t<std::pair<SensorData::Value, SensorData::Value>> {
public:
    MI_INFO_FILL_SENSOR(string_view_utf8 label);
};

class MI_INFO_PRINTER_FILL_SENSOR : public MI_INFO_FILL_SENSOR {
    static constexpr const char *label =
#if PRINTER_IS_PRUSA_XL
        N_("Tool Filament sensor");
#else
        N_("Filament Sensor");
#endif

public:
    MI_INFO_PRINTER_FILL_SENSOR();
};

class MI_INFO_SIDE_FILL_SENSOR : public MI_INFO_FILL_SENSOR {
    static constexpr const char *label = N_("Side Filament Sensor");

public:
    MI_INFO_SIDE_FILL_SENSOR();
};

class MI_INFO_PRINT_FAN : public WI_FAN_LABEL_t {
    static constexpr const char *const label = N_("Print Fan");

public:
    MI_INFO_PRINT_FAN();
};

class MI_INFO_HBR_FAN : public WI_FAN_LABEL_t {
#if PRINTER_IS_PRUSA_MK3_5
    static constexpr const char *const label = N_("Hotend Fan");
#else
    static constexpr const char *const label = N_("Heatbreak Fan");
#endif

public:
    MI_INFO_HBR_FAN();
};

class MI_PRINT_PROGRESS_TIME : public WiSpinInt {
    constexpr static const char *label = N_("Print Progress Screen");

public:
    MI_PRINT_PROGRESS_TIME();
    virtual void OnClick() override;
};
class MI_ODOMETER_DIST : public WI_FORMATABLE_LABEL_t<float> {
public:
    MI_ODOMETER_DIST(string_view_utf8 label, const img::Resource *icon, is_enabled_t enabled, is_hidden_t hidden, float initVal);
};

class MI_ODOMETER_DIST_X : public MI_ODOMETER_DIST {
    constexpr static const char *const label = N_("X Axis");

public:
    MI_ODOMETER_DIST_X();
};
class MI_ODOMETER_DIST_Y : public MI_ODOMETER_DIST {
    constexpr static const char *const label = N_("Y Axis");

public:
    MI_ODOMETER_DIST_Y();
};
class MI_ODOMETER_DIST_Z : public MI_ODOMETER_DIST {
    constexpr static const char *const label = N_("Z Axis");

public:
    MI_ODOMETER_DIST_Z();
};

/// Extruded filament
class MI_ODOMETER_DIST_E : public MI_ODOMETER_DIST {
    constexpr static const char *const generic_label = N_("Filament");

public:
    MI_ODOMETER_DIST_E(const char *const label, int index);
    MI_ODOMETER_DIST_E();
};

/// Tool picked
class MI_ODOMETER_TOOL : public WI_FORMATABLE_LABEL_t<uint32_t> {
    constexpr static const char *const generic_label = N_("Tools Changed");
    constexpr static const char *const times_label = N_("times"); // Tools Changed      123 times

public:
    MI_ODOMETER_TOOL(const char *const label, int index);
    MI_ODOMETER_TOOL();
};

class MI_ODOMETER_MMU_CHANGES : public WI_FORMATABLE_LABEL_t<uint32_t> {
    constexpr static const char *const label = N_("MMU filament loads");

public:
    MI_ODOMETER_MMU_CHANGES();
};

class MI_ODOMETER_TIME : public WI_FORMATABLE_LABEL_t<uint32_t> {
    constexpr static const char *const label = N_("Print Time");

public:
    MI_ODOMETER_TIME();
};

class MI_INFO_HEATER_VOLTAGE : public WI_FORMATABLE_LABEL_t<SensorData::Value> {
    static constexpr const char *const label = N_("Heater Voltage");

public:
    MI_INFO_HEATER_VOLTAGE();
};

class MI_INFO_INPUT_VOLTAGE : public WI_FORMATABLE_LABEL_t<SensorData::Value> {
    static constexpr const char *const label = N_("Input Voltage");

public:
    MI_INFO_INPUT_VOLTAGE();
};

class MI_INFO_5V_VOLTAGE : public WI_FORMATABLE_LABEL_t<SensorData::Value> {
    static constexpr const char *const label = N_("5V Voltage");

public:
    MI_INFO_5V_VOLTAGE();
};

class MI_INFO_HEATER_CURRENT : public WI_FORMATABLE_LABEL_t<SensorData::Value> {
    static constexpr const char *const label = N_("Heater Current");

public:
    MI_INFO_HEATER_CURRENT();
};

class MI_INFO_INPUT_CURRENT : public WI_FORMATABLE_LABEL_t<SensorData::Value> {
    static constexpr const char *const label = N_("Input Current");

public:
    MI_INFO_INPUT_CURRENT();
};

class MI_INFO_MMU_CURRENT : public WI_FORMATABLE_LABEL_t<SensorData::Value> {
    static constexpr const char *const label = N_("MMU Current");

public:
    MI_INFO_MMU_CURRENT();
};

class MI_INFO_SPLITTER_5V_CURRENT : public WI_FORMATABLE_LABEL_t<SensorData::Value> {
    static constexpr const char *const label = N_("Splitter 5V Current");

public:
    MI_INFO_SPLITTER_5V_CURRENT();
};

class MI_INFO_SANDWICH_5V_CURRENT : public WI_FORMATABLE_LABEL_t<SensorData::Value> {
    static constexpr const char *const label = N_("Sandwich 5V Current");

public:
    MI_INFO_SANDWICH_5V_CURRENT();
};

class MI_INFO_BUDDY_5V_CURRENT : public WI_FORMATABLE_LABEL_t<SensorData::Value> {
    static constexpr const char *const label = N_("XL Buddy 5V Current");

public:
    MI_INFO_BUDDY_5V_CURRENT();
};

class MI_INFO_BOARD_TEMP : public WI_TEMP_LABEL_t {
    static constexpr const char *const label = N_("Board Temperature");

public:
    MI_INFO_BOARD_TEMP();
};

class MI_INFO_MCU_TEMP : public WI_TEMP_LABEL_t {
    static constexpr const char *const label = N_("MCU Temperature");

public:
    MI_INFO_MCU_TEMP();
};

<<<<<<< HEAD
class MI_FOOTER_RESET : public WI_LABEL_t {
=======
class MI_FOOTER_RESET : public IWindowMenuItem {
>>>>>>> 0de68b87
    static constexpr const char *const label = N_("Reset");

public:
    MI_FOOTER_RESET();

protected:
    virtual void click(IWindowMenu &window_menu) override;
};

class MI_CO_CANCEL_OBJECT : public IWindowMenuItem {
    static constexpr const char *const label = N_("Cancel Object");

public:
    MI_CO_CANCEL_OBJECT();

protected:
    virtual void click(IWindowMenu &window_menu) override;
};

class MI_HEATUP_BED : public WI_SWITCH_t<2> {
    static constexpr const char *const label = N_("For Filament Change, Preheat");
    static constexpr const char *const nozzle = N_("Nozzle");
    static constexpr const char *const nozzle_bed = N_("Noz&Bed");

public:
    MI_HEATUP_BED();

protected:
    void OnChange(size_t old_index) override;
};

/******************************************************************/

class MI_SET_READY : public IWindowMenuItem {
    static constexpr const char *const label = N_("Set Ready");

public:
    MI_SET_READY();

protected:
    virtual void click(IWindowMenu &window_menu) override;
};

class MI_PHASE_STEPPING : public WI_ICON_SWITCH_OFF_ON_t {
    static constexpr const char *label = "Phase Stepping";
    bool event_in_progress { false };

public:
    MI_PHASE_STEPPING();

protected:
    void OnChange(size_t old_index) override;
};

/******************************************************************/
#if HAS_COLDPULL()

class MI_COLD_PULL : public IWindowMenuItem {
    static constexpr const char *const label = N_("Cold Pull");

public:
    MI_COLD_PULL();

protected:
    virtual void click(IWindowMenu &window_menu) override;
};

#endif<|MERGE_RESOLUTION|>--- conflicted
+++ resolved
@@ -501,45 +501,6 @@
     virtual void OnChange(size_t old_index) override;
 };
 
-/* -===============================================(:>- */
-class MI_BRIGHTNESS : public WiSpinInt {
-    constexpr static const char *const label = N_("Brightness");
-
-public:
-    MI_BRIGHTNESS();
-    virtual void OnClick() override;
-};
-
-class MI_COLD_MODE : public WI_ICON_SWITCH_OFF_ON_t {
-    constexpr static const char *const label = N_("Cold Mode");
-
-public:
-    MI_COLD_MODE();
-    virtual void OnChange(size_t old_index) override;
-};
-
-class MI_SKEW_XY : public WiSpinFlt {
-    constexpr static const char *const label = N_("Skew XY");
-
-public:
-    MI_SKEW_XY();
-};
-
-class MI_SKEW_XZ : public WiSpinFlt {
-    constexpr static const char *const label = N_("Skew XZ");
-
-public:
-    MI_SKEW_XZ();
-};
-
-class MI_SKEW_YZ : public WiSpinFlt {
-    constexpr static const char *const label = N_("Skew YZ");
-
-public:
-    MI_SKEW_YZ();
-};
-/* -===============================================(:>- */
-
 class MI_INFO_BED_TEMP : public WI_TEMP_LABEL_t {
     static constexpr const char *const label = N_("Bed Temperature");
 
@@ -730,11 +691,7 @@
     MI_INFO_MCU_TEMP();
 };
 
-<<<<<<< HEAD
-class MI_FOOTER_RESET : public WI_LABEL_t {
-=======
 class MI_FOOTER_RESET : public IWindowMenuItem {
->>>>>>> 0de68b87
     static constexpr const char *const label = N_("Reset");
 
 public:
