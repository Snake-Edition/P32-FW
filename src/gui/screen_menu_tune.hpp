/**
 * @file screen_menu_tune.hpp
 */
#pragma once

#include "screen_menu.hpp"
#include "MItem_hardware.hpp"
#include "MItem_print.hpp"
#include "MItem_tools.hpp"
#include "MItem_crash.hpp"
#include "MItem_menus.hpp"
#include "MItem_mmu.hpp"
#include <device/board.h>
#include "config_features.h"
#include <option/has_emergency_stop.h>
#include <option/has_chamber_api.h>
#include <option/has_loadcell.h>
#include <option/has_toolchanger.h>
#include <option/developer_mode.h>
#include <option/has_mmu2.h>
<<<<<<< HEAD
#include <option/has_xbuddy_extension.h>
=======
#include <option/xbuddy_extension_variant_standard.h>
>>>>>>> b91eeda0
#include <option/has_chamber_filtration_api.h>
#include <device/board.h>
#include <gui/screen/screen_m600.hpp>

#if XL_ENCLOSURE_SUPPORT()
    #include "MItem_enclosure.hpp"
#endif
#if HAS_CHAMBER_API()
    #include <gui/menu_item/specific/menu_items_chamber.hpp>
#endif
#if XBUDDY_EXTENSION_VARIANT_STANDARD()
    #include <gui/menu_item/specific/menu_items_xbuddy_extension.hpp>
#endif

#include <option/has_cancel_object.h>
#if HAS_CANCEL_OBJECT()
    #include <gui/screen/screen_cancel_objects.hpp>
#endif

/*****************************************************************************/
// parent alias
using ScreenMenuTune__ = ScreenMenu<EFooter::On, MI_RETURN,
#if !HAS_LOADCELL()
    MI_LIVE_ADJUST_Z, // position without loadcell
#endif
    MI_M600,
#if HAS_CANCEL_OBJECT()
    MI_CO_CANCEL_OBJECT,
#endif
    MI_SPEED,
    MI_NOZZLE<0>,
#if HAS_TOOLCHANGER()
    MI_NOZZLE<1>, MI_NOZZLE<2>, MI_NOZZLE<3>, MI_NOZZLE<4>,
#endif
    MI_HEATBED,
#if HAS_CHAMBER_API()
    MI_CHAMBER_TARGET_TEMP,
#endif
    MI_PRINTFAN,
#if XBUDDY_EXTENSION_VARIANT_STANDARD()
    MI_XBUDDY_EXTENSION_COOLING_FANS,
    MI_XBUDDY_EXTENSION_COOLING_FANS_CONTROL_MAX,
    MI_XBE_FILTRATION_FAN,
#endif
#if HAS_CHAMBER_FILTRATION_API()
    MI_CHAMBER_FILTRATION,
#endif
#if HAS_LOADCELL()
    MI_LIVE_ADJUST_Z, // position with loadcell
#endif
    MI_FLOWFACT<0>,
#if HAS_TOOLCHANGER()
    MI_FLOWFACT<1>, MI_FLOWFACT<2>, MI_FLOWFACT<3>, MI_FLOWFACT<4>,
#endif /*HAS_TOOLCHANGER()*/
#if HAS_FILAMENT_SENSORS_MENU()
    MI_FILAMENT_SENSORS,
#else
    MI_FILAMENT_SENSOR,
#endif
#if HAS_LOADCELL()
    MI_STUCK_FILAMENT_DETECTION,
#endif
#if XL_ENCLOSURE_SUPPORT()
    MI_ENCLOSURE_ENABLE,
    MI_ENCLOSURE,
#endif
    MI_STEALTH_MODE,
    MI_SOUND_MODE,
#if HAS_ST7789_DISPLAY()
    // We could potentionally have MINI display without buzzer.
    // So we only allow sound control for ST7789
    MI_SOUND_VOLUME,
#endif
    MI_INPUT_SHAPER,
<<<<<<< HEAD
#if HAS_PHASE_STEPPING_TOGGLE()
    MI_PHASE_STEPPING_TOGGLE,
#endif
=======
>>>>>>> b91eeda0
    MI_FAN_CHECK,
    MI_GCODE_VERIFY,
#if HAS_EMERGENCY_STOP()
    MI_EMERGENCY_STOP_ENABLE,
<<<<<<< HEAD
#endif
#if HAS_MMU2()
    MI_MMU_CUTTER,
=======
>>>>>>> b91eeda0
#endif
#if HAS_MMU2()
    MI_MMU_CUTTER,
    MI_MMU_INVOKE_MAINTENANCE,
#endif // HAS_MMU2()
#if ENABLED(CRASH_RECOVERY)
    MI_CRASH_DETECTION,
    MI_CRASH_SENSITIVITY_XY,
#endif // ENABLED(CRASH_RECOVERY)
    MI_USER_INTERFACE, MI_NETWORK,
#if (!PRINTER_IS_PRUSA_MINI()) || defined(_DEBUG) // Save space in MINI release
    MI_HARDWARE_TUNE,
#endif /*(!PRINTER_IS_PRUSA_MINI()) || defined(_DEBUG)*/
    MI_TIMEZONE, MI_TIMEZONE_MIN, MI_TIMEZONE_SUMMER, MI_INFO,
#if ENABLED(POWER_PANIC)
    MI_TRIGGER_POWER_PANIC,
#endif

    MI_SNAKE_TUNE_SETTINGS,

/* MI_FOOTER_SETTINGS,*/ // currently experimental, but we want it in future
#if DEVELOPER_MODE()
    MI_ERROR_TEST,
#endif
    MI_MESSAGES>;

class ScreenMenuTune : public ScreenMenuTune__ {
public:
    constexpr static const char *label = N_("TUNE");
    ScreenMenuTune();

protected:
    virtual void windowEvent(window_t *sender, GUI_event_t event, void *param) override;
};<|MERGE_RESOLUTION|>--- conflicted
+++ resolved
@@ -18,11 +18,7 @@
 #include <option/has_toolchanger.h>
 #include <option/developer_mode.h>
 #include <option/has_mmu2.h>
-<<<<<<< HEAD
-#include <option/has_xbuddy_extension.h>
-=======
 #include <option/xbuddy_extension_variant_standard.h>
->>>>>>> b91eeda0
 #include <option/has_chamber_filtration_api.h>
 #include <device/board.h>
 #include <gui/screen/screen_m600.hpp>
@@ -97,22 +93,10 @@
     MI_SOUND_VOLUME,
 #endif
     MI_INPUT_SHAPER,
-<<<<<<< HEAD
-#if HAS_PHASE_STEPPING_TOGGLE()
-    MI_PHASE_STEPPING_TOGGLE,
-#endif
-=======
->>>>>>> b91eeda0
     MI_FAN_CHECK,
     MI_GCODE_VERIFY,
 #if HAS_EMERGENCY_STOP()
     MI_EMERGENCY_STOP_ENABLE,
-<<<<<<< HEAD
-#endif
-#if HAS_MMU2()
-    MI_MMU_CUTTER,
-=======
->>>>>>> b91eeda0
 #endif
 #if HAS_MMU2()
     MI_MMU_CUTTER,
@@ -131,8 +115,6 @@
     MI_TRIGGER_POWER_PANIC,
 #endif
 
-    MI_SNAKE_TUNE_SETTINGS,
-
 /* MI_FOOTER_SETTINGS,*/ // currently experimental, but we want it in future
 #if DEVELOPER_MODE()
     MI_ERROR_TEST,
