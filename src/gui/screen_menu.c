/*
 * screen_menu.c
 *
 *  Created on: 19. 7. 2019
 *      Author: mcbig
 */

#include "screen_menu.h"
#include "config.h"
#include "stdlib.h"
#include "resource.h"

void window_set_capture(int16_t id);

const menu_item_t menu_item_return = {
    { "Return", IDR_PNG_filescreen_icon_up_folder, WI_LABEL },
    SCREEN_MENU_RETURN
};

void screen_menu_item(window_menu_t *pwindow_menu, uint16_t index,
    window_menu_item_t **ppitem, void *data) {
    screen_t *screen = (screen_t *)data;
    *ppitem = &(psmd->items[index].item);
}

void screen_menu_init(screen_t *screen, const char *label,
    menu_item_t *p_items, size_t count, uint8_t footer, uint8_t help) {

    psmd->items = p_items;
    memset(psmd->items, '\0', sizeof(menu_item_t) * count);

    rect_ui16_t menu_rect = rect_ui16(10, 32, 220, 278);
    if (help) {
        menu_rect.h -= 115;
    }
    if (footer) {
        menu_rect.h -= 41;
    }

    int16_t id;
    int16_t root = window_create_ptr(WINDOW_CLS_FRAME, -1,
        rect_ui16(0, 0, 0, 0),
        &(psmd->root));
    window_disable(root);

    id = window_create_ptr(WINDOW_CLS_HEADER, root,
        rect_ui16(0, 0, 240, 31), &(psmd->header));
    // p_window_header_set_icon(&(psmd->header), IDR_PNG_status_icon_menu);
    p_window_header_set_text(&(psmd->header), label);

    id = window_create_ptr(WINDOW_CLS_MENU, root,
        menu_rect, &(psmd->menu));
    psmd->menu.padding = padding_ui8(20, 6, 2, 6);
    psmd->menu.icon_rect = rect_ui16(0, 0, 16, 30);
    psmd->menu.count = count;
    psmd->menu.menu_items = screen_menu_item;
    psmd->menu.data = (void *)screen;
    //window_set_item_index(id, 1);	// 0 = return
    window_set_capture(id); // set capture to list
    window_set_focus(id);

    if (help) {
        psmd->flags.has_help = 1;
        id = window_create_ptr(WINDOW_CLS_TEXT, root,
            (footer) ? rect_ui16(10, 154, 220, 115) : rect_ui16(10, 195, 220, 115),
            &psmd->help);
        psmd->help.font = resource_font(IDR_FNT_SPECIAL);
    } else {
        psmd->flags.has_help = 0;
    }

    if (footer) {
        psmd->flags.has_footer = 1;
        status_footer_init(&psmd->footer, root);
    } else {
        psmd->flags.has_footer = 0;
    }
}

void screen_menu_done(screen_t *screen) {
    window_destroy(psmd->root.win.id);
<<<<<<< HEAD
<<<<<<< HEAD
<<<<<<< HEAD
=======
    free(psmd->items);
>>>>>>> remove dynamic alocation fom BigMac menu
=======
>>>>>>> removed remaining dynamic alocation in screen_menu
=======
>>>>>>> 686f1406
}

void screen_menu_draw(screen_t *screen) {}

int screen_menu_event(screen_t *screen, window_t *window,
    uint8_t event, void *param) {
    if (psmd->flags.has_footer) {
        status_footer_event(&psmd->footer, window, event, param);
    }

    window_header_events(&(psmd->header));

    if (event != WINDOW_EVENT_CLICK) {
        return 0;
    }

    const menu_item_t *item = &(psmd->items[(int)param]);
    if (!(item->item.type & WI_DISABLED) && item->screen == SCREEN_MENU_RETURN) {
        screen_close();
        return 1;
    }

    if (!(item->item.type & WI_DISABLED) && item->screen != SCREEN_MENU_NO_SCREEN) {
        screen_open(item->screen->id);
        return 1;
    }
    return 0;
}<|MERGE_RESOLUTION|>--- conflicted
+++ resolved
@@ -79,16 +79,6 @@
 
 void screen_menu_done(screen_t *screen) {
     window_destroy(psmd->root.win.id);
-<<<<<<< HEAD
-<<<<<<< HEAD
-<<<<<<< HEAD
-=======
-    free(psmd->items);
->>>>>>> remove dynamic alocation fom BigMac menu
-=======
->>>>>>> removed remaining dynamic alocation in screen_menu
-=======
->>>>>>> 686f1406
 }
 
 void screen_menu_draw(screen_t *screen) {}
