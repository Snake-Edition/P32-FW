--- conflicted
+++ resolved
@@ -38,16 +38,15 @@
 #define pd ((screen_test_data_t *)screen->pdata)
 
 typedef enum {
-	STI_back = 1,
-	STI_tst_gui,
-	STI_tst_term,
-	STI_tst_msgbox,
-	STI_tst_graph,
-	STI_tst_temperature,
-	STI_tst_heat_err,
-	STI_tst_disp_memory,
-	STI_tst_stack_overflow
-
+    STI_back = 1,
+    STI_tst_gui,
+    STI_tst_term,
+    STI_tst_msgbox,
+    STI_tst_graph,
+    STI_tst_temperature,
+    STI_tst_heat_err,
+    STI_tst_disp_memory,
+    STI_tst_stack_overflow
 }STI_tag_t;
 
 void screen_test_init(screen_t *screen) {
@@ -128,9 +127,9 @@
 
 static volatile int _recursive = 1;
 static volatile void recursive(uint64_t i){
-	uint64_t x = i + (uint64_t)_recursive;
-	osDelay(1);
-	if(_recursive)recursive(x);
+    uint64_t x = i + (uint64_t)_recursive;
+    osDelay(1);
+    if(_recursive)recursive(x);
 }
 
 int screen_test_event(screen_t *screen, window_t *window, uint8_t event, void *param) {
@@ -154,20 +153,15 @@
         case STI_tst_temperature:
             screen_open(pscreen_test_temperature->id);
             return 1;
-<<<<<<< HEAD
-        case 7:
+        case STI_tst_heat_err:
             temp_error("TEST BED ERROR", "Bed", 1.0, 2.0, 3.0, 4.0);
-=======
-        case STI_tst_heat_err:
-            temp_error("TEST BED ERROR", "Bed",1.0,2.0,3.0,4.0);
->>>>>>> bdbaf356
             return 1;
         case STI_tst_disp_memory:
             screen_open(pscreen_test_disp_mem->id);
             return 1;
         case STI_tst_stack_overflow:
-        	recursive(0);
-        	return 1;
+            recursive(0);
+            return 1;
         }
     else if (event == WINDOW_EVENT_TIMER) {
         if ((int)param == pd->id_tim)
