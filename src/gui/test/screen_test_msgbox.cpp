/**
 * @file screen_test_msgbox.cpp
 */

#include "screen_test_msgbox.hpp"
#include "i18n.h"
#include "window_msgbox.hpp"
#include "client_response.hpp"

static const char *test_text = "Welcome to the MINI setup wizard. Would you like to continue?";
static const string_view_utf8 test_text_view = string_view_utf8::MakeCPUFLASH((const uint8_t *)(test_text));
static const char *test_header = "Header";
static const string_view_utf8 test_header_view = string_view_utf8::MakeCPUFLASH((const uint8_t *)(test_header));
static const char *test_title = "The title of the all titles";
static const string_view_utf8 test_title_view = string_view_utf8::MakeCPUFLASH((const uint8_t *)(test_title));
static const char *test_fin = "All tests finished successfully!";
static const string_view_utf8 test_fin_view = string_view_utf8::MakeCPUFLASH((const uint8_t *)(test_fin));
static const char *test_title2 = "QUEUE FULL";
static const string_view_utf8 test_title2_view = string_view_utf8::MakeCPUFLASH((const uint8_t *)(test_title2));

ScreenTestMSGBox::ScreenTestMSGBox()
    : AddSuperWindow<screen_t>()
    , header(this, string_view_utf8::MakeCPUFLASH((uint8_t *)"TEST MSGBOX"))
    , back(this, Rect16(10, 54, 220, 22), is_multiline::no, is_closed_on_click_t::yes)
    , tst_ok(this, Rect16(10, 76, 220, 22), []() { MsgBox(test_text_view, Responses_Ok); })
    , tst_ico_error(this, Rect16(10, 120, 220, 22), []() { MsgBoxError(test_text_view, Responses_AbortRetryIgnore); })
    , tst_ico_question(this, Rect16(10, 142, 220, 22), []() { MsgBoxQuestion(test_text_view, Responses_YesNoCancel); })
    , tst_ico_warning(this, Rect16(10, 164, 220, 22), []() { MsgBoxWarning(test_text_view, Responses_YesNo); })
    , tst_ico_info(this, Rect16(10, 186, 220, 22), []() { MsgBoxInfo(test_text_view, Responses_RetryCancel); })
<<<<<<< HEAD
    , tst_icon(this, Rect16(10, 208, 220, 22), []() { MsgBoxPepa(test_fin_view, Responses_Ok); })
    , tst_strong_hotend_fan(this, Rect16(10, 230, 220, 22), []() { window_dlg_strong_warning_t::ShowType(window_dlg_strong_warning_t::HotendFan); })
    , tst_strong_print_fan(this, Rect16(10, 252, 220, 22), []() { window_dlg_strong_warning_t::ShowType(window_dlg_strong_warning_t::PrintFan); })
    , tst_strong_heater(this, Rect16(10, 274, 220, 22), []() { window_dlg_strong_warning_t::ShowType(window_dlg_strong_warning_t::HeatersTimeout); })
    , tst_strong_usb_error(this, Rect16(10, 296, 220, 22), []() { window_dlg_strong_warning_t::ShowType(window_dlg_strong_warning_t::USBFlashDisk); }) {

=======
    , tst_icon(this, Rect16(10, 208, 220, 22), []() { MsgBoxPepa(test_fin_view, Responses_Ok); }) {
>>>>>>> 0de68b87
    static const char bck[] = "back";
    back.SetText(string_view_utf8::MakeCPUFLASH((const uint8_t *)bck));

    static const char ok[] = "OK";
    tst_ok.SetText(string_view_utf8::MakeCPUFLASH((const uint8_t *)ok));

    static const char er[] = "ERROR";
    tst_ico_error.SetText(string_view_utf8::MakeCPUFLASH((const uint8_t *)er));

    static const char qu[] = "QUESTION";
    tst_ico_question.SetText(string_view_utf8::MakeCPUFLASH((const uint8_t *)qu));

    static const char wa[] = "WARNING";
    tst_ico_warning.SetText(string_view_utf8::MakeCPUFLASH((const uint8_t *)wa));

    static const char in[] = "INFO";
    tst_ico_info.SetText(string_view_utf8::MakeCPUFLASH((const uint8_t *)in));

    static const char ic[] = "ICON";
    tst_icon.SetText(string_view_utf8::MakeCPUFLASH((const uint8_t *)ic));
}<|MERGE_RESOLUTION|>--- conflicted
+++ resolved
@@ -7,7 +7,7 @@
 #include "window_msgbox.hpp"
 #include "client_response.hpp"
 
-static const char *test_text = "Welcome to the MINI setup wizard. Would you like to continue?";
+static const char *test_text = "Welcome to the Original Prusa MINI setup wizard. Would you like to continue?";
 static const string_view_utf8 test_text_view = string_view_utf8::MakeCPUFLASH((const uint8_t *)(test_text));
 static const char *test_header = "Header";
 static const string_view_utf8 test_header_view = string_view_utf8::MakeCPUFLASH((const uint8_t *)(test_header));
@@ -27,16 +27,7 @@
     , tst_ico_question(this, Rect16(10, 142, 220, 22), []() { MsgBoxQuestion(test_text_view, Responses_YesNoCancel); })
     , tst_ico_warning(this, Rect16(10, 164, 220, 22), []() { MsgBoxWarning(test_text_view, Responses_YesNo); })
     , tst_ico_info(this, Rect16(10, 186, 220, 22), []() { MsgBoxInfo(test_text_view, Responses_RetryCancel); })
-<<<<<<< HEAD
-    , tst_icon(this, Rect16(10, 208, 220, 22), []() { MsgBoxPepa(test_fin_view, Responses_Ok); })
-    , tst_strong_hotend_fan(this, Rect16(10, 230, 220, 22), []() { window_dlg_strong_warning_t::ShowType(window_dlg_strong_warning_t::HotendFan); })
-    , tst_strong_print_fan(this, Rect16(10, 252, 220, 22), []() { window_dlg_strong_warning_t::ShowType(window_dlg_strong_warning_t::PrintFan); })
-    , tst_strong_heater(this, Rect16(10, 274, 220, 22), []() { window_dlg_strong_warning_t::ShowType(window_dlg_strong_warning_t::HeatersTimeout); })
-    , tst_strong_usb_error(this, Rect16(10, 296, 220, 22), []() { window_dlg_strong_warning_t::ShowType(window_dlg_strong_warning_t::USBFlashDisk); }) {
-
-=======
     , tst_icon(this, Rect16(10, 208, 220, 22), []() { MsgBoxPepa(test_fin_view, Responses_Ok); }) {
->>>>>>> 0de68b87
     static const char bck[] = "back";
     back.SetText(string_view_utf8::MakeCPUFLASH((const uint8_t *)bck));
 
