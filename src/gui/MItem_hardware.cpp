--- conflicted
+++ resolved
@@ -41,9 +41,6 @@
 
 // MI_NOZZLE_TYPE
 MI_NOZZLE_TYPE::MI_NOZZLE_TYPE()
-<<<<<<< HEAD
-    : WI_SWITCH_t<2>(config_store().nozzle_type.get(), _(label), nullptr, is_enabled_t::yes, is_hidden_t::dev, _(str_normal), _(str_high_flow)) {};
-=======
     : IWiSwitch(_(label), nullptr, is_enabled_t::yes, is_hidden_t::dev) {
 
     SetIndex(ftrstd::to_underlying(config_store().nozzle_type.get()));
@@ -51,7 +48,6 @@
     // Items are initialized now, update extension width
     changeExtentionWidth();
 };
->>>>>>> 0de68b87
 
 void MI_NOZZLE_TYPE::OnChange([[maybe_unused]] size_t old_index) {
     config_store().nozzle_type.set(static_cast<NozzleType>(index));
