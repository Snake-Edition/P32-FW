--- conflicted
+++ resolved
@@ -21,14 +21,11 @@
     #include <gui/menu_item/specific/menu_items_chamber_filtration.hpp>
 #endif
 
-<<<<<<< HEAD
-=======
 #include <option/has_xbuddy_extension.h>
 #if HAS_XBUDDY_EXTENSION()
     #include <gui/menu_item/specific/menu_items_xbuddy_extension.hpp>
 #endif
 
->>>>>>> b91eeda0
 namespace screen_printer_setup_private {
 
 class MI_DONE : public IWindowMenuItem {
@@ -49,15 +46,12 @@
         // BFW-6719
         MI_CHAMBER_FILTRATION_BACKEND,
 #endif
-<<<<<<< HEAD
-=======
 #if HAS_XBUDDY_EXTENSION()
         MI_CAM_USB_PWR,
 #endif
 #if HAS_CHAMBER_VENTS()
         MI_SWITCH_VENT_MECHANISM,
 #endif
->>>>>>> b91eeda0
         MI_DONE>;
 
 class ScreenPrinterSetup : public ScreenBase {
