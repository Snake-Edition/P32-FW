// screen_printing.cpp
#include "screen_printing.hpp"
#include "marlin_client.hpp"
#include "print_utils.hpp"
#include "ffconf.h"
#include "ScreenHandler.hpp"
#include <ctime>
#include "../lang/format_print_will_end.hpp"
#include "utility_extensions.hpp"
#include "window_dlg_popup.hpp"
#include "odometer.hpp"
#include "liveadjust_z.hpp"
#include "DialogMoveZ.hpp"
#include "metric.h"
#include "screen_menu_tune.hpp"
#include <guiconfig/guiconfig.h>
#include <img_resources.hpp>
#include <option/has_human_interactions.h>
#include <option/has_loadcell.h>
#include <option/has_mmu2.h>
#include <option/has_toolchanger.h>
#if HAS_MMU2()
    #include <feature/prusa/MMU2/mmu2_mk4.h>
<<<<<<< HEAD
#endif

#ifdef DEBUG_FSENSOR_IN_HEADER
    #include "filament_sensors_handler.hpp"
=======
    #include <window_msgbox.hpp>
    #include <mmu2/maintenance.hpp>
>>>>>>> 0de68b87
#endif

#include "Marlin/src/module/motion.h"
#include "Marlin/src/feature/bed_preheat.hpp"

#if ENABLED(CRASH_RECOVERY)
    #include "../Marlin/src/feature/prusa/crash_recovery.hpp"
#endif

using namespace marlin_server;

void screen_printing_data_t::invalidate_print_state() {
    state__readonly__use_change_print_state = printing_state_t::COUNT;
}
printing_state_t screen_printing_data_t::GetState() const {
    return state__readonly__use_change_print_state;
}

void screen_printing_data_t::tuneAction() {
    if (buttons[ftrstd::to_underlying(BtnSocket::Left)].IsShadowed()) {
        return;
    }
    switch (GetState()) {
    case printing_state_t::PRINTING:
    case printing_state_t::ABSORBING_HEAT:
    case printing_state_t::PAUSED:
        Screens::Access()->Open(ScreenFactory::Screen<ScreenMenuTune>);
        break;
    default:
        break;
    }
}

void screen_printing_data_t::pauseAction() {
    if (buttons[ftrstd::to_underlying(BtnSocket::Middle)].IsShadowed()) {
        return;
    }
    switch (GetState()) {
    case printing_state_t::PRINTING:
        marlin_client::print_pause();
        change_print_state();
        break;
    case printing_state_t::ABSORBING_HEAT:
        bed_preheat.skip_preheat();
        change_print_state();
        break;
    case printing_state_t::PAUSED:
        marlin_client::print_resume();
        change_print_state();
        break;
    case printing_state_t::STOPPED:
    case printing_state_t::PRINTED:
        screen_printing_reprint();
        change_print_state();
        break;
    default:
        break;
    }
}

void screen_printing_data_t::stopAction() {
    if (buttons[ftrstd::to_underlying(BtnSocket::Right)].IsShadowed()) {
        return;
    }
    switch (GetState()) {
    case printing_state_t::STOPPED:
    case printing_state_t::PRINTED:
        marlin_client::print_exit();
        return;
    case printing_state_t::PAUSING:
    case printing_state_t::RESUMING:
        return;
    default: {
        if (MsgBoxWarning(_("Are you sure to stop this printing?"), Responses_YesNo, 1)
            == Response::Yes) {
            stop_pressed = true;
            waiting_for_abort = true;
            marlin_client::print_abort();
            change_print_state();
        } else {
            return;
        }
    }
    }
}

/******************************************************************************/

namespace {
<<<<<<< HEAD
constexpr const char *txt_printing_time { N_("Printing time") };
constexpr const char *txt_print_started { N_("Print started") };
constexpr const char *txt_print_ended { N_("Print ended") };
constexpr const char *txt_consumed_material { N_("Consumed material") };
constexpr const char *txt_na { N_("N/A") };
#if PRINTER_IS_PRUSA_XL
constexpr const char *txt_wipe_tower_pretranslated { N_("Prime tower %dg") };
#else
constexpr const char *txt_wipe_tower_pretranslated { N_("Wipe tower %dg") };
#endif

constexpr auto end_result_font { IDR_FNT_SMALL };

constexpr size_t column_left { 30 };
constexpr size_t column_right { GuiDefaults::ScreenWidth / 2 + column_left };
constexpr size_t column_width { 240 - 2 * column_left };
=======
constexpr const char *txt_na { N_("N/A") };

constexpr size_t column_left { 30 };
>>>>>>> 0de68b87

constexpr size_t row_0 { 104 };
constexpr size_t row_height { 20 };

constexpr size_t get_row(size_t idx) {
    return row_0 + idx * row_height;
}

<<<<<<< HEAD
constexpr Rect16 printing_time_label_rect { column_left, get_row(0), column_width, row_height };
constexpr Rect16 printing_time_value_rect { column_left, get_row(1), column_width, row_height };

constexpr Rect16 print_started_label_rect { column_left, get_row(3), column_width, row_height };
constexpr Rect16 print_started_value_rect { column_left, get_row(4), column_width, row_height };

constexpr Rect16 print_ended_label_rect { column_left, get_row(6), column_width, row_height };
constexpr Rect16 print_ended_value_rect { column_left, get_row(7), column_width, row_height };

constexpr size_t consumed_material_row { 3 };

constexpr Rect16 consumed_material_label_rect { column_right, get_row(consumed_material_row), column_width, row_height };

constexpr Rect16 get_consumed_material_rect(size_t idx) {
    return Rect16 { column_right, static_cast<int16_t>(get_row(consumed_material_row + 1 + idx)), column_width, row_height };
}

constexpr Rect16 consumed_wipe_tower_value_rect { column_right, get_row(7), column_width, row_height }; // row is going to be set dynamically

template <size_t... Is>
std::array<window_text_t, sizeof...(Is)> make_consumed_material_values(std::index_sequence<Is...>, window_t *parent) {
    //  this is just fancy template way to init array in constructor initializer_list
    return { (window_text_t { parent, get_consumed_material_rect(Is), is_multiline::no })... };
}

#if defined(USE_ST7789)
constexpr auto etime_val_font { IDR_FNT_SMALL };
#elif defined(USE_ILI9488)
constexpr auto etime_val_font { IDR_FNT_NORMAL };

constexpr auto arrow_left_res { &img::arrow_left_10x16 };
constexpr auto arrow_right_res { &img::arrow_right_10x16 };

constexpr size_t middle_of_buttons { 185 + 40 };
constexpr Rect16 arrow_left_rect { column_left - arrow_left_res->w, middle_of_buttons - arrow_left_res->h / 2, arrow_left_res->h, arrow_left_res->w };
constexpr Rect16 arrow_right_rect { column_right + column_width, middle_of_buttons - arrow_right_res->h / 2, arrow_right_res->h, arrow_right_res->w };
=======
#if defined(USE_ST7789)
constexpr auto etime_val_font { Font::small };
#elif defined(USE_ILI9488)
constexpr auto etime_val_font { Font::normal };

constexpr auto arrow_left_res { &img::arrow_left_10x16 };

constexpr size_t middle_of_buttons { 185 + 40 };
constexpr Rect16 arrow_left_rect { column_left - arrow_left_res->w, middle_of_buttons - arrow_left_res->h / 2, arrow_left_res->w, arrow_left_res->h };
constexpr Rect16 arrow_left_touch_rect = Rect16::AddPadding(arrow_left_rect, padding_t<int8_t> { 16, 16, 16, 16 });
>>>>>>> 0de68b87

constexpr size_t rotating_circles_height { 5 };
constexpr size_t rotating_circles_width { 35 };
constexpr size_t rotating_circles_left_offset { 0 };
<<<<<<< HEAD
constexpr Rect16 rotating_circles_rect { column_left + rotating_circles_left_offset, get_row(1) + resource_font_size(etime_val_font).h + 5, rotating_circles_width, rotating_circles_height };
=======
constexpr Rect16 rotating_circles_rect { column_left + rotating_circles_left_offset, get_row(1) + height(etime_val_font) + 5, rotating_circles_width, rotating_circles_height };

constexpr Rect16 end_result_body_rect { 0, row_0 - EndResultBody::extra_top_space, GuiDefaults::ScreenWidth, GuiDefaults::ScreenHeight - GuiDefaults::FooterHeight - row_0 };
>>>>>>> 0de68b87
#endif

} // namespace

screen_printing_data_t::screen_printing_data_t()
    : AddSuperWindow<ScreenPrintingModel>(_(caption))
#if (defined(USE_ILI9488))
    , print_progress(this)
<<<<<<< HEAD
    , printing_time_label(this, printing_time_label_rect, is_multiline::no, is_closed_on_click_t::no, _(txt_printing_time))
    , printing_time_value(this, printing_time_value_rect, is_multiline::no)

    , print_started_label(this, print_started_label_rect, is_multiline::no, is_closed_on_click_t::no, _(txt_print_started))
    , print_started_value(this, print_started_value_rect, is_multiline::no)

    , print_ended_label(this, print_ended_label_rect, is_multiline::no, is_closed_on_click_t::no, _(txt_print_ended))
    , print_ended_value(this, print_ended_value_rect, is_multiline::no)

    , consumed_material_label(this, consumed_material_label_rect, is_multiline::no, is_closed_on_click_t::no, _(txt_consumed_material))
    , consumed_material_values(make_consumed_material_values(std::make_index_sequence<EXTRUDERS>(), this))
    , consumed_wipe_tower_value(this, consumed_wipe_tower_value_rect, is_multiline::no)
    , arrow_left(this, arrow_left_rect, arrow_left_res)
    , arrow_right(this, arrow_right_rect, arrow_right_res)
=======
    , arrow_left(this, arrow_left_rect, arrow_left_res)
>>>>>>> 0de68b87
    , rotating_circles(this, rotating_circles_rect, ftrstd::to_underlying(CurrentlyShowing::_count))
#endif
#if defined(USE_ST7789)
    , w_filename(this, Rect16(10, 33, 220, 29))
    , w_progress(this, Rect16(10, 70, GuiDefaults::RectScreen.Width() - 2 * 10, 16))
    , w_progress_txt(this, Rect16(10, 86, GuiDefaults::RectScreen.Width() - 2 * 10, 30)) // font: Normal (11x18 px)
    , w_time_label(this, Rect16(10, 128, 101, 20), is_multiline::no)
    , w_time_value(this, Rect16(10, 148, 101, 20), is_multiline::no)
    , w_etime_label(this, Rect16(130, 128, 101, 20), is_multiline::no)
    , w_etime_value(this, Rect16(120, 148, 111, 37), is_multiline::yes)
#elif defined(USE_ILI9488)
    , w_filename(this, Rect16(30, 38, 420, 24))
    , w_progress(this, Rect16(30, 65, GuiDefaults::RectScreen.Width() - 2 * 30, 16))
<<<<<<< HEAD
    , w_progress_txt(this, Rect16(300, get_row(0) - 2, 135, 54)) // Left side option: 30, 115, 100, 54 | font: Large (53x30 px)
=======
    , w_progress_txt(this, EndResultBody::get_progress_txt_rect(row_0)) // Left side option: 30, 115, 100, 54 | font: Large (53x30 px)
>>>>>>> 0de68b87
    , w_etime_label(this, Rect16(30, get_row(0), 150, 20), is_multiline::no) // Right side option: 300, 118, 150, 20
    , w_etime_value(this, Rect16(30, get_row(1), 200, 23), is_multiline::no) // Right side option: 250, 138, 200, 23
#endif // USE_<display>
    , message_timer(0)
    , stop_pressed(false)
    , waiting_for_abort(false)
    , state__readonly__use_change_print_state(printing_state_t::COUNT)
#if defined(USE_ST7789)
    , popup_rect(Rect16::Merge(std::array<Rect16, 4>({ w_time_label.GetRect(), w_time_value.GetRect(), w_etime_label.GetRect(), w_etime_value.GetRect() })))
    , time_end_format(PT_t::init)
#elif defined(USE_ILI9488)
    , popup_rect(Rect16(30, get_row(0), 250, 70)) // Rect for printing messages from marlin.
<<<<<<< HEAD
#endif // USE_<display>
{
    marlin_client::error_clr(MARLIN_ERR_ProbingFailed);
=======
    , end_result_body(this, end_result_body_rect) // safe to pass even if order changes because EndScreen constructor doesn't use it (therefore guaranteed to be valid)
#endif // USE_<display>
{
>>>>>>> 0de68b87
    // we will handle HELD_RELEASED event in this window
    DisableLongHoldScreenAction();

    strlcpy(text_filament.data(), "999m", text_filament.size());

#if defined(USE_ST7789)
    // ST7789 specific adjustments
    Align_t align = Align_t::RightBottom();
    w_filename.SetAlignment(Align_t::LeftBottom());
    w_progress_txt.SetAlignment(Align_t::Center());
    w_etime_label.SetAlignment(Align_t::RightBottom());
    w_etime_value.SetAlignment(Align_t::RightTop());
    w_etime_value.SetPadding({ 0, 5, 0, 2 });

<<<<<<< HEAD
    w_progress_txt.set_font(resource_font(IDR_FNT_NORMAL));
=======
    w_progress_txt.set_font(EndResultBody::progress_font);
>>>>>>> 0de68b87

    // ST7789 specific variable and it's label
    w_time_label.set_font(Font::small);
    w_time_label.SetAlignment(align);
    w_time_label.SetPadding({ 0, 2, 0, 2 });
<<<<<<< HEAD
    w_time_label.SetText(_(txt_printing_time));
=======
    w_time_label.SetText(_(EndResultBody::txt_printing_time));
>>>>>>> 0de68b87

    w_time_value.set_font(Font::small);
    w_time_value.SetAlignment(align);
    w_time_value.SetPadding({ 0, 2, 0, 2 });
#elif defined(USE_ILI9488)
    // ILI_9488 specific adjustments
    w_filename.SetAlignment(Align_t::LeftTop());
    w_progress_txt.SetAlignment(EndResultBody::progress_alignment);
    w_etime_label.SetAlignment(Align_t::LeftBottom());
    w_etime_value.SetAlignment(Align_t::LeftBottom());
    w_etime_value.SetPadding({ 0, 2, 0, 2 });

    w_etime_label.SetTextColor(COLOR_SILVER);
<<<<<<< HEAD
    w_progress_txt.set_font(resource_font(IDR_FNT_LARGE));
=======
    w_progress_txt.set_font(EndResultBody::progress_font);
>>>>>>> 0de68b87
#endif // USE_<display>

    w_filename.set_font(Font::big);
    w_filename.SetPadding({ 0, 0, 0, 0 });
    // this MakeRAM is safe - vars->media_LFN is statically allocated (even though it may not be obvious at the first look)
    {
        // Update printed filename from marlin_server, sample LFN+SFN atomically
        auto lock = MarlinVarsLockGuard();
        marlin_vars()->media_LFN.copy_to(gui_media_LFN, sizeof(gui_media_LFN), lock);
        marlin_vars()->media_SFN_path.copy_to(gui_media_SFN_path, sizeof(gui_media_SFN_path), lock);
    }
    w_filename.SetText(string_view_utf8::MakeRAM((const uint8_t *)gui_media_LFN));

    w_etime_label.set_font(Font::small);

#if defined(USE_ILI9488)
    print_progress.init_gcode_info();
#endif /*USE_ILI9488*/

    // Execute first print time update loop
    updateTimes();

    w_etime_value.set_font(etime_val_font);

#if defined(USE_ILI9488)
    print_progress.Pause();
    last_e_axis_position = marlin_vars()->logical_curr_pos[MARLIN_VAR_INDEX_E];
<<<<<<< HEAD

    printing_time_label.SetTextColor(COLOR_SILVER);
    print_started_label.SetTextColor(COLOR_SILVER);
    print_ended_label.SetTextColor(COLOR_SILVER);
    consumed_material_label.SetTextColor(COLOR_SILVER);

    printing_time_label.set_font(resource_font(end_result_font));
    print_started_label.set_font(resource_font(end_result_font));
    print_ended_label.set_font(resource_font(end_result_font));
    consumed_material_label.set_font(resource_font(end_result_font));
    printing_time_value.set_font(resource_font(end_result_font));
    print_started_value.set_font(resource_font(end_result_font));
    print_ended_value.set_font(resource_font(end_result_font));
    for (auto &consumed_material_value : consumed_material_values) {
        consumed_material_value.set_font(resource_font(end_result_font));
    }
    consumed_wipe_tower_value.set_font(resource_font(end_result_font));
    rotating_circles.set_one_circle_mode(true);

    hide_end_result_fields();
    arrow_left.Hide();
#endif
}

#ifdef DEBUG_FSENSOR_IN_HEADER
extern int _is_in_M600_flg;
extern uint32_t *pCommand;
#endif
=======
>>>>>>> 0de68b87

    rotating_circles.set_one_circle_mode(true);

    hide_end_result_fields();
    arrow_left.Hide();
#endif
}

void screen_printing_data_t::windowEvent(EventLock /*has private ctor*/, window_t *sender, GUI_event_t event, void *param) {
    /// check stop clicked when MBL is running
    printing_state_t p_state = GetState();
    if (
        stop_pressed
        && waiting_for_abort
        && marlin_client::get_command() != Cmd::G29
        && (p_state == printing_state_t::ABORTING || p_state == printing_state_t::PAUSED)) {
        marlin_client::print_abort();
        waiting_for_abort = false;
        return;
    }

    change_print_state();

    /// -- Print time update loop
    updateTimes();

    /// -- close screen when print is done / stopped and USB media is removed
    if (!marlin_vars()->media_inserted && (p_state == printing_state_t::PRINTED || p_state == printing_state_t::STOPPED)) {
        marlin_client::print_exit();
        return;
    }

    /// -- check when media is or isn't inserted
    if (event == GUI_event_t::MEDIA) {
        /// -- check for enable/disable resume button
        set_pause_icon_and_label();
    }
    if (event == GUI_event_t::HELD_RELEASED) {
        if (marlin_vars()->logical_curr_pos[2 /* Z Axis */] <= 1.0f && p_state == printing_state_t::PRINTING) {
            LiveAdjustZ::Show();
        } else if (p_state == printing_state_t::PRINTED || p_state == printing_state_t::STOPPED) {
            DialogMoveZ::Show();
        }
        return;
    }
#if defined(USE_ILI9488)
    if (event == GUI_event_t::LOOP && p_state == printing_state_t::PRINTING) {
        auto vars = marlin_vars();
        const bool midprint = vars->logical_curr_pos[MARLIN_VAR_INDEX_Z] >= 1.0f;
        const bool extruder_moved = (vars->logical_curr_pos[MARLIN_VAR_INDEX_E] - last_e_axis_position) > 0
            && vars->logical_curr_pos[MARLIN_VAR_INDEX_E] > 0
            && last_e_axis_position > 0; // Ignore negative movements and reset of E position (e.g. retraction)
        if (print_progress.isPaused() && midprint && extruder_moved) {
            print_progress.Resume();
        } else if (print_progress.isPaused()) {
            last_e_axis_position = vars->logical_curr_pos[MARLIN_VAR_INDEX_E];
        }
    }
#endif

    if (p_state == printing_state_t::PRINTED || p_state == printing_state_t::STOPPED) {
#if defined(USE_ILI9488)
        if (p_state == printing_state_t::PRINTED) {
            print_progress.Pause();
        } else {
            print_progress.StoppedMode();
        }
#endif
        hide_time_information();
    } else {
#if defined(USE_ILI9488)
        print_progress.PrintingMode();
#endif
        show_time_information();
    }

<<<<<<< HEAD
=======
#if HAS_MMU2()
    // FIXME: This is, technically, a wrong place to do it. The marlin server
    // would be better, as it would also allow Connect to see the dialog. But
    // that was problematic and it got postponed.
    //
    // See BFW-5221.
    if (!mmu_maintenance_checked && (p_state == printing_state_t::PRINTED || p_state == printing_state_t::STOPPED)) {
        mmu_maintenance_checked = true;
        if (auto reason = MMU2::check_maintenance(); reason.has_value()) {
            string_view_utf8 txt;
            switch (*reason) {
            case MMU2::MaintenanceReason::Failures:
                txt = _("Printer has detected multiple consecutive filament loading errors. We recommend checking Nextruder main-plate. Visit prusa.io/mmu-care");
                break;
            case MMU2::MaintenanceReason::Changes:
                txt = _("Maintenance Reminder. Filament changes have reached main-plate lifespan. Inspect the part and ensure you have a spare plate available. Visit prusa.io/mmu-care");
                break;
            }

            MsgBoxWarning(txt, Responses_Ok);
        }
    }
#endif

>>>>>>> 0de68b87
#if defined(USE_ILI9488)
    if (shown_end_result && event == GUI_event_t::ENC_DN
        && ((buttons[0].IsEnabled() && buttons[0].IsFocused()) || (!buttons[0].IsEnabled() && buttons[1].IsFocused()))) {
        start_showing_end_result();
        return;
<<<<<<< HEAD
    }

    if (p_state == printing_state_t::PRINTED && !shown_end_result) {
        start_showing_end_result();
        return;
    }

    if (showing_end_result && (event == GUI_event_t::ENC_UP)) {
        stop_showing_end_result();
        return;
    }

=======
    }

    if (p_state == printing_state_t::PRINTED && !shown_end_result) {
        start_showing_end_result();
        return;
    }

    // Touch swipe left/right toggles showing end result
    if (event == GUI_event_t::TOUCH_SWIPE_LEFT || event == GUI_event_t::TOUCH_SWIPE_RIGHT) {
        if (showing_end_result) {
            stop_showing_end_result();
        } else {
            start_showing_end_result();
        }
        return;
    }

    // Clicking on the left arrow also shows end result
    if (!showing_end_result && event == GUI_event_t::TOUCH_CLICK && arrow_left_touch_rect.Contain(event_conversion_union { .pvoid = param }.point)) {
        start_showing_end_result();
        return;
    }

    if (showing_end_result && (event == GUI_event_t::CHILD_CHANGED)) {
        stop_showing_end_result();
        return;
    }

>>>>>>> 0de68b87
    if (!showing_end_result) {
        SuperWindowEvent(sender, event, param);
    }
#else
    SuperWindowEvent(sender, event, param);
#endif
}

#if defined(USE_ILI9488)
void screen_printing_data_t::start_showing_end_result() {

    // hide previous
    for (auto &button : buttons) {
        button.Hide();
    }

    for (auto &label : labels) {
        label.Hide();
    }

    arrow_left.Hide();
<<<<<<< HEAD
=======
    w_progress_txt.Hide();
>>>>>>> 0de68b87

    hide_time_information(); // OK because currently we never show remaining time at the end

    // show end result

<<<<<<< HEAD
    auto &gcode { GCodeInfo::getInstance() };

    if (gcode.get_printing_time()[0]) {
        snprintf(printing_time_value_buffer.data(), printing_time_value_buffer.size(), "%s", gcode.get_printing_time().data());
    } else {
        snprintf(printing_time_value_buffer.data(), printing_time_value_buffer.size(), "unknown");
    }

    printing_time_label.Show();
    printing_time_value.Show();
    printing_time_value.SetText(_(printing_time_value_buffer.data()));

    print_started_label.Show();
    print_started_value.Show();
    print_ended_label.Show();
    print_ended_value.Show();

    {
        auto print_one = [time_format = time_tools::get_time_format()](MarlinVariableLocked<time_t> &time_holder, DateBufferT &buffer, window_text_t &text_value) {
            struct tm print_tm;
            time_holder.execute_with([&](const time_t &print_time) {
                localtime_r(&print_time, &print_tm);
            });

            print_tm.tm_hour += config_store().timezone.get();

            const time_t adjusted_print_time = mktime(&print_tm);
            localtime_r(&adjusted_print_time, &print_tm);

            FormatMsgPrintWillEnd::Date(buffer.data(), buffer.size(), &print_tm, time_format == time_tools::TimeFormat::_24h, FormatMsgPrintWillEnd::ISO);

            text_value.SetText(_(buffer.data()));
        };

        print_one(marlin_vars()->print_start_time, print_started_value_buffer, print_started_value);
        print_one(marlin_vars()->print_end_time, print_ended_value_buffer, print_ended_value);
    }

    static constexpr float minimum_grams_valid { 1.0f };
    const size_t num_extruders_with_valid_grams {
        [&]() {
            size_t found = 0;
            for (size_t i = 0; i < EXTRUDERS; ++i) {

                const auto &ext_info { gcode.get_extruder_info(i) };
                if (ext_info.used() && ext_info.filament_used_g.has_value() && ext_info.filament_used_g.value() >= minimum_grams_valid) {
                    ++found;
                }
            }

            return found;
        }()
    }; // holds how many extruders were printing with specified grammage that's big enough to show
    static constexpr auto keep_progress_threshold { 2 }; // anymore used gcodes will trigger hiding progress text and moving right column to the top;

    const bool have_valid_wipe_tower_grams {
        [&]() {
    #if EXTRUDERS > 1
            return gcode.get_filament_wipe_tower_g().has_value() && gcode.get_filament_wipe_tower_g().value() >= minimum_grams_valid;
    #else
            return false;
    #endif
        }()
    };

    // setup fields
    if (num_extruders_with_valid_grams > keep_progress_threshold) { // and have wipe tower grams?
        // prepare right column to be without progress_txt
        w_progress_txt.Hide();

        auto place_one = [](window_text_t &text_field, Rect16 default_rect, Rect16::Top_t new_top) {
            default_rect.set(new_top);
            text_field.SetRect(default_rect);
        };

        place_one(consumed_material_label, consumed_material_label_rect, get_row(0));

        for (size_t i = 0; i < num_extruders_with_valid_grams; ++i) {
            place_one(consumed_material_values[i], get_consumed_material_rect(i), get_row(i + 1));
        }

        place_one(consumed_wipe_tower_value, consumed_wipe_tower_value_rect, get_row(num_extruders_with_valid_grams + 2));
    } else {
        // Right column contains progress_txt, so reset places

        w_progress_txt.Show(); // make sure it's shown

        consumed_material_label.SetRect(consumed_material_label_rect);
        for (size_t i = num_extruders_with_valid_grams; i < std::size(consumed_material_values); ++i) {
            consumed_material_values[i].SetRect(get_consumed_material_rect(i));
        }

        // show wipe tower info
        if (have_valid_wipe_tower_grams) {

            Rect16 tmp = consumed_wipe_tower_value_rect;

            if (num_extruders_with_valid_grams > 0) {
                // print after individual tools with a blank space in between
                tmp.set(Rect16::Top_t { static_cast<int16_t>(get_row(consumed_material_row + num_extruders_with_valid_grams + 2)) });

            } else {
                // don't do blank space if we're only showing wipe tower
                tmp.set(Rect16::Top_t { static_cast<int16_t>(get_row(consumed_material_row + 1)) });
            }

            consumed_wipe_tower_value.SetRect(tmp);
        }
    }

    consumed_material_label.Show();
    if (num_extruders_with_valid_grams > 0) {
        for (size_t i = 0, consumed_material_line_idx = 0; i < EXTRUDERS; ++i) {
            const auto &ext_info { gcode.get_extruder_info(i) };
            if (!ext_info.used() || !ext_info.filament_used_g.has_value() || ext_info.filament_used_g.value() < minimum_grams_valid) {
                continue;
            }

            const auto &fname { ext_info.filament_name };
            const auto &used_g { ext_info.filament_used_g.value() }; // guaranteed to have value, see above guard

            auto print_fname = [&]() {
                return fname.has_value() ? fname.value().data() : "---";
            };

            auto &buff { consumed_material_values_buffers[consumed_material_line_idx] };

            const bool show_t_label {
    #if EXTRUDERS > 1
                []() {
        #if HAS_MMU2()
                    if (MMU2::mmu2.Enabled()) {
                        return true;
                    }
        #endif
        #if HAS_TOOLCHANGER()
                    if (prusa_toolchanger.is_toolchanger_enabled()) {
                        return true;
                    }
        #endif
                    return false;
                }()

    #else
                false
    #endif
            };

            if (show_t_label) {
                snprintf(buff.data(), buff.size(), "T%d %s %dg", i + 1, print_fname(), static_cast<int>(used_g));
            } else {
                snprintf(buff.data(), buff.size(), "%s %dg", print_fname(), static_cast<int>(used_g));
            }

            consumed_material_values[consumed_material_line_idx].SetText(_(buff.data()));
            consumed_material_values[consumed_material_line_idx].Show();
            ++consumed_material_line_idx;
        }
    }

    #if EXTRUDERS > 1
    // wipe tower
    if (have_valid_wipe_tower_grams) {

        auto &buff { consumed_wipe_tower_value_buffer };

        char translated_fmt[buff.size()];
        _(txt_wipe_tower_pretranslated).copyToRAM(translated_fmt, sizeof(translated_fmt));
        snprintf(buff.data(), buff.size(), translated_fmt, static_cast<int>(gcode.get_filament_wipe_tower_g().value()));

        consumed_wipe_tower_value.SetText(_(buff.data()));
        consumed_wipe_tower_value.Show();
    }
    #endif

    if (num_extruders_with_valid_grams == 0 && !have_valid_wipe_tower_grams) {

        auto &buff { consumed_material_values_buffers[0] };
        snprintf(buff.data(), buff.size(), "---");
        consumed_material_values[0].SetText(_(buff.data()));
        consumed_material_values[0].Show();
    }

    arrow_right.Show();
=======
    end_result_body.Show();
    CaptureNormalWindow(end_result_body);
>>>>>>> 0de68b87

    showing_end_result = true;
    shown_end_result = true;
}

void screen_printing_data_t::stop_showing_end_result() {
    // show previous
    for (auto &button : buttons) {
        button.Show();
    }

    for (auto &label : labels) {
        label.Show();
    }

<<<<<<< HEAD
    w_progress_txt.Show(); // make sure it's shown, end result might hide it

    hide_end_result_fields();
=======
    w_progress_txt.Show();

    hide_end_result_fields();

>>>>>>> 0de68b87
    arrow_left.Show();

    showing_end_result = false;
}

void screen_printing_data_t::hide_end_result_fields() {
<<<<<<< HEAD
    printing_time_label.Hide();
    printing_time_value.Hide();

    print_started_label.Hide();
    print_started_value.Hide();

    print_ended_label.Hide();
    print_ended_value.Hide();

    consumed_material_label.Hide();
    for (auto &consumed_material_value : consumed_material_values) {
        consumed_material_value.Hide();
    }

    consumed_wipe_tower_value.Hide();
    arrow_right.Hide();
=======
    end_result_body.Hide();
    ReleaseCaptureOfNormalWindow();
>>>>>>> 0de68b87
}
#endif

void screen_printing_data_t::show_time_information() {
    w_etime_label.Show();
    w_etime_value.Show();

#if defined(USE_ILI9488)
    rotating_circles.Show();
#endif
    updateTimes(); // make sure the data is valid
}

void screen_printing_data_t::hide_time_information() {
    w_etime_label.Hide();
    w_etime_value.Hide();

#if defined(USE_ILI9488)
    rotating_circles.Hide();
#endif
}

void screen_printing_data_t::updateTimes() {
#if defined(USE_ST7789)
    PT_t time_format = print_time.update_loop(time_end_format, &w_etime_value, &w_time_value);

    if (time_format != time_end_format) {
        switch (time_format) {
        case PT_t::init: // should not happen
            return;
        case PT_t::countdown:
            w_etime_label.SetText(_(PrintTime::EN_STR_COUNTDOWN));
            break;
        case PT_t::timestamp:
            w_etime_label.SetText(_(PrintTime::EN_STR_TIMESTAMP));
            break;
        }

        time_end_format = time_format;
    }
#elif defined(USE_ILI9488)

    if (!w_etime_value.HasVisibleFlag() || !w_etime_label.HasVisibleFlag()) {
        return;
    }

    if (auto now = ticks_s(); now - last_update_time_s > rotation_time_s) {
        // do rotation

<<<<<<< HEAD
        currently_showing = static_cast<CurrentlyShowing>(ftrstd::to_underlying(currently_showing) + 1 == ftrstd::to_underlying(CurrentlyShowing::_count) ? 0 : ftrstd::to_underlying(currently_showing) + 1);
=======
        currently_showing = static_cast<CurrentlyShowing>(
            (ftrstd::to_underlying(currently_showing) + 1) % ftrstd::to_underlying(CurrentlyShowing::_count));
>>>>>>> 0de68b87

        rotating_circles.set_index(ftrstd::to_underlying(currently_showing));

        last_update_time_s = now;
    }

<<<<<<< HEAD
    auto time_to_end = marlin_vars()->time_to_end.get();
    if ((currently_showing == CurrentlyShowing::end_time
            || currently_showing == CurrentlyShowing::remaining_time)
        && (time_to_end == marlin_server::TIME_TO_END_INVALID || time_to_end > 60 * 60 * 24 * 365)) {
        // invalidate for states that show time_to_end in some form if the time is invalid
        w_etime_value.SetText(_(txt_na));
        w_etime_value.SetTextColor(GuiDefaults::COLOR_VALUE_INVALID);
        return;
    }

    switch (currently_showing) {
    case CurrentlyShowing::end_time:
        w_etime_label.SetText(_(PrintTime::EN_STR_TIMESTAMP));

        if (!PrintTime::print_end_time(time_to_end, w_etime_value_buffer)) {
            w_etime_value.SetText(_(txt_na));
            w_etime_value.SetTextColor(GuiDefaults::COLOR_VALUE_INVALID);
            return;
        }
        break;
    case CurrentlyShowing::remaining_time:
        w_etime_label.SetText(_(PrintTime::EN_STR_COUNTDOWN));

        PrintTime::print_formatted_duration(time_to_end, w_etime_value_buffer);
        break;
    case CurrentlyShowing::time_since_start:
        w_etime_label.SetText(_(txt_printing_time));

        PrintTime::print_formatted_duration(marlin_vars()->print_duration.get(), w_etime_value_buffer, true);
        break;
    // Currently disabled, left in the code to ease re-enabling it
    // case CurrentlyShowing::time_to_change:
    //     w_etime_label.SetText(_("Next change in"));

    //     w_etime_value.SetText(_(txt_na));
    //     w_etime_value.SetTextColor(GuiDefaults::COLOR_VALUE_INVALID);
    //     return;
=======
    bool value_available = true;
    auto time_to_end = marlin_vars()->time_to_end.get();
    auto time_to_change = marlin_vars()->time_to_pause.get();

    if ((currently_showing == CurrentlyShowing::end_time
            || currently_showing == CurrentlyShowing::remaining_time)
        && (time_to_end == marlin_server::TIME_TO_END_INVALID || time_to_end > 60 * 60 * 24 * 365)) {
        value_available = false;
    }

    switch (currently_showing) {

    case CurrentlyShowing::end_time:
        w_etime_label.SetText(_(PrintTime::EN_STR_TIMESTAMP));
        value_available &= PrintTime::print_end_time(time_to_end, w_etime_value_buffer);
        break;

    case CurrentlyShowing::remaining_time:
        w_etime_label.SetText(_(PrintTime::EN_STR_COUNTDOWN));
        PrintTime::print_formatted_duration(time_to_end, w_etime_value_buffer);
        break;

    case CurrentlyShowing::time_since_start:
        w_etime_label.SetText(_(EndResultBody::txt_printing_time));
        PrintTime::print_formatted_duration(marlin_vars()->print_duration.get(), w_etime_value_buffer, true);
        break;

    case CurrentlyShowing::time_to_change:
        w_etime_label.SetText(_("Next change in"));
        if (time_to_change == marlin_server::TIME_TO_END_INVALID) {
            value_available = false;
        } else {
            PrintTime::print_formatted_duration(time_to_change, w_etime_value_buffer);
        }
        break;
>>>>>>> 0de68b87
    case CurrentlyShowing::_count:
        assert(false); // invalid value, should never happen
        break;
    }

    // Add unknown marker
<<<<<<< HEAD
    if (marlin_vars()->print_speed != 100) {
        strlcat(w_etime_value_buffer.data(), "?", w_etime_value_buffer.size());
    }

    w_etime_value.SetText(_(w_etime_value_buffer.data()));
    w_etime_value.SetTextColor(GuiDefaults::COLOR_VALUE_VALID);
=======
    // (time since start is always exact, not influenced by the print speed)
    if (marlin_vars()->print_speed != 100 && currently_showing != CurrentlyShowing::time_since_start) {
        strlcat(w_etime_value_buffer.data(), "?", w_etime_value_buffer.size());
    }

    if (value_available) {
        w_etime_value.SetText(_(w_etime_value_buffer.data()));
        w_etime_value.SetTextColor(GuiDefaults::COLOR_VALUE_VALID);
    } else {
        w_etime_value.SetText(_(txt_na));
        w_etime_value.SetTextColor(GuiDefaults::COLOR_VALUE_INVALID);
    }
>>>>>>> 0de68b87
    w_etime_value.Invalidate(); // just to make sure

#endif // USE_ST7789
}

void screen_printing_data_t::screen_printing_reprint() {
    print_begin(gui_media_SFN_path, marlin_server::PreviewSkipIfAble::preview);
    screen_printing_data_t::updateTimes(); // reinit, but should be already set correctly
    SetButtonIconAndLabel(BtnSocket::Middle, BtnRes::Stop, LabelRes::Stop);
    header.SetText(_(caption));
}

void screen_printing_data_t::set_pause_icon_and_label() {
    // todo it is static, because menu tune is not dialog
    // switch (state__readonly__use_change_print_state)
    switch (GetState()) {
    case printing_state_t::COUNT:
    case printing_state_t::INITIAL:
    case printing_state_t::PRINTING:
    case printing_state_t::MBL_FAILED:
        EnableButton(BtnSocket::Middle);
        SetButtonIconAndLabel(BtnSocket::Middle, BtnRes::Pause, LabelRes::Pause);
        break;
    case printing_state_t::ABSORBING_HEAT:
        EnableButton(BtnSocket::Middle);
        SetButtonIconAndLabel(BtnSocket::Middle, BtnRes::Resume, LabelRes::Skip);
        break;
    case printing_state_t::PAUSING:
        DisableButton(BtnSocket::Middle);
        SetButtonIconAndLabel(BtnSocket::Middle, BtnRes::Pause, LabelRes::Pausing);
        break;
    case printing_state_t::PAUSED:
        EnableButton(BtnSocket::Middle);
        SetButtonIconAndLabel(BtnSocket::Middle, BtnRes::Resume, LabelRes::Resume);
        if (!marlin_vars()->media_inserted) {
            DisableButton(BtnSocket::Middle);
        }
        break;
    case printing_state_t::RESUMING:
        DisableButton(BtnSocket::Middle);
        SetButtonIconAndLabel(BtnSocket::Middle, BtnRes::Resume, LabelRes::Resuming);
        break;
    case printing_state_t::REHEATING:
    case printing_state_t::REHEATING_DONE:
        DisableButton(BtnSocket::Middle);
        SetButtonIconAndLabel(BtnSocket::Middle, BtnRes::Resume, LabelRes::Reheating);
        break;
    case printing_state_t::STOPPED:
    case printing_state_t::PRINTED:
        EnableButton(BtnSocket::Middle);
        SetButtonIconAndLabel(BtnSocket::Middle, BtnRes::Reprint, LabelRes::Reprint);
        break;
    case printing_state_t::ABORTING:
        DisableButton(BtnSocket::Middle);
        break;
    }

    switch (GetState()) {
    case printing_state_t::PAUSING:
        header.SetText(_("PAUSING ..."));
        break;
    case printing_state_t::MBL_FAILED:
    case printing_state_t::PAUSED:
        header.SetText(_("PAUSED"));
        break;
    case printing_state_t::ABORTING:
        header.SetText(_("ABORTING ..."));
        break;
    case printing_state_t::STOPPED:
        header.SetText(_("STOPPED"));
        break;
    case printing_state_t::PRINTED:
        header.SetText(_("FINISHED"));
        break;
    default: // else printing
        header.SetText(_(caption));
        break;
    }
}

void screen_printing_data_t::set_tune_icon_and_label() {
    SetButtonIconAndLabel(BtnSocket::Left, BtnRes::Settings, LabelRes::Settings);

    switch (GetState()) {
    case printing_state_t::PRINTING:
    case printing_state_t::ABSORBING_HEAT:
    case printing_state_t::PAUSED:
        EnableButton(BtnSocket::Left);
        break;
    case printing_state_t::ABORTING:
        DisableButton(BtnSocket::Left);
        break;
    default:
        DisableButton(BtnSocket::Left);
        break;
    }
}

void screen_printing_data_t::set_stop_icon_and_label() {
    switch (GetState()) {
    case printing_state_t::STOPPED:
    case printing_state_t::PRINTED:
        EnableButton(BtnSocket::Right);
        SetButtonIconAndLabel(BtnSocket::Right, BtnRes::Home, LabelRes::Home);
        break;
    case printing_state_t::PAUSING:
    case printing_state_t::RESUMING:
        DisableButton(BtnSocket::Right);
        SetButtonIconAndLabel(BtnSocket::Right, BtnRes::Stop, LabelRes::Stop);
        break;
    case printing_state_t::REHEATING:
        EnableButton(BtnSocket::Right);
        SetButtonIconAndLabel(BtnSocket::Right, BtnRes::Stop, LabelRes::Stop);
        break;
    case printing_state_t::ABORTING:
        DisableButton(BtnSocket::Right);
        break;
    default:
        EnableButton(BtnSocket::Right);
        SetButtonIconAndLabel(BtnSocket::Right, BtnRes::Stop, LabelRes::Stop);
        break;
    }
}

void screen_printing_data_t::change_print_state() {
    printing_state_t st = printing_state_t::COUNT;

    switch (marlin_vars()->print_state) {
    case State::Idle:
    case State::WaitGui:
    case State::PrintPreviewInit:
    case State::PrintPreviewImage:
    case State::PrintPreviewConfirmed:
    case State::PrintPreviewQuestions:
#if HAS_TOOLCHANGER() || HAS_MMU2()
    case State::PrintPreviewToolsMapping:
#endif
    case State::PrintInit:
        st = printing_state_t::INITIAL;
        break;
    case State::Printing:
        if (bed_preheat.is_waiting()) {
            st = printing_state_t::ABSORBING_HEAT;
        } else {
            st = printing_state_t::PRINTING;
        }
        break;
    case State::PowerPanic_AwaitingResume:
    case State::Paused:
        // stop_pressed = false;
        st = printing_state_t::PAUSED;
        break;
    case State::Pausing_Begin:
    case State::Pausing_Failed_Code:
    case State::Pausing_WaitIdle:
    case State::Pausing_ParkHead:
        st = printing_state_t::PAUSING;
// When print is paused, progress screen needs to reinit it's thumbnail file handler
// because USB removal error crashes file handler access. Progress screen should not be enabled during pause -> reinit on EVERY pause
#if defined(USE_ILI9488)
        print_progress.Pause();
#endif
        break;
    case State::Resuming_Reheating:
        stop_pressed = false;
        st = printing_state_t::REHEATING;
        break;
    case State::Resuming_Begin:
    case State::Resuming_UnparkHead_XY:
    case State::Resuming_UnparkHead_ZE:
    case State::CrashRecovery_Begin:
    case State::CrashRecovery_Retracting:
    case State::CrashRecovery_Lifting:
    case State::CrashRecovery_ToolchangePowerPanic:
    case State::CrashRecovery_XY_Measure:
#if HAS_TOOLCHANGER()
    case State::CrashRecovery_Tool_Pickup:
#endif
    case State::CrashRecovery_XY_HOME:
    case State::CrashRecovery_HOMEFAIL:
    case State::CrashRecovery_Axis_NOK:
    case State::CrashRecovery_Repeated_Crash:
    case State::PowerPanic_Resume:
        stop_pressed = false;
        st = printing_state_t::RESUMING;
#ifdef USE_ILI9488
        print_progress.Resume();
#endif
        break;
    case State::Aborting_Begin:
    case State::Aborting_WaitIdle:
    case State::Aborting_UnloadFilament:
    case State::Aborting_ParkHead:
    case State::Aborting_Preview:
        stop_pressed = false;
        st = printing_state_t::ABORTING;
        break;
    case State::Finishing_WaitIdle:
    case State::Finishing_UnloadFilament:
    case State::Finishing_ParkHead:
        st = printing_state_t::PRINTING;
        break;
    case State::Aborted:
        stop_pressed = false;
        st = printing_state_t::STOPPED;
        break;
    case State::Finished:
    case State::Exit:
        st = printing_state_t::PRINTED;
        break;
    case State::PowerPanic_acFault:
    case State::SerialPrintInit:
        // this state is never reached
        __builtin_unreachable();
        return;
    }
    if (stop_pressed) {
        st = printing_state_t::ABORTING;
    }
    if (state__readonly__use_change_print_state != st) {
        state__readonly__use_change_print_state = st;
        set_pause_icon_and_label();
        set_tune_icon_and_label();
        set_stop_icon_and_label();
    }
    if (st == printing_state_t::PRINTED || st == printing_state_t::STOPPED || st == printing_state_t::PAUSED) {
        Odometer_s::instance().force_to_eeprom();
    }
}<|MERGE_RESOLUTION|>--- conflicted
+++ resolved
@@ -21,15 +21,8 @@
 #include <option/has_toolchanger.h>
 #if HAS_MMU2()
     #include <feature/prusa/MMU2/mmu2_mk4.h>
-<<<<<<< HEAD
-#endif
-
-#ifdef DEBUG_FSENSOR_IN_HEADER
-    #include "filament_sensors_handler.hpp"
-=======
     #include <window_msgbox.hpp>
     #include <mmu2/maintenance.hpp>
->>>>>>> 0de68b87
 #endif
 
 #include "Marlin/src/module/motion.h"
@@ -119,28 +112,9 @@
 /******************************************************************************/
 
 namespace {
-<<<<<<< HEAD
-constexpr const char *txt_printing_time { N_("Printing time") };
-constexpr const char *txt_print_started { N_("Print started") };
-constexpr const char *txt_print_ended { N_("Print ended") };
-constexpr const char *txt_consumed_material { N_("Consumed material") };
 constexpr const char *txt_na { N_("N/A") };
-#if PRINTER_IS_PRUSA_XL
-constexpr const char *txt_wipe_tower_pretranslated { N_("Prime tower %dg") };
-#else
-constexpr const char *txt_wipe_tower_pretranslated { N_("Wipe tower %dg") };
-#endif
-
-constexpr auto end_result_font { IDR_FNT_SMALL };
 
 constexpr size_t column_left { 30 };
-constexpr size_t column_right { GuiDefaults::ScreenWidth / 2 + column_left };
-constexpr size_t column_width { 240 - 2 * column_left };
-=======
-constexpr const char *txt_na { N_("N/A") };
-
-constexpr size_t column_left { 30 };
->>>>>>> 0de68b87
 
 constexpr size_t row_0 { 104 };
 constexpr size_t row_height { 20 };
@@ -149,44 +123,6 @@
     return row_0 + idx * row_height;
 }
 
-<<<<<<< HEAD
-constexpr Rect16 printing_time_label_rect { column_left, get_row(0), column_width, row_height };
-constexpr Rect16 printing_time_value_rect { column_left, get_row(1), column_width, row_height };
-
-constexpr Rect16 print_started_label_rect { column_left, get_row(3), column_width, row_height };
-constexpr Rect16 print_started_value_rect { column_left, get_row(4), column_width, row_height };
-
-constexpr Rect16 print_ended_label_rect { column_left, get_row(6), column_width, row_height };
-constexpr Rect16 print_ended_value_rect { column_left, get_row(7), column_width, row_height };
-
-constexpr size_t consumed_material_row { 3 };
-
-constexpr Rect16 consumed_material_label_rect { column_right, get_row(consumed_material_row), column_width, row_height };
-
-constexpr Rect16 get_consumed_material_rect(size_t idx) {
-    return Rect16 { column_right, static_cast<int16_t>(get_row(consumed_material_row + 1 + idx)), column_width, row_height };
-}
-
-constexpr Rect16 consumed_wipe_tower_value_rect { column_right, get_row(7), column_width, row_height }; // row is going to be set dynamically
-
-template <size_t... Is>
-std::array<window_text_t, sizeof...(Is)> make_consumed_material_values(std::index_sequence<Is...>, window_t *parent) {
-    //  this is just fancy template way to init array in constructor initializer_list
-    return { (window_text_t { parent, get_consumed_material_rect(Is), is_multiline::no })... };
-}
-
-#if defined(USE_ST7789)
-constexpr auto etime_val_font { IDR_FNT_SMALL };
-#elif defined(USE_ILI9488)
-constexpr auto etime_val_font { IDR_FNT_NORMAL };
-
-constexpr auto arrow_left_res { &img::arrow_left_10x16 };
-constexpr auto arrow_right_res { &img::arrow_right_10x16 };
-
-constexpr size_t middle_of_buttons { 185 + 40 };
-constexpr Rect16 arrow_left_rect { column_left - arrow_left_res->w, middle_of_buttons - arrow_left_res->h / 2, arrow_left_res->h, arrow_left_res->w };
-constexpr Rect16 arrow_right_rect { column_right + column_width, middle_of_buttons - arrow_right_res->h / 2, arrow_right_res->h, arrow_right_res->w };
-=======
 #if defined(USE_ST7789)
 constexpr auto etime_val_font { Font::small };
 #elif defined(USE_ILI9488)
@@ -197,18 +133,13 @@
 constexpr size_t middle_of_buttons { 185 + 40 };
 constexpr Rect16 arrow_left_rect { column_left - arrow_left_res->w, middle_of_buttons - arrow_left_res->h / 2, arrow_left_res->w, arrow_left_res->h };
 constexpr Rect16 arrow_left_touch_rect = Rect16::AddPadding(arrow_left_rect, padding_t<int8_t> { 16, 16, 16, 16 });
->>>>>>> 0de68b87
 
 constexpr size_t rotating_circles_height { 5 };
 constexpr size_t rotating_circles_width { 35 };
 constexpr size_t rotating_circles_left_offset { 0 };
-<<<<<<< HEAD
-constexpr Rect16 rotating_circles_rect { column_left + rotating_circles_left_offset, get_row(1) + resource_font_size(etime_val_font).h + 5, rotating_circles_width, rotating_circles_height };
-=======
 constexpr Rect16 rotating_circles_rect { column_left + rotating_circles_left_offset, get_row(1) + height(etime_val_font) + 5, rotating_circles_width, rotating_circles_height };
 
 constexpr Rect16 end_result_body_rect { 0, row_0 - EndResultBody::extra_top_space, GuiDefaults::ScreenWidth, GuiDefaults::ScreenHeight - GuiDefaults::FooterHeight - row_0 };
->>>>>>> 0de68b87
 #endif
 
 } // namespace
@@ -217,24 +148,7 @@
     : AddSuperWindow<ScreenPrintingModel>(_(caption))
 #if (defined(USE_ILI9488))
     , print_progress(this)
-<<<<<<< HEAD
-    , printing_time_label(this, printing_time_label_rect, is_multiline::no, is_closed_on_click_t::no, _(txt_printing_time))
-    , printing_time_value(this, printing_time_value_rect, is_multiline::no)
-
-    , print_started_label(this, print_started_label_rect, is_multiline::no, is_closed_on_click_t::no, _(txt_print_started))
-    , print_started_value(this, print_started_value_rect, is_multiline::no)
-
-    , print_ended_label(this, print_ended_label_rect, is_multiline::no, is_closed_on_click_t::no, _(txt_print_ended))
-    , print_ended_value(this, print_ended_value_rect, is_multiline::no)
-
-    , consumed_material_label(this, consumed_material_label_rect, is_multiline::no, is_closed_on_click_t::no, _(txt_consumed_material))
-    , consumed_material_values(make_consumed_material_values(std::make_index_sequence<EXTRUDERS>(), this))
-    , consumed_wipe_tower_value(this, consumed_wipe_tower_value_rect, is_multiline::no)
     , arrow_left(this, arrow_left_rect, arrow_left_res)
-    , arrow_right(this, arrow_right_rect, arrow_right_res)
-=======
-    , arrow_left(this, arrow_left_rect, arrow_left_res)
->>>>>>> 0de68b87
     , rotating_circles(this, rotating_circles_rect, ftrstd::to_underlying(CurrentlyShowing::_count))
 #endif
 #if defined(USE_ST7789)
@@ -248,11 +162,7 @@
 #elif defined(USE_ILI9488)
     , w_filename(this, Rect16(30, 38, 420, 24))
     , w_progress(this, Rect16(30, 65, GuiDefaults::RectScreen.Width() - 2 * 30, 16))
-<<<<<<< HEAD
-    , w_progress_txt(this, Rect16(300, get_row(0) - 2, 135, 54)) // Left side option: 30, 115, 100, 54 | font: Large (53x30 px)
-=======
     , w_progress_txt(this, EndResultBody::get_progress_txt_rect(row_0)) // Left side option: 30, 115, 100, 54 | font: Large (53x30 px)
->>>>>>> 0de68b87
     , w_etime_label(this, Rect16(30, get_row(0), 150, 20), is_multiline::no) // Right side option: 300, 118, 150, 20
     , w_etime_value(this, Rect16(30, get_row(1), 200, 23), is_multiline::no) // Right side option: 250, 138, 200, 23
 #endif // USE_<display>
@@ -265,15 +175,9 @@
     , time_end_format(PT_t::init)
 #elif defined(USE_ILI9488)
     , popup_rect(Rect16(30, get_row(0), 250, 70)) // Rect for printing messages from marlin.
-<<<<<<< HEAD
-#endif // USE_<display>
-{
-    marlin_client::error_clr(MARLIN_ERR_ProbingFailed);
-=======
     , end_result_body(this, end_result_body_rect) // safe to pass even if order changes because EndScreen constructor doesn't use it (therefore guaranteed to be valid)
 #endif // USE_<display>
 {
->>>>>>> 0de68b87
     // we will handle HELD_RELEASED event in this window
     DisableLongHoldScreenAction();
 
@@ -288,21 +192,13 @@
     w_etime_value.SetAlignment(Align_t::RightTop());
     w_etime_value.SetPadding({ 0, 5, 0, 2 });
 
-<<<<<<< HEAD
-    w_progress_txt.set_font(resource_font(IDR_FNT_NORMAL));
-=======
     w_progress_txt.set_font(EndResultBody::progress_font);
->>>>>>> 0de68b87
 
     // ST7789 specific variable and it's label
     w_time_label.set_font(Font::small);
     w_time_label.SetAlignment(align);
     w_time_label.SetPadding({ 0, 2, 0, 2 });
-<<<<<<< HEAD
-    w_time_label.SetText(_(txt_printing_time));
-=======
     w_time_label.SetText(_(EndResultBody::txt_printing_time));
->>>>>>> 0de68b87
 
     w_time_value.set_font(Font::small);
     w_time_value.SetAlignment(align);
@@ -316,11 +212,7 @@
     w_etime_value.SetPadding({ 0, 2, 0, 2 });
 
     w_etime_label.SetTextColor(COLOR_SILVER);
-<<<<<<< HEAD
-    w_progress_txt.set_font(resource_font(IDR_FNT_LARGE));
-=======
     w_progress_txt.set_font(EndResultBody::progress_font);
->>>>>>> 0de68b87
 #endif // USE_<display>
 
     w_filename.set_font(Font::big);
@@ -348,37 +240,6 @@
 #if defined(USE_ILI9488)
     print_progress.Pause();
     last_e_axis_position = marlin_vars()->logical_curr_pos[MARLIN_VAR_INDEX_E];
-<<<<<<< HEAD
-
-    printing_time_label.SetTextColor(COLOR_SILVER);
-    print_started_label.SetTextColor(COLOR_SILVER);
-    print_ended_label.SetTextColor(COLOR_SILVER);
-    consumed_material_label.SetTextColor(COLOR_SILVER);
-
-    printing_time_label.set_font(resource_font(end_result_font));
-    print_started_label.set_font(resource_font(end_result_font));
-    print_ended_label.set_font(resource_font(end_result_font));
-    consumed_material_label.set_font(resource_font(end_result_font));
-    printing_time_value.set_font(resource_font(end_result_font));
-    print_started_value.set_font(resource_font(end_result_font));
-    print_ended_value.set_font(resource_font(end_result_font));
-    for (auto &consumed_material_value : consumed_material_values) {
-        consumed_material_value.set_font(resource_font(end_result_font));
-    }
-    consumed_wipe_tower_value.set_font(resource_font(end_result_font));
-    rotating_circles.set_one_circle_mode(true);
-
-    hide_end_result_fields();
-    arrow_left.Hide();
-#endif
-}
-
-#ifdef DEBUG_FSENSOR_IN_HEADER
-extern int _is_in_M600_flg;
-extern uint32_t *pCommand;
-#endif
-=======
->>>>>>> 0de68b87
 
     rotating_circles.set_one_circle_mode(true);
 
@@ -455,8 +316,6 @@
         show_time_information();
     }
 
-<<<<<<< HEAD
-=======
 #if HAS_MMU2()
     // FIXME: This is, technically, a wrong place to do it. The marlin server
     // would be better, as it would also allow Connect to see the dialog. But
@@ -481,26 +340,11 @@
     }
 #endif
 
->>>>>>> 0de68b87
 #if defined(USE_ILI9488)
     if (shown_end_result && event == GUI_event_t::ENC_DN
         && ((buttons[0].IsEnabled() && buttons[0].IsFocused()) || (!buttons[0].IsEnabled() && buttons[1].IsFocused()))) {
         start_showing_end_result();
         return;
-<<<<<<< HEAD
-    }
-
-    if (p_state == printing_state_t::PRINTED && !shown_end_result) {
-        start_showing_end_result();
-        return;
-    }
-
-    if (showing_end_result && (event == GUI_event_t::ENC_UP)) {
-        stop_showing_end_result();
-        return;
-    }
-
-=======
     }
 
     if (p_state == printing_state_t::PRINTED && !shown_end_result) {
@@ -529,7 +373,6 @@
         return;
     }
 
->>>>>>> 0de68b87
     if (!showing_end_result) {
         SuperWindowEvent(sender, event, param);
     }
@@ -551,204 +394,14 @@
     }
 
     arrow_left.Hide();
-<<<<<<< HEAD
-=======
     w_progress_txt.Hide();
->>>>>>> 0de68b87
 
     hide_time_information(); // OK because currently we never show remaining time at the end
 
     // show end result
 
-<<<<<<< HEAD
-    auto &gcode { GCodeInfo::getInstance() };
-
-    if (gcode.get_printing_time()[0]) {
-        snprintf(printing_time_value_buffer.data(), printing_time_value_buffer.size(), "%s", gcode.get_printing_time().data());
-    } else {
-        snprintf(printing_time_value_buffer.data(), printing_time_value_buffer.size(), "unknown");
-    }
-
-    printing_time_label.Show();
-    printing_time_value.Show();
-    printing_time_value.SetText(_(printing_time_value_buffer.data()));
-
-    print_started_label.Show();
-    print_started_value.Show();
-    print_ended_label.Show();
-    print_ended_value.Show();
-
-    {
-        auto print_one = [time_format = time_tools::get_time_format()](MarlinVariableLocked<time_t> &time_holder, DateBufferT &buffer, window_text_t &text_value) {
-            struct tm print_tm;
-            time_holder.execute_with([&](const time_t &print_time) {
-                localtime_r(&print_time, &print_tm);
-            });
-
-            print_tm.tm_hour += config_store().timezone.get();
-
-            const time_t adjusted_print_time = mktime(&print_tm);
-            localtime_r(&adjusted_print_time, &print_tm);
-
-            FormatMsgPrintWillEnd::Date(buffer.data(), buffer.size(), &print_tm, time_format == time_tools::TimeFormat::_24h, FormatMsgPrintWillEnd::ISO);
-
-            text_value.SetText(_(buffer.data()));
-        };
-
-        print_one(marlin_vars()->print_start_time, print_started_value_buffer, print_started_value);
-        print_one(marlin_vars()->print_end_time, print_ended_value_buffer, print_ended_value);
-    }
-
-    static constexpr float minimum_grams_valid { 1.0f };
-    const size_t num_extruders_with_valid_grams {
-        [&]() {
-            size_t found = 0;
-            for (size_t i = 0; i < EXTRUDERS; ++i) {
-
-                const auto &ext_info { gcode.get_extruder_info(i) };
-                if (ext_info.used() && ext_info.filament_used_g.has_value() && ext_info.filament_used_g.value() >= minimum_grams_valid) {
-                    ++found;
-                }
-            }
-
-            return found;
-        }()
-    }; // holds how many extruders were printing with specified grammage that's big enough to show
-    static constexpr auto keep_progress_threshold { 2 }; // anymore used gcodes will trigger hiding progress text and moving right column to the top;
-
-    const bool have_valid_wipe_tower_grams {
-        [&]() {
-    #if EXTRUDERS > 1
-            return gcode.get_filament_wipe_tower_g().has_value() && gcode.get_filament_wipe_tower_g().value() >= minimum_grams_valid;
-    #else
-            return false;
-    #endif
-        }()
-    };
-
-    // setup fields
-    if (num_extruders_with_valid_grams > keep_progress_threshold) { // and have wipe tower grams?
-        // prepare right column to be without progress_txt
-        w_progress_txt.Hide();
-
-        auto place_one = [](window_text_t &text_field, Rect16 default_rect, Rect16::Top_t new_top) {
-            default_rect.set(new_top);
-            text_field.SetRect(default_rect);
-        };
-
-        place_one(consumed_material_label, consumed_material_label_rect, get_row(0));
-
-        for (size_t i = 0; i < num_extruders_with_valid_grams; ++i) {
-            place_one(consumed_material_values[i], get_consumed_material_rect(i), get_row(i + 1));
-        }
-
-        place_one(consumed_wipe_tower_value, consumed_wipe_tower_value_rect, get_row(num_extruders_with_valid_grams + 2));
-    } else {
-        // Right column contains progress_txt, so reset places
-
-        w_progress_txt.Show(); // make sure it's shown
-
-        consumed_material_label.SetRect(consumed_material_label_rect);
-        for (size_t i = num_extruders_with_valid_grams; i < std::size(consumed_material_values); ++i) {
-            consumed_material_values[i].SetRect(get_consumed_material_rect(i));
-        }
-
-        // show wipe tower info
-        if (have_valid_wipe_tower_grams) {
-
-            Rect16 tmp = consumed_wipe_tower_value_rect;
-
-            if (num_extruders_with_valid_grams > 0) {
-                // print after individual tools with a blank space in between
-                tmp.set(Rect16::Top_t { static_cast<int16_t>(get_row(consumed_material_row + num_extruders_with_valid_grams + 2)) });
-
-            } else {
-                // don't do blank space if we're only showing wipe tower
-                tmp.set(Rect16::Top_t { static_cast<int16_t>(get_row(consumed_material_row + 1)) });
-            }
-
-            consumed_wipe_tower_value.SetRect(tmp);
-        }
-    }
-
-    consumed_material_label.Show();
-    if (num_extruders_with_valid_grams > 0) {
-        for (size_t i = 0, consumed_material_line_idx = 0; i < EXTRUDERS; ++i) {
-            const auto &ext_info { gcode.get_extruder_info(i) };
-            if (!ext_info.used() || !ext_info.filament_used_g.has_value() || ext_info.filament_used_g.value() < minimum_grams_valid) {
-                continue;
-            }
-
-            const auto &fname { ext_info.filament_name };
-            const auto &used_g { ext_info.filament_used_g.value() }; // guaranteed to have value, see above guard
-
-            auto print_fname = [&]() {
-                return fname.has_value() ? fname.value().data() : "---";
-            };
-
-            auto &buff { consumed_material_values_buffers[consumed_material_line_idx] };
-
-            const bool show_t_label {
-    #if EXTRUDERS > 1
-                []() {
-        #if HAS_MMU2()
-                    if (MMU2::mmu2.Enabled()) {
-                        return true;
-                    }
-        #endif
-        #if HAS_TOOLCHANGER()
-                    if (prusa_toolchanger.is_toolchanger_enabled()) {
-                        return true;
-                    }
-        #endif
-                    return false;
-                }()
-
-    #else
-                false
-    #endif
-            };
-
-            if (show_t_label) {
-                snprintf(buff.data(), buff.size(), "T%d %s %dg", i + 1, print_fname(), static_cast<int>(used_g));
-            } else {
-                snprintf(buff.data(), buff.size(), "%s %dg", print_fname(), static_cast<int>(used_g));
-            }
-
-            consumed_material_values[consumed_material_line_idx].SetText(_(buff.data()));
-            consumed_material_values[consumed_material_line_idx].Show();
-            ++consumed_material_line_idx;
-        }
-    }
-
-    #if EXTRUDERS > 1
-    // wipe tower
-    if (have_valid_wipe_tower_grams) {
-
-        auto &buff { consumed_wipe_tower_value_buffer };
-
-        char translated_fmt[buff.size()];
-        _(txt_wipe_tower_pretranslated).copyToRAM(translated_fmt, sizeof(translated_fmt));
-        snprintf(buff.data(), buff.size(), translated_fmt, static_cast<int>(gcode.get_filament_wipe_tower_g().value()));
-
-        consumed_wipe_tower_value.SetText(_(buff.data()));
-        consumed_wipe_tower_value.Show();
-    }
-    #endif
-
-    if (num_extruders_with_valid_grams == 0 && !have_valid_wipe_tower_grams) {
-
-        auto &buff { consumed_material_values_buffers[0] };
-        snprintf(buff.data(), buff.size(), "---");
-        consumed_material_values[0].SetText(_(buff.data()));
-        consumed_material_values[0].Show();
-    }
-
-    arrow_right.Show();
-=======
     end_result_body.Show();
     CaptureNormalWindow(end_result_body);
->>>>>>> 0de68b87
 
     showing_end_result = true;
     shown_end_result = true;
@@ -764,43 +417,18 @@
         label.Show();
     }
 
-<<<<<<< HEAD
-    w_progress_txt.Show(); // make sure it's shown, end result might hide it
+    w_progress_txt.Show();
 
     hide_end_result_fields();
-=======
-    w_progress_txt.Show();
-
-    hide_end_result_fields();
-
->>>>>>> 0de68b87
+
     arrow_left.Show();
 
     showing_end_result = false;
 }
 
 void screen_printing_data_t::hide_end_result_fields() {
-<<<<<<< HEAD
-    printing_time_label.Hide();
-    printing_time_value.Hide();
-
-    print_started_label.Hide();
-    print_started_value.Hide();
-
-    print_ended_label.Hide();
-    print_ended_value.Hide();
-
-    consumed_material_label.Hide();
-    for (auto &consumed_material_value : consumed_material_values) {
-        consumed_material_value.Hide();
-    }
-
-    consumed_wipe_tower_value.Hide();
-    arrow_right.Hide();
-=======
     end_result_body.Hide();
     ReleaseCaptureOfNormalWindow();
->>>>>>> 0de68b87
 }
 #endif
 
@@ -850,57 +478,14 @@
     if (auto now = ticks_s(); now - last_update_time_s > rotation_time_s) {
         // do rotation
 
-<<<<<<< HEAD
-        currently_showing = static_cast<CurrentlyShowing>(ftrstd::to_underlying(currently_showing) + 1 == ftrstd::to_underlying(CurrentlyShowing::_count) ? 0 : ftrstd::to_underlying(currently_showing) + 1);
-=======
         currently_showing = static_cast<CurrentlyShowing>(
             (ftrstd::to_underlying(currently_showing) + 1) % ftrstd::to_underlying(CurrentlyShowing::_count));
->>>>>>> 0de68b87
 
         rotating_circles.set_index(ftrstd::to_underlying(currently_showing));
 
         last_update_time_s = now;
     }
 
-<<<<<<< HEAD
-    auto time_to_end = marlin_vars()->time_to_end.get();
-    if ((currently_showing == CurrentlyShowing::end_time
-            || currently_showing == CurrentlyShowing::remaining_time)
-        && (time_to_end == marlin_server::TIME_TO_END_INVALID || time_to_end > 60 * 60 * 24 * 365)) {
-        // invalidate for states that show time_to_end in some form if the time is invalid
-        w_etime_value.SetText(_(txt_na));
-        w_etime_value.SetTextColor(GuiDefaults::COLOR_VALUE_INVALID);
-        return;
-    }
-
-    switch (currently_showing) {
-    case CurrentlyShowing::end_time:
-        w_etime_label.SetText(_(PrintTime::EN_STR_TIMESTAMP));
-
-        if (!PrintTime::print_end_time(time_to_end, w_etime_value_buffer)) {
-            w_etime_value.SetText(_(txt_na));
-            w_etime_value.SetTextColor(GuiDefaults::COLOR_VALUE_INVALID);
-            return;
-        }
-        break;
-    case CurrentlyShowing::remaining_time:
-        w_etime_label.SetText(_(PrintTime::EN_STR_COUNTDOWN));
-
-        PrintTime::print_formatted_duration(time_to_end, w_etime_value_buffer);
-        break;
-    case CurrentlyShowing::time_since_start:
-        w_etime_label.SetText(_(txt_printing_time));
-
-        PrintTime::print_formatted_duration(marlin_vars()->print_duration.get(), w_etime_value_buffer, true);
-        break;
-    // Currently disabled, left in the code to ease re-enabling it
-    // case CurrentlyShowing::time_to_change:
-    //     w_etime_label.SetText(_("Next change in"));
-
-    //     w_etime_value.SetText(_(txt_na));
-    //     w_etime_value.SetTextColor(GuiDefaults::COLOR_VALUE_INVALID);
-    //     return;
-=======
     bool value_available = true;
     auto time_to_end = marlin_vars()->time_to_end.get();
     auto time_to_change = marlin_vars()->time_to_pause.get();
@@ -936,21 +521,12 @@
             PrintTime::print_formatted_duration(time_to_change, w_etime_value_buffer);
         }
         break;
->>>>>>> 0de68b87
     case CurrentlyShowing::_count:
         assert(false); // invalid value, should never happen
         break;
     }
 
     // Add unknown marker
-<<<<<<< HEAD
-    if (marlin_vars()->print_speed != 100) {
-        strlcat(w_etime_value_buffer.data(), "?", w_etime_value_buffer.size());
-    }
-
-    w_etime_value.SetText(_(w_etime_value_buffer.data()));
-    w_etime_value.SetTextColor(GuiDefaults::COLOR_VALUE_VALID);
-=======
     // (time since start is always exact, not influenced by the print speed)
     if (marlin_vars()->print_speed != 100 && currently_showing != CurrentlyShowing::time_since_start) {
         strlcat(w_etime_value_buffer.data(), "?", w_etime_value_buffer.size());
@@ -963,7 +539,6 @@
         w_etime_value.SetText(_(txt_na));
         w_etime_value.SetTextColor(GuiDefaults::COLOR_VALUE_INVALID);
     }
->>>>>>> 0de68b87
     w_etime_value.Invalidate(); // just to make sure
 
 #endif // USE_ST7789
