// screen_printing.cpp
#include "screen_printing.hpp"
#include "marlin_client.hpp"
#include "print_utils.hpp"
#include "ffconf.h"
#include "ScreenHandler.hpp"
#include <ctime>
#include "../lang/format_print_will_end.hpp"
#include "window_dlg_popup.hpp"
#include "odometer.hpp"
#include "liveadjust_z.hpp"
#include "DialogMoveZ.hpp"
#include "metric.h"
#include "screen_menu_tune.hpp"

#ifdef DEBUG_FSENSOR_IN_HEADER
    #include "filament_sensors_handler.hpp"
#endif

#include "Marlin/src/module/motion.h"
#include "Marlin/src/feature/bed_preheat.hpp"

#if ENABLED(CRASH_RECOVERY)
    #include "../Marlin/src/feature/prusa/crash_recovery.h"
#endif

enum class Btn {
    Tune = 0,
    Pause,
    Stop
};

static constexpr BtnResource btn_res[static_cast<size_t>(item_id_t::count)] = {
    { N_("Tune"), &png::settings_58x58 },
    { N_("Pause"), &png::pause_58x58 },
    { N_("Pausing..."), &png::pause_58x58 },
    { N_("Stop"), &png::stop_58x58 },
    { N_("Resume"), &png::resume_48x48 },
    { N_("Resuming..."), &png::resume_48x48 },
    { N_("Heating..."), &png::resume_48x48 }, // reheating is same as resume, but disabled
    { N_("Reprint"), &png::reprint_48x48 },
    { N_("Home"), &png::home_58x58 },
    { N_("Skip"), &png::resume_48x48 },
};

void screen_printing_data_t::invalidate_print_state() {
    state__readonly__use_change_print_state = printing_state_t::COUNT;
}
printing_state_t screen_printing_data_t::GetState() const {
    return state__readonly__use_change_print_state;
}

void screen_printing_data_t::tuneAction() {
    if (btn_tune.ico.IsShadowed()) {
        return;
    }
    switch (GetState()) {
    case printing_state_t::PRINTING:
    case printing_state_t::ABSORBING_HEAT:
    case printing_state_t::PAUSED:
        Screens::Access()->Open(ScreenFactory::Screen<ScreenMenuTune>);
        break;
    default:
        break;
    }
}

void screen_printing_data_t::pauseAction() {
    if (btn_pause.ico.IsShadowed()) {
        return;
    }
    switch (GetState()) {
    case printing_state_t::PRINTING:
        marlin_print_pause();
        change_print_state();
        break;
    case printing_state_t::ABSORBING_HEAT:
        bed_preheat.skip_preheat();
        change_print_state();
        break;
    case printing_state_t::PAUSED:
        marlin_print_resume();
        change_print_state();
        break;
    case printing_state_t::STOPPED:
    case printing_state_t::PRINTED:
        screen_printing_reprint();
        change_print_state();
        break;
    default:
        break;
    }
}

void screen_printing_data_t::stopAction() {
    if (btn_stop.ico.IsShadowed()) {
        return;
    }
    switch (GetState()) {
    case printing_state_t::STOPPED:
    case printing_state_t::PRINTED:
        marlin_print_exit();
        return;
    case printing_state_t::PAUSING:
    case printing_state_t::RESUMING:
        return;
    default: {
        if (MsgBoxWarning(_("Are you sure to stop this printing?"), Responses_YesNo, 1)
            == Response::Yes) {
            stop_pressed = true;
            waiting_for_abort = true;
            marlin_print_abort();
            change_print_state();
        } else
            return;
    }
    }
}

/******************************************************************************/

screen_printing_data_t::screen_printing_data_t()
    : AddSuperWindow<ScreenPrintingModel>(_(caption))
#if (defined(USE_ILI9488))
    , print_progress(this)
#endif
#if defined(USE_ST7789)
    , w_filename(this, Rect16(10, 33, 220, 29))
    , w_progress(this, Rect16(10, 70, GuiDefaults::RectScreen.Width() - 2 * 10, 16))
    , w_progress_txt(this, Rect16(10, 86, GuiDefaults::RectScreen.Width() - 2 * 10, 30)) // font: Normal (11x18 px)
    , w_time_label(this, Rect16(10, 128, 101, 20), is_multiline::no)
    , w_time_value(this, Rect16(10, 148 + 5, 101, 20), is_multiline::no)
    , w_etime_label(this, Rect16(130, 128, 101, 20), is_multiline::no)
<<<<<<< HEAD
    , w_etime_value(this, Rect16(30, 148 + 5, 201, 20), is_multiline::no)
    , last_print_duration(-1)
    , last_time_to_end(-1)
=======
    , w_etime_value(this, Rect16(30, 148, 201, 20), is_multiline::no)
#elif defined(USE_ILI9488)
    , w_filename(this, Rect16(30, 38, 420, 24))
    , w_progress(this, Rect16(30, 65, GuiDefaults::RectScreen.Width() - 2 * 30, 16))
    , w_progress_txt(this, Rect16(300, 115, 150, 54))                 // Left side option: 30, 115, 100, 54 | font: Large (53x30 px)
    , w_etime_label(this, Rect16(30, 114, 150, 20), is_multiline::no) // Right side option: 300, 118, 150, 20
    , w_etime_value(this, Rect16(30, 138, 200, 23), is_multiline::no) // Right side option: 250, 138, 200, 23
#endif // USE_<display>
>>>>>>> a255fa43
    , message_timer(0)
    , stop_pressed(false)
    , waiting_for_abort(false)
    , state__readonly__use_change_print_state(printing_state_t::COUNT)
#if defined(USE_ST7789)
    , popup_rect(Rect16::Merge(std::array<Rect16, 4>({ w_time_label.GetRect(), w_time_value.GetRect(), w_etime_label.GetRect(), w_etime_value.GetRect() })))
#elif defined(USE_ILI9488)
    , popup_rect(Rect16(30, 115, 250, 70))                            // Rect for printing messages from marlin.
#endif // USE_<display>
    , time_end_format(PT_t::init) {
    marlin_error_clr(MARLIN_ERR_ProbingFailed);
    // we will handle HELD_RELEASED event in this window
    DisableLongHoldScreenAction();

    strlcpy(text_filament.data(), "999m", text_filament.size());

#if defined(USE_ST7789)
    // ST7789 specific adjustments
    Align_t align = Align_t::RightBottom();
    w_filename.SetAlignment(Align_t::LeftBottom());
    w_progress_txt.SetAlignment(Align_t::Center());
    w_etime_label.SetAlignment(Align_t::RightBottom());
<<<<<<< HEAD
    w_etime_label.SetPadding({ 0, 2, 0, 2 });
    w_etime_label.SetText(_("Remaining"));

    w_etime_value.font = resource_font(IDR_FNT_NORMAL);
=======
>>>>>>> a255fa43
    w_etime_value.SetAlignment(Align_t::RightBottom());

    ResourceId etime_val_font = IDR_FNT_SMALL;
    w_progress_txt.SetFont(resource_font(IDR_FNT_NORMAL));

    // ST7789 specific variable and it's label
    w_time_label.font = resource_font(IDR_FNT_SMALL);
    w_time_label.SetAlignment(align);
    w_time_label.SetPadding({ 0, 2, 0, 2 });
    w_time_label.SetText(_("Printing time"));

<<<<<<< HEAD
    w_time_value.font = resource_font(IDR_FNT_NORMAL);
    w_time_value.SetAlignment(Align_t::RightBottom());
=======
    w_time_value.font = resource_font(IDR_FNT_SMALL);
    w_time_value.SetAlignment(align);
>>>>>>> a255fa43
    w_time_value.SetPadding({ 0, 2, 0, 2 });
#elif defined(USE_ILI9488)
    // ILI_9488 specific adjustments
    w_filename.SetAlignment(Align_t::LeftTop());
    w_progress_txt.SetAlignment(Align_t::RightTop());
    w_etime_label.SetAlignment(Align_t::LeftBottom());
    w_etime_value.SetAlignment(Align_t::LeftBottom());

    w_etime_label.SetTextColor(COLOR_SILVER);
    ResourceId etime_val_font = IDR_FNT_NORMAL;
    w_progress_txt.SetFont(resource_font(IDR_FNT_LARGE));
#endif // USE_<display>

    w_filename.font = resource_font(IDR_FNT_BIG);
    w_filename.SetPadding({ 0, 0, 0, 0 });
    // this MakeRAM is safe - vars->media_LFN is statically allocated (even though it may not be obvious at the first look)
    marlin_vars()->media_LFN.copy_to(gui_media_LFN, sizeof(gui_media_LFN));
    w_filename.SetText(string_view_utf8::MakeRAM((const uint8_t *)gui_media_LFN));

    w_etime_label.font = resource_font(IDR_FNT_SMALL);

    // Execute first print time update loop
    updateTimes();

    w_etime_value.font = resource_font(etime_val_font);
    w_etime_value.SetPadding({ 0, 2, 0, 2 });

#if defined(USE_ILI9488)
    print_progress.Pause();
    last_e_axis_position = marlin_vars()->curr_pos[MARLIN_VAR_INDEX_E];
#endif

    initAndSetIconAndLabel(btn_tune, res_tune);
    initAndSetIconAndLabel(btn_pause, res_pause);
    initAndSetIconAndLabel(btn_stop, res_stop);
}

#ifdef DEBUG_FSENSOR_IN_HEADER
extern int _is_in_M600_flg;
extern uint32_t *pCommand;
#endif

#if DEVELOPMENT_ITEMS() && !DEVELOPER_MODE()
static metric_t print_successful = METRIC("Print_successful", METRIC_VALUE_INTEGER, 0, METRIC_HANDLER_ENABLE_ALL);
#endif

void screen_printing_data_t::windowEvent(EventLock /*has private ctor*/, window_t *sender, GUI_event_t event, void *param) {
#ifdef DEBUG_FSENSOR_IN_HEADER
    static int _last = 0;
    if (gui::GetTick() - _last > 300) {
        _last = gui::GetTick();

        static char buff[] = "Sx Mx x xxxx";                         //"x"s are replaced
        buff[1] = FSensors_instance().Get() + '0';                   // S0 init, S1 has filament, S2 no filament, S3 not connected, S4 disabled
        buff[4] = FSensors_instance().GetM600_send_on();             // Me edge, Ml level, Mn never, Mx undefined
        buff[6] = FSensors_instance().WasM600_send() ? 's' : 'n';    // s == send, n== not send
        buff[8] = _is_in_M600_flg ? 'M' : '0';                       // M == marlin is doing M600
        buff[9] = marlin_event(MARLIN_EVT_CommandBegin) ? 'B' : '0'; // B == Event begin
        buff[10] = marlin_command() == MARLIN_CMD_M600 ? 'C' : '0';  // C == Command M600
        buff[11] = *pCommand == MARLIN_CMD_M600 ? 's' : '0';         // s == server - Command M600
        header.SetText(buff);
    }

#endif

    /// check stop clicked when MBL is running
    printing_state_t p_state = GetState();
    if (stop_pressed && waiting_for_abort && marlin_command() != MARLIN_CMD_G29 && (p_state == printing_state_t::ABORTING || p_state == printing_state_t::PAUSED)) {
        marlin_print_abort();
        waiting_for_abort = false;
        return;
    }

#if ENABLED(NOZZLE_LOAD_CELL) && ENABLED(PROBE_CLEANUP_SUPPORT)
    if (marlin_error(MARLIN_ERR_NozzleCleaningFailed)) {
        marlin_error_clr(MARLIN_ERR_NozzleCleaningFailed);
        if (MsgBox(_("Nozzle cleaning failed."), Responses_RetryAbort) == Response::Retry) {
            marlin_print_resume();
        } else {
            marlin_print_abort();
            return;
        }
    }
#endif

#if HAS_BED_PROBE
    if ((p_state == printing_state_t::PRINTED || p_state == printing_state_t::PAUSED) && marlin_error(MARLIN_ERR_ProbingFailed)) {
        marlin_error_clr(MARLIN_ERR_ProbingFailed);
        marlin_print_abort();
        while (marlin_vars()->print_state == mpsAborting_Begin
            || marlin_vars()->print_state == mpsAborting_WaitIdle
            || marlin_vars()->print_state == mpsAborting_ParkHead) {
            gui_loop(); // Wait while aborting
        }
        if (MsgBox(_("Bed leveling failed. Try again?"), Responses_YesNo) == Response::Yes) {
            screen_printing_reprint(); // Restart print
        } else {
            return;
        }
    }
#endif

    change_print_state();

#if DEVELOPMENT_ITEMS() && !DEVELOPER_MODE()
    if (p_state == printing_state_t::PRINTING)
        print_feedback_pending = true;

    if (p_state == printing_state_t::PRINTED && print_feedback_pending) {
        print_feedback_pending = false;
        switch (MsgBox(_("Was the print successful?"), Responses_YesNoIgnore, 2)) {
        case Response::Yes:
            metric_record_integer(&print_successful, 1);
            break;
        case Response::No:
            metric_record_integer(&print_successful, 0);
            break;
        case Response::Ignore:
            metric_record_integer(&print_successful, -1);
        default:
            break;
        }
    }
#endif

    /// -- Print time update loop
    updateTimes();

    /// -- close screen when print is done / stopped and USB media is removed
    if (!marlin_vars()->media_inserted && (p_state == printing_state_t::PRINTED || p_state == printing_state_t::STOPPED)) {
        marlin_print_exit();
        return;
    }

    /// -- check when media is or isn't inserted
    if (event == GUI_event_t::MEDIA) {
        /// -- check for enable/disable resume button
        set_pause_icon_and_label();
    }
    if (event == GUI_event_t::HELD_RELEASED) {
        if (marlin_vars()->curr_pos[2 /* Z Axis */] <= 1.0f && p_state == printing_state_t::PRINTING) {
            LiveAdjustZ::Show();
        } else if (p_state == printing_state_t::PRINTED || p_state == printing_state_t::STOPPED) {
            DialogMoveZ::Show();
        }
        return;
    }
#if defined(USE_ILI9488)
    if (event == GUI_event_t::LOOP && p_state == printing_state_t::PRINTING) {
        auto vars = marlin_vars();
        const bool midprint = vars->curr_pos[MARLIN_VAR_INDEX_Z] >= 0.0f;
        const bool extruder_moved = (vars->curr_pos[MARLIN_VAR_INDEX_E] - last_e_axis_position) > 0;
        if (print_progress.isPaused() && midprint && extruder_moved) {
            print_progress.Resume();
        } else if (print_progress.isPaused()) {
            last_e_axis_position = vars->curr_pos[MARLIN_VAR_INDEX_E];
        }
    }
#endif

    if (p_state == printing_state_t::PRINTED || p_state == printing_state_t::STOPPED) {
#if defined(USE_ILI9488)
        if (p_state == printing_state_t::PRINTED)
            print_progress.FinishedMode();
        else
            print_progress.StoppedMode();
#endif
        w_etime_label.Hide();
        w_etime_value.Hide();
    } else {
#if defined(USE_ILI9488)
        print_progress.PrintingMode();
#endif
        w_etime_label.Show();
        w_etime_value.Show();
    }

    SuperWindowEvent(sender, event, param);
}

void screen_printing_data_t::updateTimes() {
    PT_t time_format = print_time.update_loop(time_end_format, &w_etime_value
#if defined(USE_ST7789)
        ,
        &w_time_value
#endif // USE_ST7789
    );

    if (time_format != time_end_format) {
        switch (time_format) {
        case PT_t::init: // should not happen
            return;
        case PT_t::countdown:
            w_etime_label.SetText(_(PrintTime::EN_STR_COUNTDOWN));
            break;
        case PT_t::timestamp:
            w_etime_label.SetText(_(PrintTime::EN_STR_TIMESTAMP));
            break;
        }

        time_end_format = time_format;
    }
}

void screen_printing_data_t::disable_tune_button() {
    btn_tune.ico.Shadow();
    btn_tune.ico.Disable(); // can't be focused

    // move to reprint when tune is focused
    if (btn_tune.ico.IsFocused()) {
        btn_pause.ico.SetFocus();
    }
    btn_tune.ico.Invalidate();
}

void screen_printing_data_t::enable_tune_button() {
    btn_tune.ico.Unshadow();
    btn_tune.ico.Enable(); // can be focused
    btn_tune.ico.Invalidate();
}

void screen_printing_data_t::screen_printing_reprint() {
    print_begin(gui_media_SFN_path, true);
    screen_printing_data_t::updateTimes(); // reinit, but should be already set correctly
    btn_stop.txt.SetText(_(btn_res[static_cast<size_t>(item_id_t::stop)].first));
    btn_stop.ico.SetRes(btn_res[static_cast<size_t>(item_id_t::stop)].second);

#ifndef DEBUG_FSENSOR_IN_HEADER
    header.SetText(_("PRINTING"));
#endif
}

// todo use it
/*static void mesh_err_stop_print() {
    float target_nozzle = marlin_vars()->target_nozzle;
    float target_bed = marlin_vars()->target_bed;
    marlin_print_abort();
    while (marlin_vars()->sd_printing) {
        gui_loop();
    }
    //marlin_park_head();
    marlin_gcode_printf("M104 S%F", (double)target_nozzle);
    marlin_gcode_printf("M140 S%F", (double)target_bed);
    marlin_gcode("G0 Z30"); //Z 30mm
    marlin_gcode("M84");    //Disable steppers
    while (marlin_vars()->pqueue) {
        gui_loop();
    }
}*/

void screen_printing_data_t::set_icon_and_label(item_id_t id_to_set, window_icon_t *p_button, window_text_t *lbl) {
    size_t index = static_cast<size_t>(id_to_set);
    p_button->SetRes(btn_res[index].second);
    lbl->SetText(_(btn_res[index].first));
}

void screen_printing_data_t::enable_button(window_icon_t *p_button) {
    if (p_button->IsShadowed()) {
        p_button->Unshadow();
        p_button->Enable();
        p_button->Invalidate();
    }
}

void screen_printing_data_t::disable_button(window_icon_t *p_button) {
    if (!p_button->IsShadowed()) {
        p_button->Shadow();
        p_button->Disable();
        p_button->Invalidate();
    }
}

void screen_printing_data_t::set_pause_icon_and_label() {
    window_icon_t *const p_button = &btn_pause.ico;
    window_text_t *const pLabel = &btn_pause.txt;

    // todo it is static, because menu tune is not dialog
    // switch (state__readonly__use_change_print_state)
    switch (GetState()) {
    case printing_state_t::COUNT:
    case printing_state_t::INITIAL:
    case printing_state_t::PRINTING:
    case printing_state_t::MBL_FAILED:
        enable_button(p_button);
        set_icon_and_label(item_id_t::pause, p_button, pLabel);
        break;
    case printing_state_t::ABSORBING_HEAT:
        enable_button(p_button);
        set_icon_and_label(item_id_t::skip, p_button, pLabel);
        break;
    case printing_state_t::PAUSING:
        disable_button(p_button);
        set_icon_and_label(item_id_t::pausing, p_button, pLabel);
        break;
    case printing_state_t::PAUSED:
        enable_button(p_button);
        set_icon_and_label(item_id_t::resume, p_button, pLabel);
        if (!marlin_vars()->media_inserted) {
            disable_button(p_button);
        }
        break;
    case printing_state_t::RESUMING:
        disable_button(p_button);
        set_icon_and_label(item_id_t::resuming, p_button, pLabel);
        break;
    case printing_state_t::REHEATING:
    case printing_state_t::REHEATING_DONE:
        disable_button(p_button);
        set_icon_and_label(item_id_t::reheating, p_button, pLabel);
        break;
    case printing_state_t::STOPPED:
    case printing_state_t::PRINTED:
        enable_button(p_button);
        set_icon_and_label(item_id_t::reprint, p_button, pLabel);
        break;
    case printing_state_t::ABORTING:
        disable_button(p_button);
        break;
    }
}

void screen_printing_data_t::set_tune_icon_and_label() {
    window_icon_t *const p_button = &btn_tune.ico;
    window_text_t *const pLabel = &btn_tune.txt;

    // must be before switch
    set_icon_and_label(item_id_t::settings, p_button, pLabel);

    switch (GetState()) {
    case printing_state_t::PRINTING:
    case printing_state_t::ABSORBING_HEAT:
    case printing_state_t::PAUSED:
        enable_tune_button();
        break;
    case printing_state_t::ABORTING:
        disable_button(p_button);
        break;
    default:
        disable_tune_button();
        break;
    }
}

void screen_printing_data_t::set_stop_icon_and_label() {
    window_icon_t *const p_button = &btn_stop.ico;
    window_text_t *const pLabel = &btn_stop.txt;

    switch (GetState()) {
    case printing_state_t::STOPPED:
    case printing_state_t::PRINTED:
        enable_button(p_button);
        set_icon_and_label(item_id_t::home, p_button, pLabel);
        break;
    case printing_state_t::PAUSING:
    case printing_state_t::RESUMING:
        disable_button(p_button);
        set_icon_and_label(item_id_t::stop, p_button, pLabel);
        break;
    case printing_state_t::REHEATING:
        enable_button(p_button);
        set_icon_and_label(item_id_t::stop, p_button, pLabel);
        break;
    case printing_state_t::ABORTING:
        disable_button(p_button);
        break;
    default:
        enable_button(p_button);
        set_icon_and_label(item_id_t::stop, p_button, pLabel);
        break;
    }
}

void screen_printing_data_t::change_print_state() {
    printing_state_t st = printing_state_t::COUNT;

    switch (marlin_vars()->print_state) {
    case mpsIdle:
    case mpsWaitGui:
    case mpsPrintPreviewInit:
    case mpsPrintPreviewImage:
    case mpsPrintPreviewQuestions:
    case mpsPrintInit:
        st = printing_state_t::INITIAL;
        break;
    case mpsPrinting:
        if (bed_preheat.is_waiting()) {
            st = printing_state_t::ABSORBING_HEAT;
        } else {
            st = printing_state_t::PRINTING;
        }
        break;
    case mpsPowerPanic_AwaitingResume:
    case mpsPaused:
        // stop_pressed = false;
        st = printing_state_t::PAUSED;
        break;
    case mpsPausing_Begin:
    case mpsPausing_Failed_Code:
    case mpsPausing_WaitIdle:
    case mpsPausing_ParkHead:
        st = printing_state_t::PAUSING;
// When print is paused, progress screen needs to reinit it's thumbnail file handler
// because USB removal error crashes file handler access. Progress screen should not be enabled during pause -> reinit on EVERY pause
#if defined(USE_ILI9488)
        print_progress.Pause();
#endif
        break;
    case mpsResuming_Reheating:
        stop_pressed = false;
        st = printing_state_t::REHEATING;
        break;
    case mpsResuming_Begin:
    case mpsResuming_UnparkHead_XY:
    case mpsResuming_UnparkHead_ZE:
    case mpsCrashRecovery_Begin:
    case mpsCrashRecovery_Retracting:
    case mpsCrashRecovery_Lifting:
    case mpsCrashRecovery_XY_Measure:
    case mpsCrashRecovery_Tool_Pickup:
    case mpsCrashRecovery_XY_HOME:
    case mpsCrashRecovery_Axis_NOK:
    case mpsCrashRecovery_Repeated_Crash:
    case mpsPowerPanic_Resume:
        stop_pressed = false;
        st = printing_state_t::RESUMING;
#if (PRINTER_TYPE != PRINTER_PRUSA_IXL && defined(USE_ILI9488))
        print_progress.Resume();
#endif
        break;
    case mpsAborting_Begin:
    case mpsAborting_WaitIdle:
    case mpsAborting_ParkHead:
        stop_pressed = false;
        st = printing_state_t::ABORTING;
        break;
    case mpsFinishing_WaitIdle:
    case mpsFinishing_ParkHead:
        st = printing_state_t::PRINTING;
        break;
    case mpsAborted:
        stop_pressed = false;
        st = printing_state_t::STOPPED;
        break;
    case mpsFinished:
    case mpsExit:
        st = printing_state_t::PRINTED;
        break;
    case mpsPowerPanic_acFault:
        // this state is never reached
        __builtin_unreachable();
        return;
    }
    if (stop_pressed) {
        st = printing_state_t::ABORTING;
    }
    if (state__readonly__use_change_print_state != st) {
        state__readonly__use_change_print_state = st;
        set_pause_icon_and_label();
        set_tune_icon_and_label();
        set_stop_icon_and_label();
    }
    if (st == printing_state_t::PRINTED || st == printing_state_t::STOPPED || st == printing_state_t::PAUSED) {
        Odometer_s::instance().force_to_eeprom();
    }
}<|MERGE_RESOLUTION|>--- conflicted
+++ resolved
@@ -131,12 +131,7 @@
     , w_time_label(this, Rect16(10, 128, 101, 20), is_multiline::no)
     , w_time_value(this, Rect16(10, 148 + 5, 101, 20), is_multiline::no)
     , w_etime_label(this, Rect16(130, 128, 101, 20), is_multiline::no)
-<<<<<<< HEAD
     , w_etime_value(this, Rect16(30, 148 + 5, 201, 20), is_multiline::no)
-    , last_print_duration(-1)
-    , last_time_to_end(-1)
-=======
-    , w_etime_value(this, Rect16(30, 148, 201, 20), is_multiline::no)
 #elif defined(USE_ILI9488)
     , w_filename(this, Rect16(30, 38, 420, 24))
     , w_progress(this, Rect16(30, 65, GuiDefaults::RectScreen.Width() - 2 * 30, 16))
@@ -144,7 +139,6 @@
     , w_etime_label(this, Rect16(30, 114, 150, 20), is_multiline::no) // Right side option: 300, 118, 150, 20
     , w_etime_value(this, Rect16(30, 138, 200, 23), is_multiline::no) // Right side option: 250, 138, 200, 23
 #endif // USE_<display>
->>>>>>> a255fa43
     , message_timer(0)
     , stop_pressed(false)
     , waiting_for_abort(false)
@@ -167,16 +161,9 @@
     w_filename.SetAlignment(Align_t::LeftBottom());
     w_progress_txt.SetAlignment(Align_t::Center());
     w_etime_label.SetAlignment(Align_t::RightBottom());
-<<<<<<< HEAD
-    w_etime_label.SetPadding({ 0, 2, 0, 2 });
-    w_etime_label.SetText(_("Remaining"));
-
-    w_etime_value.font = resource_font(IDR_FNT_NORMAL);
-=======
->>>>>>> a255fa43
     w_etime_value.SetAlignment(Align_t::RightBottom());
 
-    ResourceId etime_val_font = IDR_FNT_SMALL;
+    ResourceId etime_val_font = IDR_FNT_NORMAL;
     w_progress_txt.SetFont(resource_font(IDR_FNT_NORMAL));
 
     // ST7789 specific variable and it's label
@@ -185,13 +172,8 @@
     w_time_label.SetPadding({ 0, 2, 0, 2 });
     w_time_label.SetText(_("Printing time"));
 
-<<<<<<< HEAD
     w_time_value.font = resource_font(IDR_FNT_NORMAL);
-    w_time_value.SetAlignment(Align_t::RightBottom());
-=======
-    w_time_value.font = resource_font(IDR_FNT_SMALL);
     w_time_value.SetAlignment(align);
->>>>>>> a255fa43
     w_time_value.SetPadding({ 0, 2, 0, 2 });
 #elif defined(USE_ILI9488)
     // ILI_9488 specific adjustments
