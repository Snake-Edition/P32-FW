--- conflicted
+++ resolved
@@ -51,55 +51,12 @@
     N_("Home"),
 };
 
-<<<<<<< HEAD
-struct screen_printing_data_t {
-    window_frame_t root;
-
-    window_header_t header;
-    window_text_t w_filename;
-    window_progress_t w_progress;
-    window_text_t w_time_label;
-    window_text_t w_time_value;
-    window_text_t w_etime_label;
-    window_text_t w_etime_value;
-
-    window_icon_t w_buttons[3];
-    window_text_t w_labels[3];
-
-    status_footer_t footer;
-
-    uint32_t last_print_duration;
-    uint32_t last_time_to_end;
-
-    std::array<char, MAX_TIMEDUR_STR_SIZE> text_time_dur;
-    std::array<char, MAX_END_TIMESTAMP_SIZE> text_etime;
-    //std::array<char, 15> label_etime;  // "Remaining Time" or "Print will end" // nope, if you have only 2 static const strings, you can swap pointers
-    string_view_utf8 label_etime;      // not sure if we really must keep this in memory
-    std::array<char, 5> text_filament; // 999m\0 | 1.2m\0
-
-    window_text_t w_message; //Messages from onStatusChanged()
-    uint32_t message_timer;
-    bool message_flag;
-    bool stop_pressed;
-    bool waiting_for_abort; /// flag specific for stop pressed when MBL is performed
-    printing_state_t state__readonly__use_change_print_state;
-    uint8_t last_sd_percent_done;
-};
-
-void screen_printing_init(screen_t *screen);
-void screen_printing_done(screen_t *screen);
-void screen_printing_draw(screen_t *screen);
-int screen_printing_event(screen_t *screen, window_t *window, uint8_t event, void *param);
-
-#define pw ((screen_printing_data_t *)screen->pdata)
-=======
 void screen_printing_data_t::invalidate_print_state() {
     state__readonly__use_change_print_state = printing_state_t::COUNT;
 }
 printing_state_t screen_printing_data_t::GetState() const {
     return state__readonly__use_change_print_state;
 }
->>>>>>> 3e773e74
 
 void screen_printing_data_t::tuneAction() {
     if (btn_tune.ico.IsBWSwapped()) {
@@ -149,6 +106,7 @@
         if (MsgBoxWarning(_("Are you sure to stop this printing?"), Responses_YesNo, 1)
             == Response::Yes) {
             stop_pressed = true;
+            waiting_for_abort = true;
             change_print_state();
             marlin_print_abort();
         } else
@@ -275,7 +233,7 @@
 #endif
 
     /// check stop clicked when MBL is running
-    printing_state_t p_state = get_state(screen);
+    printing_state_t p_state = GetState();
     if (pw->stop_pressed && pw->waiting_for_abort && marlin_command() != MARLIN_CMD_G29 && p_state == printing_state_t::ABORTING) {
         marlin_print_abort();
         pw->waiting_for_abort = false;
@@ -291,11 +249,7 @@
         close_popup_message();
     }
 
-<<<<<<< HEAD
     if (p_state == printing_state_t::PRINTED && marlin_error(MARLIN_ERR_ProbingFailed)) {
-=======
-    if ((state__readonly__use_change_print_state == printing_state_t::PRINTED) && marlin_error(MARLIN_ERR_ProbingFailed)) {
->>>>>>> 3e773e74
         marlin_error_clr(MARLIN_ERR_ProbingFailed);
         if (MsgBox(_("Bed leveling failed. Try again?"), Responses_YesNo) == Response::Yes) {
             screen_printing_reprint();
@@ -327,15 +281,9 @@
         update_progress(marlin_vars()->sd_percent_done, marlin_vars()->print_speed);
 
     /// -- close screen when print is done / stopped and USB media is removed
-<<<<<<< HEAD
     if (!marlin_vars()->media_inserted && p_state == printing_state_t::PRINTED) {
-        screen_close();
-        return 1;
-=======
-    if (!marlin_vars()->media_inserted && GetState() == printing_state_t::PRINTED) {
         Screens::Access()->Close();
         return;
->>>>>>> 3e773e74
     }
 
     /// -- check when media is or isn't inserted
@@ -343,74 +291,8 @@
         /// -- check for enable/disable resume button
         set_pause_icon_and_label();
     }
-<<<<<<< HEAD
-
-    /// ------------------------------------
-    /// -- CLICK EVENT START
-    if (event != WINDOW_EVENT_CLICK) {
-        return 0;
-    }
-
-    /// parameter as INT
-    int pi = reinterpret_cast<int>(param) - 1;
-    // -- pressed button is disabled - dont propagate event further
-    if (pw->w_buttons[pi].f_disabled) {
-        return 0;
-    }
-
-    switch (static_cast<Btn>(pi)) {
-    case Btn::Tune:
-        switch (p_state) {
-        case printing_state_t::PRINTING:
-        case printing_state_t::PAUSED:
-            screen_open(get_scr_menu_tune()->id);
-            break;
-        default:
-            break;
-        }
-        return 1;
-        break;
-    case Btn::Pause: {
-        switch (p_state) {
-        case printing_state_t::PRINTING:
-            marlin_print_pause();
-            break;
-        case printing_state_t::PAUSED:
-            marlin_print_resume();
-            break;
-        case printing_state_t::PRINTED:
-            screen_printing_reprint(screen);
-            break;
-        default:
-            break;
-        }
-        break;
-    }
-    case Btn::Stop:
-        switch (p_state) {
-        case printing_state_t::PRINTED:
-            screen_close();
-            return 1;
-        case printing_state_t::PAUSING:
-        case printing_state_t::RESUMING:
-            return 0;
-        default: {
-            if (gui_msgbox(_("Are you sure to stop this printing?"),
-                    MSGBOX_BTN_YESNO | MSGBOX_ICO_WARNING | MSGBOX_DEF_BUTTON1)
-                == MSGBOX_RES_YES) {
-                pw->stop_pressed = true;
-                pw->waiting_for_abort = true;
-                change_print_state(screen);
-            } else
-                return 0;
-        }
-        }
-        break;
-    }
-    return 0;
-=======
+
     IScreenPrinting::windowEvent(sender, event, param);
->>>>>>> 3e773e74
 }
 
 void screen_printing_data_t::disable_tune_button() {
