// screen_printing.cpp
#include "screen_printing.hpp"
#include "marlin_client.hpp"
#include <marlin_stubs/skippable_gcode.hpp>
#include "print_utils.hpp"
#include <buddy/ffconf.h>
#include "ScreenHandler.hpp"
#include <ctime>
#include "../lang/format_print_will_end.hpp"
#include "utility_extensions.hpp"
#include "odometer.hpp"
#include "liveadjust_z.hpp"
#include "screen_move_z.hpp"
#include "metric.h"
#include "screen_menu_tune.hpp"
#include <guiconfig/guiconfig.h>
#include <img_resources.hpp>
#include <option/has_human_interactions.h>
#include <option/has_loadcell.h>
#include <option/has_mmu2.h>
#include <option/has_toolchanger.h>
#include <buddy/unreachable.hpp>
#include <utils/string_builder.hpp>

#if HAS_MMU2()
    #include <feature/prusa/MMU2/mmu2_mk4.h>
    #include <window_msgbox.hpp>
    #include <mmu2/maintenance.hpp>
#endif

#include <feature/print_status_message/print_status_message_mgr.hpp>
#include <feature/print_status_message/print_status_message_formatter_buddy.hpp>

#include "Marlin/src/module/motion.h"

#if ENABLED(CRASH_RECOVERY)
    #include "../Marlin/src/feature/prusa/crash_recovery.hpp"
#endif

#include <option/buddy_enable_connect.h>
#if BUDDY_ENABLE_CONNECT()
    #include <connect/connect.hpp>
    #include <connect/marlin_printer.hpp>
#endif

using namespace marlin_server;

printing_state_t screen_printing_data_t::GetState() const {
    return state__readonly__use_change_print_state;
}

static bool is_waiting_for_connect_set_ready() {
#if BUDDY_ENABLE_CONNECT()
    return connect_client::is_connect_registered() && !connect_client::MarlinPrinter::is_printer_ready();
#else
    return false;
#endif
}

void screen_printing_data_t::tuneAction() {
    if (buttons[std::to_underlying(BtnSocket::Left)].IsShadowed()) {
        return;
    }
    switch (GetState()) {
    case printing_state_t::PRINTING:
    case printing_state_t::SKIPPABLE_OPERATION:
    case printing_state_t::PAUSED:
        Screens::Access()->Open(ScreenFactory::Screen<ScreenMenuTune>);
        break;
    case printing_state_t::PRINTED:
        if (is_waiting_for_connect_set_ready()) {
#if BUDDY_ENABLE_CONNECT()
            connect_client::MarlinPrinter::set_printer_ready(true);
#endif
            set_tune_icon_and_label(); // Disable Set Ready button
        }
    default:
        break;
    }
}

void screen_printing_data_t::pauseAction() {
    if (buttons[std::to_underlying(BtnSocket::Middle)].IsShadowed()) {
        return;
    }
    switch (GetState()) {
    case printing_state_t::PRINTING:
        marlin_client::print_pause();
        change_print_state();
        break;
    case printing_state_t::SKIPPABLE_OPERATION:
        skippable_gcode().request_skip();
        change_print_state();
        break;
    case printing_state_t::PAUSED:
        marlin_client::print_resume();
        change_print_state();
        break;
    case printing_state_t::STOPPED:
    case printing_state_t::PRINTED:
        screen_printing_reprint();
        change_print_state();
        break;
    default:
        break;
    }
}

void screen_printing_data_t::stopAction() {
    if (buttons[std::to_underlying(BtnSocket::Right)].IsShadowed()) {
        return;
    }
    switch (GetState()) {
    case printing_state_t::STOPPED:
    case printing_state_t::PRINTED:
        marlin_client::print_exit();
        return;
    case printing_state_t::PAUSING:
    case printing_state_t::RESUMING:
        return;
    default: {
        if (MsgBoxWarning(_("Are you sure to stop this printing?"), Responses_YesNo, 1)
            == Response::Yes) {
            stop_pressed = true;
            waiting_for_abort = true;
            marlin_client::print_abort();
            change_print_state();
        } else {
            return;
        }
    }
    }
}

/******************************************************************************/

namespace {
constexpr size_t column_left { 30 };

constexpr size_t row_0 { 104 };
constexpr size_t row_height { 20 };

constexpr size_t get_row(size_t idx) {
    return row_0 + idx * row_height;
}

#if HAS_MINI_DISPLAY()
constexpr auto etime_val_font { Font::small };
#elif HAS_LARGE_DISPLAY()
constexpr auto etime_val_font { Font::normal };

constexpr auto arrow_left_res { &img::arrow_left_10x16 };

constexpr size_t middle_of_buttons { 185 + 40 };
constexpr Rect16 arrow_left_rect { column_left - arrow_left_res->w, middle_of_buttons - arrow_left_res->h / 2, arrow_left_res->w, arrow_left_res->h };
constexpr Rect16 arrow_left_touch_rect = Rect16::AddPadding(arrow_left_rect, padding_t<int8_t> { 16, 16, 16, 16 });

constexpr size_t rotating_circles_height { 5 };
constexpr size_t rotating_circles_width { 35 };
constexpr size_t rotating_circles_left_offset { 0 };
constexpr Rect16 rotating_circles_rect { column_left + rotating_circles_left_offset, get_row(1) + height(etime_val_font) + 5, rotating_circles_width, rotating_circles_height };

constexpr Rect16 end_result_body_rect { 0, row_0 - EndResultBody::extra_top_space, GuiDefaults::ScreenWidth, GuiDefaults::ScreenHeight - GuiDefaults::FooterHeight - row_0 };
#endif

} // namespace

screen_printing_data_t::screen_printing_data_t()
    : ScreenPrintingModel(_(caption))
#if (HAS_LARGE_DISPLAY())
    , print_progress(this)
    , arrow_left(this, arrow_left_rect, arrow_left_res)
    , rotating_circles(this, rotating_circles_rect, std::to_underlying(CurrentlyShowing::_count))
#endif
#if HAS_MINI_DISPLAY()
    , w_filename(this, Rect16(10, 33, 220, 29))
    , w_progress(this, Rect16(10, 70, GuiDefaults::RectScreen.Width() - 2 * 10, 16))
    , w_progress_txt(this, Rect16(10, 86, GuiDefaults::RectScreen.Width() - 2 * 10, 30)) // font: Normal (11x18 px)
    , w_time_label(this, Rect16(10, 128, 101, 20), is_multiline::no)
    , w_time_value(this, Rect16(10, 148, 101, 20), is_multiline::no)
    , w_etime_label(this, Rect16(130, 128, 101, 20), is_multiline::no)
    , w_etime_value(this, Rect16(120, 148, 111, 37), is_multiline::yes)
#elif HAS_LARGE_DISPLAY()
    , w_filename(this, Rect16(30, 38, 420, 24))
    , w_progress(this, Rect16(30, 65, GuiDefaults::RectScreen.Width() - 2 * 30, 16))
    , w_progress_txt(this, EndResultBody::get_progress_txt_rect(row_0)) // Left side option: 30, 115, 100, 54 | font: Large (53x30 px)
    , w_etime_label(this, Rect16(30, get_row(0), 150, 20), is_multiline::no) // Right side option: 300, 118, 150, 20
    , w_etime_value(this, Rect16(30, get_row(1), 200, 23), is_multiline::no) // Right side option: 250, 138, 200, 23
#endif // USE_<display>
    , message_timer(0)
    , stop_pressed(false)
    , waiting_for_abort(false)
    , state__readonly__use_change_print_state(printing_state_t::INITIAL)
#if HAS_MINI_DISPLAY()
    , time_end_format(PT_t::init)
    , message_popup(this, Rect16::Merge(std::array<Rect16, 4>({ w_time_label.GetRect(), w_time_value.GetRect(), w_etime_label.GetRect(), w_etime_value.GetRect() })), is_multiline::yes)
#elif HAS_LARGE_DISPLAY()
    , end_result_body(this, end_result_body_rect) // safe to pass even if order changes because EndScreen constructor doesn't use it (therefore guaranteed to be valid)
    , message_popup(this, Rect16(30, get_row(0), 250, 70), is_multiline::yes) // Rect for printing messages from marlin.
#endif // USE_<display>
{
    // we will handle HELD_RELEASED event in this window
    DisableLongHoldScreenAction();

    // Hide popup, only show it when we have a message to show
    message_popup.set_visible(false);
    message_popup.SetAlignment(Align_t::LeftTop());
    message_popup.SetPadding({ 0, 2, 0, 2 });

    strlcpy(text_filament.data(), "999m", text_filament.size());

#if HAS_MINI_DISPLAY()
    // ST7789 specific adjustments
    Align_t align = Align_t::RightBottom();
    w_filename.SetAlignment(Align_t::LeftBottom());
    w_progress_txt.SetAlignment(Align_t::Center());
    w_etime_label.SetAlignment(Align_t::RightBottom());
    w_etime_value.SetAlignment(Align_t::RightTop());
    w_etime_value.SetPadding({ 0, 5, 0, 2 });

    w_progress_txt.set_font(EndResultBody::progress_font);

    // ST7789 specific variable and it's label
    w_time_label.set_font(Font::small);
    w_time_label.SetAlignment(align);
    w_time_label.SetPadding({ 0, 2, 0, 2 });
    w_time_label.SetText(_(EndResultBody::txt_printing_time));

    w_time_value.set_font(Font::small);
    w_time_value.SetAlignment(align);
    w_time_value.SetPadding({ 0, 2, 0, 2 });
#elif HAS_LARGE_DISPLAY()
    // ILI_9488 specific adjustments
    w_filename.SetAlignment(Align_t::LeftTop());
    w_progress_txt.SetAlignment(EndResultBody::progress_alignment);
    w_etime_label.SetAlignment(Align_t::LeftBottom());
    w_etime_value.SetAlignment(Align_t::LeftBottom());
    w_etime_value.SetPadding({ 0, 2, 0, 2 });

    w_etime_label.SetTextColor(COLOR_SILVER);
    w_progress_txt.set_font(EndResultBody::progress_font);
#endif // USE_<display>

    strlcpy(text_filename.data(), GCodeInfo::getInstance().GetGcodeFilename(), text_filename.size());
    w_filename.set_font(Font::big);
    w_filename.SetPadding({ 0, 0, 0, 0 });
    w_filename.SetText(string_view_utf8::MakeRAM(text_filename.data()));

    w_etime_label.set_font(Font::small);

#if HAS_LARGE_DISPLAY()
    print_progress.init_gcode_info();
#endif

    // Execute first print time update loop
    updateTimes();

    w_etime_value.set_font(etime_val_font);

#if HAS_LARGE_DISPLAY()
    print_progress.Pause();
    last_e_axis_position = marlin_vars().logical_curr_pos[MARLIN_VAR_INDEX_E];

    rotating_circles.set_one_circle_mode(true);

    hide_end_result_fields();
    arrow_left.Hide();
#endif
}

void screen_printing_data_t::windowEvent(window_t *sender, GUI_event_t event, void *param) {
    /// check stop clicked when MBL is running
    const printing_state_t p_state = GetState();

    switch (event) {

    case GUI_event_t::LOOP: {
        if (
            stop_pressed
            && waiting_for_abort
            && marlin_vars().gcode_command.get() != Cmd::G29
            && (p_state == printing_state_t::ABORTING || p_state == printing_state_t::PAUSED)) {
            marlin_client::print_abort();
            waiting_for_abort = false;
            break;
        }

        change_print_state();

        /// -- Print time update loop
        updateTimes();

        /// -- close screen when print is done / stopped and USB media is removed
        if (!marlin_vars().media_inserted && (p_state == printing_state_t::PRINTED || p_state == printing_state_t::STOPPED)) {
            marlin_client::print_exit();
            break;
        }

#if HAS_LARGE_DISPLAY()
        if (p_state == printing_state_t::PRINTING) {
            const auto &vars = marlin_vars();
            const bool midprint = vars.logical_curr_pos[MARLIN_VAR_INDEX_Z] >= 1.0f;
            const bool extruder_moved = (vars.logical_curr_pos[MARLIN_VAR_INDEX_E] - last_e_axis_position) > 0
                && vars.logical_curr_pos[MARLIN_VAR_INDEX_E] > 0
                && last_e_axis_position > 0; // Ignore negative movements and reset of E position (e.g. retraction)
            if (print_progress.isPaused() && midprint && extruder_moved) {
                print_progress.Resume();
            } else if (print_progress.isPaused()) {
                last_e_axis_position = vars.logical_curr_pos[MARLIN_VAR_INDEX_E];
            }

        } else if (p_state == printing_state_t::PRINTED && !shown_end_result) {
            start_showing_end_result();
        }
#endif

        // Update status message
        {
            const auto new_msg = print_status_message().current_message();
            if (new_msg.message != current_message) {
                decltype(message_text) new_text;
                StringBuilder sb(new_text);
                PrintStatusMessageFormatterBuddy::format(sb, new_msg.message);
                if (strcmp(message_text.data(), new_text.data())) {
                    strlcpy(message_text.data(), new_text.data(), message_text.size());
                    message_popup.SetText(string_view_utf8::MakeRAM(message_text.data()));
                    message_popup.Invalidate();
                }

                current_message = new_msg.message;
                message_popup.set_visible(bool(new_msg));
            }
        }

        const bool stoppedOrPrinted = (p_state == printing_state_t::STOPPED) || (p_state == printing_state_t::PRINTED);
        set_remaining_time_visible(!message_popup.IsVisible() && !stoppedOrPrinted);
#if HAS_MINI_DISPLAY()
        // Hide time information when popup is visible [BFW-6677]
        set_print_time_visible(!message_popup.IsVisible() && !stoppedOrPrinted);
#elif HAS_LARGE_DISPLAY()
        rotating_circles.set_visible(!stoppedOrPrinted);
        [&] {
            switch (p_state) {
            case printing_state_t::PRINTED:
                print_progress.Pause();
                return;
            case printing_state_t::STOPPED:
                print_progress.StoppedMode();
                return;
            case printing_state_t::PRINTING:
            case printing_state_t::PAUSED:
            case printing_state_t::PAUSING:
            case printing_state_t::RESUMING:
            case printing_state_t::REHEATING:
            case printing_state_t::ABORTING:
            case printing_state_t::SKIPPABLE_OPERATION:
            case printing_state_t::INITIAL:
                print_progress.PrintingMode();
                return;
            }
            BUDDY_UNREACHABLE();
        }();
#endif
        break;
    }

    case GUI_event_t::MEDIA: {
        /// -- check for enable/disable resume button
        set_pause_icon_and_label();

        break;
    }

    case GUI_event_t::HELD_RELEASED:
        if (marlin_vars().logical_curr_pos[2 /* Z Axis */] <= 1.0f && p_state == printing_state_t::PRINTING) {
            open_live_adjust_z_screen();
        } else if (p_state == printing_state_t::PRINTED || p_state == printing_state_t::STOPPED) {
            open_move_z_screen();
        }
        break;

#if HAS_LARGE_DISPLAY()
    case GUI_event_t::ENC_DN:
        if (shown_end_result
            && ((buttons[0].IsEnabled() && buttons[0].IsFocused()) || (!buttons[0].IsEnabled() && buttons[1].IsFocused()))) {
            start_showing_end_result();
            break;
        }
        break;
#endif

#if HAS_TOUCH()
    case GUI_event_t::TOUCH_SWIPE_LEFT:
    case GUI_event_t::TOUCH_SWIPE_RIGHT:
        // Touch swipe left/right toggles showing end result
        if (showing_end_result) {
            stop_showing_end_result();
        } else {
            start_showing_end_result();
        }
<<<<<<< HEAD
#endif
        hide_time_information();
    } else {
#if HAS_LARGE_DISPLAY()
        print_progress.PrintingMode();
#endif
        show_time_information();
    }
=======
        break;

    case GUI_event_t::TOUCH_CLICK:
        // Clicking on the left arrow also shows end result
        if (!showing_end_result && arrow_left_touch_rect.Contain(event_conversion_union { .pvoid = param }.point)) {
            start_showing_end_result();
        }
        break;
#endif
>>>>>>> b91eeda0

#if HAS_LARGE_DISPLAY()
    case GUI_event_t::CHILD_CHANGED:
        if (showing_end_result) {
            stop_showing_end_result();
        }
        break;
#endif

    default:
        break;
    }

#if HAS_LARGE_DISPLAY()
    if (!showing_end_result) {
        ScreenPrintingModel::windowEvent(sender, event, param);
    }
#else
    ScreenPrintingModel::windowEvent(sender, event, param);
#endif
}

#if HAS_LARGE_DISPLAY()
void screen_printing_data_t::start_showing_end_result() {

    // hide previous
    for (auto &button : buttons) {
        button.Hide();
    }

    for (auto &label : labels) {
        label.Hide();
    }

    arrow_left.Hide();
    w_progress_txt.Hide();

    set_remaining_time_visible(false); // OK because currently we never show remaining time at the end

    // show end result

    end_result_body.Show();
    CaptureNormalWindow(end_result_body);

    showing_end_result = true;
    shown_end_result = true;
}

void screen_printing_data_t::stop_showing_end_result() {
    // show previous
    for (auto &button : buttons) {
        button.Show();
    }

    for (auto &label : labels) {
        label.Show();
    }

    w_progress_txt.Show();

    hide_end_result_fields();

    arrow_left.Show();

    showing_end_result = false;
}

void screen_printing_data_t::hide_end_result_fields() {
    end_result_body.Hide();
    ReleaseCaptureOfNormalWindow();
}
#endif

void screen_printing_data_t::set_remaining_time_visible(bool visible) {
    w_etime_label.set_visible(visible);
    w_etime_value.set_visible(visible);
    updateTimes(); // make sure the data is valid
}

#if HAS_MINI_DISPLAY()
void screen_printing_data_t::set_print_time_visible(bool visible) {
    w_time_label.set_visible(visible);
    w_time_value.set_visible(visible);
    updateTimes(); // make sure the data is valid
}
#endif

#if HAS_LARGE_DISPLAY()
bool screen_printing_data_t::update_validities() {
    auto time_to_end = marlin_vars().time_to_end.get();
    auto time_to_change = marlin_vars().time_to_pause.get();

    bool changed = false;

    auto update_validity = [&](CurrentlyShowing item, bool new_validity) {
        if (currently_showing_valid[item].first != new_validity) {
            currently_showing_valid[item].first = new_validity;
            changed = true;
        }
    };

    bool new_end_time_valid = (time_to_end != marlin_server::TIME_TO_END_INVALID) && (time_to_end <= 60 * 60 * 24 * 365);
    bool new_remaining_time_valid = new_end_time_valid;
    bool new_time_to_change_valid = (time_to_change != marlin_server::TIME_TO_END_INVALID);

    update_validity(CurrentlyShowing::end_time, new_end_time_valid);
    update_validity(CurrentlyShowing::remaining_time, new_remaining_time_valid);
    update_validity(CurrentlyShowing::time_to_change, new_time_to_change_valid);

    return changed;
}

size_t screen_printing_data_t::reindex_rotating_circles() {
    size_t cnt = 0;
    for (size_t i = 0; i < std::to_underlying(CurrentlyShowing::_count); ++i) {
        if (currently_showing_valid[i].first) {
            currently_showing_valid[i].second = cnt++;
        }
    }
    return cnt;
}

#endif

void screen_printing_data_t::updateTimes() {
#if HAS_MINI_DISPLAY()
    PT_t time_format = print_time.update_loop(time_end_format, &w_etime_value, &w_time_value);

    if (time_format != time_end_format) {
        switch (time_format) {
        case PT_t::init: // should not happen
            return;
        case PT_t::countdown:
            w_etime_label.SetText(_(PrintTime::EN_STR_COUNTDOWN));
            break;
        case PT_t::timestamp:
            w_etime_label.SetText(_(PrintTime::EN_STR_TIMESTAMP));
            break;
        }

        time_end_format = time_format;
    }
#elif HAS_LARGE_DISPLAY()

    if (!w_etime_value.HasVisibleFlag() || !w_etime_label.HasVisibleFlag()) {
        return;
    }

    if (auto now = ticks_s(); now - last_update_time_s > rotation_time_s) {
        // do rotation

        // Some validity changed, update the indexing of fields
        if (update_validities()) {
            valid_count = reindex_rotating_circles();
            rotating_circles.set_max_circles(valid_count);
        }

        if (valid_count == 0) { // Should never happen since we never invalidate print time, just to make sure
            this->Hide();
            return;
        } else if (!this->IsVisible()) {
            this->Show();
        }

        // find next valid item
        auto curr = this->currently_showing;
        do {
            curr = static_cast<CurrentlyShowing>(
                (std::to_underlying(curr) + 1) % std::to_underlying(CurrentlyShowing::_count));
        } while (!currently_showing_valid[curr].first);

        this->currently_showing = curr;

        rotating_circles.set_index(currently_showing_valid[curr].second);

        last_update_time_s = now;
    }

    auto time_to_end = marlin_vars().time_to_end.get();
    auto time_to_change = marlin_vars().time_to_pause.get();

    switch (currently_showing) {

    case CurrentlyShowing::end_time:
        w_etime_label.SetText(_(PrintTime::EN_STR_TIMESTAMP));
        PrintTime::print_end_time(time_to_end, w_etime_value_buffer);
        break;

    case CurrentlyShowing::remaining_time:
        w_etime_label.SetText(_(PrintTime::EN_STR_COUNTDOWN));
        PrintTime::print_formatted_duration(time_to_end, w_etime_value_buffer);
        break;

    case CurrentlyShowing::time_since_start:
        w_etime_label.SetText(_(EndResultBody::txt_printing_time));
        PrintTime::print_formatted_duration(marlin_vars().print_duration.get(), w_etime_value_buffer, true);
        break;

    case CurrentlyShowing::time_to_change:
        w_etime_label.SetText(_("Next change in"));
        PrintTime::print_formatted_duration(time_to_change, w_etime_value_buffer);
        break;
    case CurrentlyShowing::_count:
        assert(false); // invalid value, should never happen
        break;
    }

    // Add unknown marker
    // (time since start is always exact, not influenced by the print speed)
    if (marlin_vars().print_speed != 100 && currently_showing != CurrentlyShowing::time_since_start) {
        strlcat(w_etime_value_buffer.data(), "?", w_etime_value_buffer.size());
    }

    w_etime_value.SetText(string_view_utf8::MakeRAM(w_etime_value_buffer.data()));
    w_etime_value.SetTextColor(GuiDefaults::COLOR_VALUE_VALID);

    w_etime_value.Invalidate(); // just to make sure

#endif
}

void screen_printing_data_t::screen_printing_reprint() {
    print_begin(GCodeInfo::getInstance().GetGcodeFilepath(), marlin_server::PreviewSkipIfAble::preview);
    screen_printing_data_t::updateTimes(); // reinit, but should be already set correctly
    SetButtonIconAndLabel(BtnSocket::Middle, BtnRes::Stop, LabelRes::Stop);
    header.SetText(_(caption));
}

void screen_printing_data_t::set_pause_icon_and_label() {
    switch (GetState()) {
    case printing_state_t::INITIAL:
    case printing_state_t::PRINTING:
        EnableButton(BtnSocket::Middle);
        SetButtonIconAndLabel(BtnSocket::Middle, BtnRes::Pause, LabelRes::Pause);
        break;
    case printing_state_t::SKIPPABLE_OPERATION:
        EnableButton(BtnSocket::Middle);
        SetButtonIconAndLabel(BtnSocket::Middle, BtnRes::Resume, LabelRes::Skip);
        break;
    case printing_state_t::PAUSING:
        DisableButton(BtnSocket::Middle);
        SetButtonIconAndLabel(BtnSocket::Middle, BtnRes::Pause, LabelRes::Pausing);
        break;
    case printing_state_t::PAUSED:
        EnableButton(BtnSocket::Middle);
        SetButtonIconAndLabel(BtnSocket::Middle, BtnRes::Resume, LabelRes::Resume);
        if (!marlin_vars().media_inserted) {
            DisableButton(BtnSocket::Middle);
        }
        break;
    case printing_state_t::RESUMING:
        DisableButton(BtnSocket::Middle);
        SetButtonIconAndLabel(BtnSocket::Middle, BtnRes::Resume, LabelRes::Resuming);
        break;
    case printing_state_t::REHEATING:
        DisableButton(BtnSocket::Middle);
        SetButtonIconAndLabel(BtnSocket::Middle, BtnRes::Resume, LabelRes::Reheating);
        break;
    case printing_state_t::STOPPED:
    case printing_state_t::PRINTED:
        EnableButton(BtnSocket::Middle);
        SetButtonIconAndLabel(BtnSocket::Middle, BtnRes::Reprint, LabelRes::Reprint);
        break;
    case printing_state_t::ABORTING:
        DisableButton(BtnSocket::Middle);
        break;
    }

    switch (GetState()) {
    case printing_state_t::PAUSING:
        header.SetText(_("PAUSING ..."));
        break;
    case printing_state_t::PAUSED:
        header.SetText(_("PAUSED"));
        break;
    case printing_state_t::ABORTING:
        header.SetText(_("ABORTING ..."));
        break;
    case printing_state_t::STOPPED:
        header.SetText(_("STOPPED"));
        break;
    case printing_state_t::PRINTED:
        header.SetText(_("FINISHED"));
        break;
    default: // else printing
        header.SetText(_(caption));
        break;
    }
}

void screen_printing_data_t::set_tune_icon_and_label() {
    SetButtonIconAndLabel(BtnSocket::Left, BtnRes::Settings, LabelRes::Settings);

    switch (GetState()) {
    case printing_state_t::PRINTING:
    case printing_state_t::SKIPPABLE_OPERATION:
    case printing_state_t::PAUSED:
        EnableButton(BtnSocket::Left);
        break;
    case printing_state_t::ABORTING:
        DisableButton(BtnSocket::Left);
        break;
    case printing_state_t::PRINTED:
        if (is_waiting_for_connect_set_ready()) {
            EnableButton(BtnSocket::Left);
            SetButtonIconAndLabel(BtnSocket::Left, BtnRes::SetReady, LabelRes::SetReady);
        } else {
            DisableButton(BtnSocket::Left);
        }
        break;
    default:
        DisableButton(BtnSocket::Left);
        break;
    }
}

void screen_printing_data_t::set_stop_icon_and_label() {
    switch (GetState()) {
    case printing_state_t::STOPPED:
    case printing_state_t::PRINTED:
        EnableButton(BtnSocket::Right);
        SetButtonIconAndLabel(BtnSocket::Right, BtnRes::Home, LabelRes::Home);
        break;
    case printing_state_t::PAUSING:
    case printing_state_t::RESUMING:
        DisableButton(BtnSocket::Right);
        SetButtonIconAndLabel(BtnSocket::Right, BtnRes::Stop, LabelRes::Stop);
        break;
    case printing_state_t::REHEATING:
        EnableButton(BtnSocket::Right);
        SetButtonIconAndLabel(BtnSocket::Right, BtnRes::Stop, LabelRes::Stop);
        break;
    case printing_state_t::ABORTING:
        DisableButton(BtnSocket::Right);
        break;
    default:
        EnableButton(BtnSocket::Right);
        SetButtonIconAndLabel(BtnSocket::Right, BtnRes::Stop, LabelRes::Stop);
        break;
    }
}

void screen_printing_data_t::change_print_state() {
    printing_state_t st = [&] {
        switch (marlin_vars().print_state) {
        case State::Idle:
        case State::WaitGui:
        case State::PrintPreviewInit:
        case State::PrintPreviewImage:
        case State::PrintPreviewConfirmed:
        case State::PrintPreviewQuestions:
#if HAS_TOOLCHANGER() || HAS_MMU2()
        case State::PrintPreviewToolsMapping:
#endif
        case State::PrintInit:
            return printing_state_t::INITIAL;
        case State::Printing:
            return printing_state_t::PRINTING;
        case State::PowerPanic_AwaitingResume:
        case State::MediaErrorRecovery_BufferData:
        case State::Paused:
            // stop_pressed = false;
            return printing_state_t::PAUSED;
        case State::Pausing_Begin:
        case State::Pausing_Failed_Code:
        case State::Pausing_WaitIdle:
        case State::Pausing_ParkHead:
// When print is paused, progress screen needs to reinit it's thumbnail file handler
// because USB removal error crashes file handler access. Progress screen should not be enabled during pause -> reinit on EVERY pause
#if HAS_LARGE_DISPLAY()
            print_progress.Pause();
#endif
            return printing_state_t::PAUSING;
        case State::Resuming_Reheating:
            stop_pressed = false;
            return printing_state_t::REHEATING;
        case State::Resuming_BufferData:
        case State::Resuming_Begin:
        case State::Resuming_UnparkHead_XY:
        case State::Resuming_UnparkHead_ZE:
        case State::CrashRecovery_Begin:
        case State::CrashRecovery_Retracting:
        case State::CrashRecovery_Lifting:
        case State::CrashRecovery_ToolchangePowerPanic:
        case State::CrashRecovery_XY_Measure:
#if HAS_TOOLCHANGER()
        case State::CrashRecovery_Tool_Pickup:
#endif
        case State::CrashRecovery_XY_HOME:
        case State::CrashRecovery_HOMEFAIL:
        case State::CrashRecovery_Axis_NOK:
        case State::CrashRecovery_Repeated_Crash:
        case State::PowerPanic_Resume:
            stop_pressed = false;
#if HAS_LARGE_DISPLAY()
            print_progress.Resume();
#endif
            return printing_state_t::RESUMING;
        case State::Aborting_Begin:
        case State::Aborting_WaitIdle:
        case State::Aborting_UnloadFilament:
        case State::Aborting_ParkHead:
        case State::Aborting_Preview:
            stop_pressed = false;
            return printing_state_t::ABORTING;
        case State::Finishing_WaitIdle:
        case State::Finishing_UnloadFilament:
        case State::Finishing_ParkHead:
            return printing_state_t::PRINTING;
        case State::Aborted:
            stop_pressed = false;
            return printing_state_t::STOPPED;
        case State::Finished:
        case State::Exit:
            return printing_state_t::PRINTED;
        case State::PowerPanic_acFault:
        case State::SerialPrintInit:
            // It is questionable in this case if it is really printing at this
            // point. But at least in case of power panic, it _can_ happen. It
            // won't show on the screen, but we don't want to BSOD.
            //
            // In that case, the display is turned off, but the GUI thread
            // still runs (even though it doesn't show anywhere).
            return printing_state_t::PRINTING;
        }
        BUDDY_UNREACHABLE();
    }();
    if (stop_pressed) {
        st = printing_state_t::ABORTING;
    }
    if (skippable_gcode().is_running()) {
        st = printing_state_t::SKIPPABLE_OPERATION;
    }
    if (state__readonly__use_change_print_state != st) {
        state__readonly__use_change_print_state = st;
        set_pause_icon_and_label();
        set_tune_icon_and_label();
        set_stop_icon_and_label();
    }
    if (st == printing_state_t::PRINTED || st == printing_state_t::STOPPED || st == printing_state_t::PAUSED) {
        Odometer_s::instance().force_to_eeprom();
    }
}<|MERGE_RESOLUTION|>--- conflicted
+++ resolved
@@ -398,16 +398,6 @@
         } else {
             start_showing_end_result();
         }
-<<<<<<< HEAD
-#endif
-        hide_time_information();
-    } else {
-#if HAS_LARGE_DISPLAY()
-        print_progress.PrintingMode();
-#endif
-        show_time_information();
-    }
-=======
         break;
 
     case GUI_event_t::TOUCH_CLICK:
@@ -417,7 +407,6 @@
         }
         break;
 #endif
->>>>>>> b91eeda0
 
 #if HAS_LARGE_DISPLAY()
     case GUI_event_t::CHILD_CHANGED:
