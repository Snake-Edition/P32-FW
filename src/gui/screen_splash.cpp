#include "screen_splash.hpp"
#include "ScreenHandler.hpp"

#include "config.h"
#include "config_features.h"
#include "version.h"
#include "img_resources.hpp"
#include "marlin_client.hpp"
#include <config_store/store_instance.hpp>

#include "i18n.h"
#include "../lang/translator.hpp"
#include "language_eeprom.hpp"
#include "screen_menu_languages.hpp"
#include "screen_touch_error.hpp"
#include "bsod.h"
#include <guiconfig/guiconfig.h>

#include <option/bootloader.h>
#include <option/developer_mode.h>
#include <option/has_translations.h>

#if HAS_SELFTEST()
    #include "printer_selftest.hpp"
    #include "ScreenSelftest.hpp"
#endif // HAS_SELFTEST

#include <option/has_touch.h>
#if HAS_TOUCH()
    #include <hw/touchscreen/touchscreen.hpp>
#endif // HAS_TOUCH

#if ENABLED(POWER_PANIC)
    #include "power_panic.hpp"
#endif

#include <option/has_selftest_snake.h>
#if HAS_SELFTEST_SNAKE()
    #include "screen_menu_selftest_snake.hpp"
#endif

#include <option/has_toolchanger.h>
#if HAS_TOOLCHANGER()
    #include <module/prusa/toolchanger.h>
#endif

#if defined(USE_ST7789)
    #define SPLASHSCREEN_PROGRESSBAR_X 16
    #define SPLASHSCREEN_PROGRESSBAR_Y 148
    #define SPLASHSCREEN_PROGRESSBAR_W 206
    #define SPLASHSCREEN_PROGRESSBAR_H 12
    #define SPLASHSCREEN_VERSION_Y     165
#elif defined(USE_ILI9488)
    #define SPLASHSCREEN_PROGRESSBAR_X 100
    #define SPLASHSCREEN_PROGRESSBAR_Y 165
    #define SPLASHSCREEN_PROGRESSBAR_W 280
    #define SPLASHSCREEN_PROGRESSBAR_H 12
    #define SPLASHSCREEN_VERSION_Y     185
#endif

screen_splash_data_t::screen_splash_data_t()
    : AddSuperWindow<screen_t>()
#if defined(USE_ST7789)
    , img_printer("/internal/res/printer_logo.qoi") // dimensions are printer dependent
    , img_marlin("/internal/res/marlin_logo_79x61.qoi")
    , icon_logo_printer(this, &img_printer, point_i16_t(0, 84), window_icon_t::Center::x, GuiDefaults::ScreenWidth)
    , icon_logo_marlin(this, &img_marlin, point_i16_t(80, 225))
#endif // USE_ST7789
    , text_progress(this, Rect16(0, SPLASHSCREEN_VERSION_Y, GuiDefaults::ScreenWidth, 18), is_multiline::no)
    , progress(this, Rect16(SPLASHSCREEN_PROGRESSBAR_X, SPLASHSCREEN_PROGRESSBAR_Y, SPLASHSCREEN_PROGRESSBAR_W, SPLASHSCREEN_PROGRESSBAR_H), COLOR_ORANGE, COLOR_GRAY, 6)
    , version_displayed(false) {
    super::ClrMenuTimeoutClose();

    text_progress.set_font(Font::small);
    text_progress.SetAlignment(Align_t::Center());
    text_progress.SetTextColor(COLOR_GRAY);

    snprintf(text_progress_buffer, sizeof(text_progress_buffer), "Firmware %s", project_version_full);
    text_progress.SetText(string_view_utf8::MakeRAM((uint8_t *)text_progress_buffer));
    progress.SetProgressPercent(0);
#if HAS_SELFTEST()
    #if DEVELOPER_MODE()
    const bool run_wizard = false;
    #elif !HAS_SELFTEST_SNAKE()
        #if PRINTER_IS_PRUSA_MK4
    const bool run_selftest = !SelftestResult_Passed_Mandatory(config_store().selftest_result.get());
        #else
    const bool run_selftest = config_store().run_selftest.get();
        #endif
    const bool run_xyzcalib = config_store().run_xyz_calib.get();
    const bool run_firstlay = config_store().run_first_layer.get();
    const bool run_wizard = (run_selftest && run_xyzcalib && run_firstlay);
    #else
    const bool run_wizard {
        []() {
            SelftestResult sr = config_store().selftest_result.get();

            auto any_passed = [](std::same_as<TestResult> auto... results) -> bool {
                static_assert(sizeof...(results) > 0, "Pass at least one result");

                return ((results == TestResult_Passed) || ...);
            };

            if (any_passed(sr.xaxis, sr.yaxis, sr.zaxis, sr.bed
        #if PRINTER_IS_PRUSA_XL
                    ,
<<<<<<< HEAD
                    config_store().selftest_result_nozzle_diameter.get()
=======
                    config_store().selftest_result_nozzle_diameter.get(), config_store().selftest_result_phase_stepping.get()

>>>>>>> 0de68b87
        #endif
                        )) {
                return false;
            }
            for (size_t e = 0; e < config_store_ns::max_tool_count; e++) {
        #if HAS_TOOLCHANGER()
                if (!prusa_toolchanger.is_tool_enabled(e)) {
                    continue;
                }
        #endif
                if (any_passed(sr.tools[e].printFan, sr.tools[e].heatBreakFan,
        #if not PRINTER_IS_PRUSA_MINI
                        sr.tools[e].fansSwitched,
        #endif
                        sr.tools[e].nozzle, sr.tools[e].fsensor, sr.tools[e].loadcell, sr.tools[e].dockoffset, sr.tools[e].tooloffset)) {
                    return false;
                }
            }

            return true;
        }()
    };
    #endif
#endif

#if HAS_TRANSLATIONS()
    const bool run_lang = !LangEEPROM::getInstance().IsValid();
#endif
    const screen_node screens[] {
#if HAS_TRANSLATIONS()
        { run_lang ? ScreenFactory::Screen<ScreenMenuLanguagesNoRet> : nullptr }, // lang
#endif
#if HAS_TOUCH()
            { touchscreen.is_enabled() && !touchscreen.is_hw_ok() ? ScreenFactory::Screen<ScreenTouchError> : nullptr }, // touch error will show after language
#endif // HAS_TOUCH

#if HAS_SELFTEST()
    #if HAS_SELFTEST_SNAKE()
            {
                run_wizard ? screen_node(ScreenFactory::Screen<ScreenMenuSTSWizard>) : screen_node()
            } // xl wizard
    #else
            {
                run_wizard ? screen_node(ScreenFactory::Screen<ScreenSelftest>, stmWizard) : screen_node()
            } // wizard
    #endif
#else
        {
            screen_node()
        }
#endif
    };

#if ENABLED(POWER_PANIC)
    // present none of the screens above if there is a powerpanic pending
    if (!power_panic::state_stored()) {
#endif
        Screens::Access()->PushBeforeCurrent(screens, screens + (sizeof(screens) / sizeof(screens[0])));
#if ENABLED(POWER_PANIC)
    }
#endif
}

screen_splash_data_t::~screen_splash_data_t() {
    img::enable_resource_file(); // now it is safe to use resources from xFlash
}

void screen_splash_data_t::draw() {
    Validate();
    progress.Invalidate();
    text_progress.Invalidate();
    super::draw(); // We want to draw over bootloader's screen without flickering/redrawing
#ifdef _DEBUG
    static const char dbg[] = "DEBUG";
    #if defined(USE_ST7789)
    display::DrawText(Rect16(180, 91, 60, 13), string_view_utf8::MakeCPUFLASH((const uint8_t *)dbg), resource_font(Font::small), COLOR_BLACK, COLOR_RED);
    #endif // USE_ST7789
    #if defined(USE_ILI9488)
    display::DrawText(Rect16(340, 130, 60, 13), string_view_utf8::MakeCPUFLASH((const uint8_t *)dbg), resource_font(Font::small), COLOR_BLACK, COLOR_RED);
    #endif // USE_ILI9488
#endif //_DEBUG
}

/**
 * @brief this callback must be called in GUI thread
 * also it must be called manually before main gui loop
 * no events can be fired during that period and gui_redraw() must be called manually
 *
 * @param percent value for progressbar
 * @param str string to show instead loading
 */
void screen_splash_data_t::bootstrap_cb(unsigned percent, std::optional<const char *> str) {
    GUIStartupProgress progr = { percent, str };
    event_conversion_union un;
    un.pGUIStartupProgress = &progr;
    Screens::Access()->WindowEvent(GUI_event_t::GUI_STARTUP, un.pvoid);
}

void screen_splash_data_t::windowEvent(EventLock /*has private ctor*/, [[maybe_unused]] window_t *sender, GUI_event_t event, void *param) {
#ifdef _EXTUI
    if (event == GUI_event_t::GUI_STARTUP) { // without clear it could run multiple times before screen is closed
        if (!param) {
            return;
        }

        event_conversion_union un;
        un.pvoid = param;
        if (!un.pGUIStartupProgress) {
            return;
        }
        int percent = un.pGUIStartupProgress->percent_done;

        // Bootstrap & FW version are displayed in the same space - we want to display what process is happening during bootstrap
        // If such a process description is not available (e.g: fw_gui_splash_progress()) - draw FW version (only once to avoid flickering)
        if (un.pGUIStartupProgress->bootstrap_description.has_value()) {
            strlcpy(text_progress_buffer, un.pGUIStartupProgress->bootstrap_description.value(), sizeof(text_progress_buffer));
            text_progress.SetText(string_view_utf8::MakeRAM((uint8_t *)text_progress_buffer));
            text_progress.Invalidate();
            version_displayed = false;
        } else {
            if (!version_displayed) {
                snprintf(text_progress_buffer, sizeof(text_progress_buffer), "Firmware %s", project_version_full);
                text_progress.SetText(string_view_utf8::MakeRAM((uint8_t *)text_progress_buffer));
                text_progress.Invalidate();
                version_displayed = true;
            }
        }

        progress.SetProgressPercent(std::clamp(percent, 0, 100));

#else // _EXTUI
    if (HAL_GetTick() > 3000) {
        Screens::Access()->Close();
#endif // _EXTUI
    }
}<|MERGE_RESOLUTION|>--- conflicted
+++ resolved
@@ -104,12 +104,8 @@
             if (any_passed(sr.xaxis, sr.yaxis, sr.zaxis, sr.bed
         #if PRINTER_IS_PRUSA_XL
                     ,
-<<<<<<< HEAD
-                    config_store().selftest_result_nozzle_diameter.get()
-=======
                     config_store().selftest_result_nozzle_diameter.get(), config_store().selftest_result_phase_stepping.get()
 
->>>>>>> 0de68b87
         #endif
                         )) {
                 return false;
