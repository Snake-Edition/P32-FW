#include "screen_splash.hpp"
#include "ScreenHandler.hpp"

#include "config.h"
#include "config_features.h"
#include <version/version.hpp>
#include "img_resources.hpp"
#include "marlin_client.hpp"
#include <config_store/store_instance.hpp>

#include "i18n.h"
#include "../lang/translator.hpp"
#include "language_eeprom.hpp"
#include "screen_menu_languages.hpp"
#include <pseudo_screen_callback.hpp>
#include "bsod.h"
#include <guiconfig/guiconfig.h>
<<<<<<< HEAD
#include <st25dv64k.h>
#include <sys.h>
=======
#include <feature/factory_reset/factory_reset.hpp>
#include <window_msgbox_happy_printing.hpp>
>>>>>>> b91eeda0

#include <option/bootloader.h>
#include <option/developer_mode.h>
#include <option/has_translations.h>
#include <gui/screen_printer_setup.hpp>

#include <option/has_selftest.h>
#if HAS_SELFTEST()
    #include "printer_selftest.hpp"
    #include "screen_menu_selftest_snake.hpp"
#endif // HAS_SELFTEST

#include <option/has_touch.h>
#if HAS_TOUCH()
    #include <hw/touchscreen/touchscreen.hpp>
#endif // HAS_TOUCH

#if ENABLED(POWER_PANIC)
    #include "power_panic.hpp"
#endif

#include <option/has_toolchanger.h>
#if HAS_TOOLCHANGER()
    #include <module/prusa/toolchanger.h>
#endif

#include "display.hpp"
#include <option/has_switched_fan_test.h>

#if HAS_MINI_DISPLAY()
    #define SPLASHSCREEN_PROGRESSBAR_X 16
    #define SPLASHSCREEN_PROGRESSBAR_Y 148
    #define SPLASHSCREEN_PROGRESSBAR_W 206
    #define SPLASHSCREEN_PROGRESSBAR_H 12
    #define SPLASHSCREEN_VERSION_Y     165

#elif HAS_LARGE_DISPLAY()
    #define SPLASHSCREEN_PROGRESSBAR_X 100
    #define SPLASHSCREEN_PROGRESSBAR_Y 165
    #define SPLASHSCREEN_PROGRESSBAR_W 280
    #define SPLASHSCREEN_PROGRESSBAR_H 12
    #define SPLASHSCREEN_VERSION_Y     185
#endif

screen_splash_data_t::screen_splash_data_t()
    : screen_t()
    , text_progress(this, Rect16(0, SPLASHSCREEN_VERSION_Y, GuiDefaults::ScreenWidth, 18), is_multiline::no)
    , progress(this, Rect16(SPLASHSCREEN_PROGRESSBAR_X, SPLASHSCREEN_PROGRESSBAR_Y, SPLASHSCREEN_PROGRESSBAR_W, SPLASHSCREEN_PROGRESSBAR_H), COLOR_ORANGE, COLOR_GRAY, 6)
    , version_displayed(false) {
    ClrMenuTimeoutClose();

    text_progress.set_font(Font::small);
    text_progress.SetAlignment(Align_t::Center());
    text_progress.SetTextColor(COLOR_GRAY);

    snprintf(text_progress_buffer, sizeof(text_progress_buffer), "Firmware %s", version::project_version_full);
    text_progress.SetText(string_view_utf8::MakeRAM(text_progress_buffer));
    progress.SetProgressPercent(0);

#if ENABLED(POWER_PANIC)
    // don't present any screen or wizard if there is a powerpanic pending
    if (power_panic::state_stored()) {
        return;
    }
#endif

#if DEVELOPER_MODE()
    // don't present any screen or wizard
    return;
#endif

    Screens::Access()->PushBeforeCurrent(ScreenFactory::Screen<PseudoScreenCallback, MsgBoxHappyPrinting>);

#if HAS_SELFTEST() && !PRINTER_IS_PRUSA_iX()
    const bool run_wizard =
        []() {
            SelftestResult sr = config_store().selftest_result.get();

            auto any_passed = [](std::same_as<TestResult> auto... results) -> bool {
                static_assert(sizeof...(results) > 0, "Pass at least one result");

                return ((results == TestResult_Passed) || ...);
            };

            if (any_passed(sr.xaxis, sr.yaxis, sr.zaxis, sr.bed
    #if PRINTER_IS_PRUSA_XL()
                    ,
                    config_store().selftest_result_phase_stepping.get()

    #endif
                        )) {
                return false;
            }
            for (size_t e = 0; e < config_store_ns::max_tool_count; e++) {
    #if HAS_TOOLCHANGER()
                if (!prusa_toolchanger.is_tool_enabled(e)) {
                    continue;
                }
    #endif
                if (any_passed(sr.tools[e].printFan, sr.tools[e].heatBreakFan,
    #if HAS_SWITCHED_FAN_TEST()
                        sr.tools[e].fansSwitched,
    #endif /* HAS_SWITCHED_FAN_TEST() */
                        sr.tools[e].nozzle, sr.tools[e].fsensor, sr.tools[e].loadcell, sr.tools[e].dockoffset, sr.tools[e].tooloffset)) {
                    return false;
                }
            }

            return true;
        }();
#elif HAS_SELFTEST()
    const bool run_wizard = false;
#endif

    constexpr auto pepa_callback = +[] {
        const char *txt =
#if PRINTER_IS_PRUSA_XL()
            N_("Hi, this is your\nOriginal Prusa XL printer.\n"
               "I would like to guide you\nthrough the setup process.");
#elif PRINTER_IS_PRUSA_MK4()
            // The MK4 is left out intentionally - it could be MK4, MK4S or MK3.9, we don't know yet
            N_("Hi, this is your\nOriginal Prusa printer.\n"
               "I would like to guide you\nthrough the setup process.");
#elif PRINTER_IS_PRUSA_MK3_5()
            N_("Hi, this is your\nOriginal Prusa MK3.5 printer.\n"
               "I would like to guide you\nthrough the setup process.");
#elif PRINTER_IS_PRUSA_MINI()
            N_("Hi, this is your\nOriginal Prusa MINI printer.\n"
               "I would like to guide you\nthrough the setup process.");
#elif PRINTER_IS_PRUSA_iX()
            N_("Hi, this is your\nOriginal Prusa iX printer.\n"
               "I would like to guide you\nthrough the setup process.");
#elif PRINTER_IS_PRUSA_COREONE()
            N_("Hi, this is your\nPrusa CORE One printer.\n"
               "I would like to guide you\nthrough the setup process.");
#else
    #error unknown config
#endif
        MsgBoxPepaCentered(_(txt), Responses_Ok);
    };

#if HAS_TOUCH()
    constexpr auto touch_error_callback = +[] {
        touchscreen.set_enabled(false);
        MsgBoxWarning(_("Touch driver failed to initialize, touch functionality disabled"), Responses_Ok);
    };
#endif

    constexpr auto network_callback = +[] {
        // Calls network_initial_setup_wizard
        marlin_client::gcode("M1703 A");
    };
<<<<<<< HEAD

    // Check for FW type change
    {
        auto &model_var = config_store().last_boot_base_printer_model;
        const auto model = model_var.get();
        const auto current_base_model = PrinterModelInfo::firmware_base().model;
        if (model == model_var.default_val) {
            // Not initialized - assume correct printer
            model_var.set(current_base_model);

        } else if (model != current_base_model) {
            constexpr auto callback = +[] {
                StringViewUtf8Parameters<16> params;
                MsgBoxError(
                    _("Printer type changed from %s to %s.\nFactory reset has to be performed.")
                        .formatted(params, PrinterModelInfo::get(config_store().last_boot_base_printer_model.get()).id_str, PrinterModelInfo::firmware_base().id_str),
                    { Response::Continue });

                auto msg = MsgBoxBase(GuiDefaults::DialogFrameRect, Responses_NONE, 0, nullptr, _("Erasing everything,\nit will take some time..."));
                msg.Draw(); // Non-blocking info

                static constexpr uint32_t empty = 0xffffffff;
                for (uint16_t address = 0; address <= (8096 - 4); address += 4) {
                    st25dv64k_user_write_bytes(address, &empty, sizeof(empty));
                }

                MsgBoxInfo(_("Reset complete. The system will now restart."), Responses_Ok);
                sys_reset();
            };
            Screens::Access()->PushBeforeCurrent(screen_node(ScreenFactory::Screen<PseudoScreenCallback, callback>));
            return;
        }
    }

    const screen_node screens[] {
#if HAS_TRANSLATIONS()
        { !LangEEPROM::getInstance().IsValid() ? ScreenFactory::Screen<ScreenMenuLanguages, ScreenMenuLanguages::Context::initial_language_selection> : nullptr },
=======
#if HAS_SELFTEST()
    if (run_wizard) {
        Screens::Access()->PushBeforeCurrent(ScreenFactory::Screen<ScreenMenuSTSWizard>);
    }
>>>>>>> b91eeda0
#endif
    bool network_setup_needed = !config_store().printer_network_setup_done.get();
    bool hw_config_needed = !config_store().printer_hw_config_done.get();
    if (network_setup_needed) {
        Screens::Access()->PushBeforeCurrent(ScreenFactory::Screen<PseudoScreenCallback, network_callback>);
    }
    if (hw_config_needed) {
        Screens::Access()->PushBeforeCurrent(ScreenFactory::Screen<ScreenPrinterSetup>);
    }
    if (network_setup_needed || hw_config_needed
#if HAS_SELFTEST()
        || run_wizard
#endif
    ) {
        Screens::Access()->PushBeforeCurrent(ScreenFactory::Screen<PseudoScreenCallback, pepa_callback>);
    }

    // Check for FW type change
    {
        auto &model_var = config_store().last_boot_base_printer_model;
        const auto model = model_var.get();
        const auto current_base_model = PrinterModelInfo::firmware_base().model;
        if (model == model_var.default_val) {
            // Not initialized - assume correct printer
            model_var.set(current_base_model);

        } else if (model != current_base_model) {
            constexpr auto callback = +[] {
                StringViewUtf8Parameters<16> params;
                MsgBoxError(
                    _("Printer type changed from %s to %s.\nFactory reset will be performed.\nSome configuration (network, filament profiles, ...) will be preserved.")
                        .formatted(params, PrinterModelInfo::get(config_store().last_boot_base_printer_model.get()).id_str, PrinterModelInfo::firmware_base().id_str),
                    { Response::Continue });

                FactoryReset::perform(false, FactoryReset::item_bitset({ FactoryReset::Item::network, FactoryReset::Item::stats, FactoryReset::Item::user_interface, FactoryReset::Item::user_profiles }));
            };
            Screens::Access()->PushBeforeCurrent(ScreenFactory::Screen<PseudoScreenCallback, callback>);
        }
    }

#if HAS_TOUCH()
    if (touchscreen.is_enabled() && !touchscreen.is_hw_ok()) {
        Screens::Access()->PushBeforeCurrent(ScreenFactory::Screen<PseudoScreenCallback, touch_error_callback>);
    }
#endif // HAS_TOUCH
#if HAS_TRANSLATIONS()
    if (!LangEEPROM::getInstance().IsValid()) {
        Screens::Access()->PushBeforeCurrent(ScreenFactory::Screen<ScreenMenuLanguages, ScreenMenuLanguages::Context::initial_language_selection>);
    }
#endif
}

screen_splash_data_t::~screen_splash_data_t() {
    display::enable_resource_file(); // now it is safe to use resources from xFlash
}

void screen_splash_data_t::draw() {
    Validate();
    progress.Invalidate();
    text_progress.Invalidate();
    screen_t::draw(); // We want to draw over bootloader's screen without flickering/redrawing
#ifdef _DEBUG
    #if HAS_MINI_DISPLAY()
    display::draw_text(Rect16(180, 91, 60, 16), string_view_utf8::MakeCPUFLASH("DEBUG"), Font::small, COLOR_BLACK, COLOR_RED);
    #endif
    #if HAS_LARGE_DISPLAY()
    display::draw_text(Rect16(340, 130, 60, 16), string_view_utf8::MakeCPUFLASH("DEBUG"), Font::small, COLOR_BLACK, COLOR_RED);
    #endif
#endif //_DEBUG
}

/**
 * @brief this callback must be called in GUI thread
 * also it must be called manually before main gui loop
 * no events can be fired during that period and gui_redraw() must be called manually
 *
 * @param percent value for progressbar
 * @param str string to show instead loading
 */
void screen_splash_data_t::bootstrap_cb(unsigned percent, std::optional<const char *> str) {
    GUIStartupProgress progr = { percent, str };
    event_conversion_union un;
    un.pGUIStartupProgress = &progr;
    Screens::Access()->WindowEvent(GUI_event_t::GUI_STARTUP, un.pvoid);
}

void screen_splash_data_t::windowEvent([[maybe_unused]] window_t *sender, GUI_event_t event, void *param) {
    if (event == GUI_event_t::GUI_STARTUP) { // without clear it could run multiple times before screen is closed
        if (!param) {
            return;
        }

        event_conversion_union un;
        un.pvoid = param;
        if (!un.pGUIStartupProgress) {
            return;
        }
        int percent = un.pGUIStartupProgress->percent_done;

        // Bootstrap & FW version are displayed in the same space - we want to display what process is happening during bootstrap
        // If such a process description is not available (e.g: fw_gui_splash_progress()) - draw FW version (only once to avoid flickering)
        if (un.pGUIStartupProgress->bootstrap_description.has_value()) {
            strlcpy(text_progress_buffer, un.pGUIStartupProgress->bootstrap_description.value(), sizeof(text_progress_buffer));
            text_progress.SetText(string_view_utf8::MakeRAM(text_progress_buffer));
            text_progress.Invalidate();
            version_displayed = false;
        } else {
            if (!version_displayed) {
                snprintf(text_progress_buffer, sizeof(text_progress_buffer), "Firmware %s", version::project_version_full);
                text_progress.SetText(string_view_utf8::MakeRAM(text_progress_buffer));
                text_progress.Invalidate();
                version_displayed = true;
            }
        }

        progress.SetProgressPercent(std::clamp(percent, 0, 100));
    }
}<|MERGE_RESOLUTION|>--- conflicted
+++ resolved
@@ -15,13 +15,8 @@
 #include <pseudo_screen_callback.hpp>
 #include "bsod.h"
 #include <guiconfig/guiconfig.h>
-<<<<<<< HEAD
-#include <st25dv64k.h>
-#include <sys.h>
-=======
 #include <feature/factory_reset/factory_reset.hpp>
 #include <window_msgbox_happy_printing.hpp>
->>>>>>> b91eeda0
 
 #include <option/bootloader.h>
 #include <option/developer_mode.h>
@@ -174,50 +169,10 @@
         // Calls network_initial_setup_wizard
         marlin_client::gcode("M1703 A");
     };
-<<<<<<< HEAD
-
-    // Check for FW type change
-    {
-        auto &model_var = config_store().last_boot_base_printer_model;
-        const auto model = model_var.get();
-        const auto current_base_model = PrinterModelInfo::firmware_base().model;
-        if (model == model_var.default_val) {
-            // Not initialized - assume correct printer
-            model_var.set(current_base_model);
-
-        } else if (model != current_base_model) {
-            constexpr auto callback = +[] {
-                StringViewUtf8Parameters<16> params;
-                MsgBoxError(
-                    _("Printer type changed from %s to %s.\nFactory reset has to be performed.")
-                        .formatted(params, PrinterModelInfo::get(config_store().last_boot_base_printer_model.get()).id_str, PrinterModelInfo::firmware_base().id_str),
-                    { Response::Continue });
-
-                auto msg = MsgBoxBase(GuiDefaults::DialogFrameRect, Responses_NONE, 0, nullptr, _("Erasing everything,\nit will take some time..."));
-                msg.Draw(); // Non-blocking info
-
-                static constexpr uint32_t empty = 0xffffffff;
-                for (uint16_t address = 0; address <= (8096 - 4); address += 4) {
-                    st25dv64k_user_write_bytes(address, &empty, sizeof(empty));
-                }
-
-                MsgBoxInfo(_("Reset complete. The system will now restart."), Responses_Ok);
-                sys_reset();
-            };
-            Screens::Access()->PushBeforeCurrent(screen_node(ScreenFactory::Screen<PseudoScreenCallback, callback>));
-            return;
-        }
-    }
-
-    const screen_node screens[] {
-#if HAS_TRANSLATIONS()
-        { !LangEEPROM::getInstance().IsValid() ? ScreenFactory::Screen<ScreenMenuLanguages, ScreenMenuLanguages::Context::initial_language_selection> : nullptr },
-=======
 #if HAS_SELFTEST()
     if (run_wizard) {
         Screens::Access()->PushBeforeCurrent(ScreenFactory::Screen<ScreenMenuSTSWizard>);
     }
->>>>>>> b91eeda0
 #endif
     bool network_setup_needed = !config_store().printer_network_setup_done.get();
     bool hw_config_needed = !config_store().printer_hw_config_done.get();
