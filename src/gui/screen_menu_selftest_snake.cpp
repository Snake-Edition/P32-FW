--- conflicted
+++ resolved
@@ -8,11 +8,8 @@
 #include <option/has_phase_stepping_selftest.h>
 #include <option/has_door_sensor_calibration.h>
 #include <option/has_toolchanger.h>
-<<<<<<< HEAD
-=======
 #include <option/has_manual_belt_tuning.h>
 #include <window_msgbox_happy_printing.hpp>
->>>>>>> b91eeda0
 #if HAS_TOOLCHANGER()
     #include <module/prusa/toolchanger.h>
 #endif
@@ -147,27 +144,21 @@
         case Action::Fans:
             marlin_client::gcode("M1978");
             break;
-<<<<<<< HEAD
-=======
 #if HAS_GEARBOX_ALIGNMENT()
         case Action::Gears:
             marlin_client::gcode_printf("M1979 T%d", static_cast<int>(tool));
             break;
 #endif
->>>>>>> b91eeda0
 #if HAS_DOOR_SENSOR_CALIBRATION()
         case Action::DoorSensor:
             marlin_client::gcode("M1980");
             break;
 #endif
-<<<<<<< HEAD
-=======
 #if HAS_PRECISE_HOMING_COREXY()
         case Action::PreciseHoming:
             marlin_client::gcode("G28 XY C");
             break;
 #endif
->>>>>>> b91eeda0
         default:
             has_test_special_handling = false;
             break;
