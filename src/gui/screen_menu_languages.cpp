/**
 * @file screen_menu_languages.cpp
 */

#include "screen_menu_languages.hpp"
#include "marlin_client.hpp"
#include "../lang/translator.hpp"
#include "language_eeprom.hpp"
#include "ScreenHandler.hpp"
#include "DialogMoveZ.hpp"
#include "img_resources.hpp"

MI_LangBase::MI_LangBase(const char *label, const img::Resource *icon, is_hidden_t hidden)
<<<<<<< HEAD
    : WI_LABEL_t(_(label), icon, is_enabled_t::yes, hidden) {
=======
    : IWindowMenuItem(_(label), icon, is_enabled_t::yes, hidden) {
>>>>>>> 0de68b87
    setLabelFont(GuiDefaults::FontMenuSpecial);
}

void MI_LangBase::click(IWindowMenu & /*window_menu*/) {
    LangEEPROM::getInstance().setLanguage(LangCode());
    Screens::Access()->Close();
}

void MI_LangBase::printIcon(Rect16 icon_rect, ropfn raster_op, color_t color_back) const {
    raster_op.swap_bw = has_swapped_bw::no;
    render_icon_align(icon_rect, id_icon, color_back, icon_flags(Align_t::Center(), raster_op));
}

MI_ENGLISH::MI_ENGLISH()
    : MI_LangBase(label, &img::flag_en_16x11, is_hidden_t::no) {}

uint16_t MI_ENGLISH::LangCode() const {
    return Translations::MakeLangCode("en");
}

MI_CZECH::MI_CZECH()
    : MI_LangBase(label, &img::flag_cs_16x11, is_hidden_t::no) {}

uint16_t MI_CZECH::LangCode() const {
    return Translations::MakeLangCode("cs");
}

MI_GERMAN::MI_GERMAN()
    : MI_LangBase(label, &img::flag_de_16x11, is_hidden_t::no) {}

uint16_t MI_GERMAN::LangCode() const {
    return Translations::MakeLangCode("de");
}

MI_SPANISH::MI_SPANISH()
    : MI_LangBase(label, &img::flag_es_16x11, is_hidden_t::no) {}

uint16_t MI_SPANISH::LangCode() const {
    return Translations::MakeLangCode("es");
}

MI_FRENCH::MI_FRENCH()
    : MI_LangBase(label, &img::flag_fr_16x11, is_hidden_t::no) {}

uint16_t MI_FRENCH::LangCode() const {
    return Translations::MakeLangCode("fr");
}

MI_ITALIAN::MI_ITALIAN()
    : MI_LangBase(label, &img::flag_it_16x11, is_hidden_t::no) {}

uint16_t MI_ITALIAN::LangCode() const {
    return Translations::MakeLangCode("it");
}

MI_POLISH::MI_POLISH()
    : MI_LangBase(label, &img::flag_pl_16x11, is_hidden_t::no) {}

uint16_t MI_POLISH::LangCode() const {
    return Translations::MakeLangCode("pl");
}

MI_TEST_LANG::MI_TEST_LANG()
    : MI_LangBase(label, &img::flag_cs_16x11, is_hidden_t::dev) {}

uint16_t MI_TEST_LANG::LangCode() const {
    return Translations::MakeLangCode("ts");
}

ScreenMenuLanguages::ScreenMenuLanguages()
    : ScreenMenuLanguages__(_(label)) {
    EnableLongHoldScreenAction();
    header.SetIcon(&img::language_white_16x16);
}

ScreenMenuLanguagesNoRet::ScreenMenuLanguagesNoRet()
    : ScreenMenuLanguagesNoReturn__(_(label)) {
    window_frame_t::ClrMenuTimeoutClose();
    window_frame_t::ClrOnSerialClose(); // don't close on Serial print
}

void ScreenMenuLanguagesNoRet::windowEvent(EventLock /*has private ctor*/, window_t *sender, GUI_event_t event, void *param) {
    if (event == GUI_event_t::HELD_RELEASED) {
        DialogMoveZ::Show();
        return;
    }

    SuperWindowEvent(sender, event, param);
}<|MERGE_RESOLUTION|>--- conflicted
+++ resolved
@@ -11,11 +11,7 @@
 #include "img_resources.hpp"
 
 MI_LangBase::MI_LangBase(const char *label, const img::Resource *icon, is_hidden_t hidden)
-<<<<<<< HEAD
-    : WI_LABEL_t(_(label), icon, is_enabled_t::yes, hidden) {
-=======
     : IWindowMenuItem(_(label), icon, is_enabled_t::yes, hidden) {
->>>>>>> 0de68b87
     setLabelFont(GuiDefaults::FontMenuSpecial);
 }
 
