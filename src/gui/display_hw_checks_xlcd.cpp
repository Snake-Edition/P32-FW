--- conflicted
+++ resolved
@@ -39,15 +39,6 @@
         return;
     }
 
-<<<<<<< HEAD
-void lcd::communication_check() {
-    const uint32_t min_check_period_ms = 1000 * config_store().display_reinit_timeout.get(); // both touch and display
-    if (min_check_period_ms == 0) {
-        return;
-    }
-
-    static uint32_t last_touch_check_ms = ticks_ms();
-=======
     // If there's too many consecutive display errors, switch to lower refresh rate
     if (error_combo_counter.current_combo() >= 3 && !config_store().reduce_display_baudrate.get()) {
         // WarningType::DisplayProblemDetected is asking whether we should lower the refresh rate or not,
@@ -58,7 +49,6 @@
         marlin_client::set_warning(WarningType::DisplayProblemDetected);
         error_combo_counter.reset();
     }
->>>>>>> b91eeda0
 
     display::complete_reinit();
     display::init();
