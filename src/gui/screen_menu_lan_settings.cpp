--- conflicted
+++ resolved
@@ -88,18 +88,6 @@
     }
 }
 
-<<<<<<< HEAD
-void ScreenMenuConnectionBase::show_msg() {
-    if (msg_shown) {
-        return;
-    }
-    AutoRestore<bool> AR(msg_shown);
-    msg_shown = true;
-    MsgBoxError(_("Static IPv4 addresses were not set."), Responses_Ok);
-}
-
-=======
->>>>>>> 0de68b87
 void ScreenMenuConnectionBase::windowEvent(EventLock /*has private ctor*/, window_t *sender, GUI_event_t event, void *param) {
     if (event == GUI_event_t::CHILD_CLICK) {
         uint32_t action = ((uint32_t)param) & 0xFFFF;
