#include "PrusaGcodeSuite.hpp"

#include <Marlin.h>
#include <gcode/gcode_parser.hpp>
#include <module/motion.h>
#include <module/planner.h>
#include <gcode/queue.h>
#include <scope_guard.hpp>
#include <marlin_vars.hpp>

#include <option/has_auto_retract.h>
#if HAS_AUTO_RETRACT()
    #include <feature/auto_retract/auto_retract.hpp>
#endif

/** \addtogroup G-Codes
 * @{
 */

/**
 *### G123: Manual move
 *
 * Moves axes to the target coordinates at MANUAL_FEEDRATE.
 * Stops the movement if a new gcode gets queued.
 *
 *#### Parameters
 *
 *  - `X` - Target X position
 *  - `Y` - Target Y position
 *  - `Z` - Target Z position
 *  - `E` - Target E position
 */

void PrusaGcodeSuite::G123() {
    GCodeParser2 p;
    if (!p.parse_marlin_command()) {
        return;
    }

    xyze_float_t target_pos = current_position;
    p.store_option('X', target_pos.x);
    p.store_option('Y', target_pos.y);
    p.store_option('Z', target_pos.z);
    p.store_option('E', target_pos.e);

    static const xyze_float_t feedrate = xyze_float_t { { MANUAL_FEEDRATE } } / 60;
    static const xyze_float_t feedrate_inv = xyze_float_t { { { 1, 1, 1, 1 } } } / feedrate;

    // The segments should be bit enough so that the planner does not have to emergency break,
    // but also short enough so that we have snappy reaction time
    static constexpr float max_segment_duration_s = 0.02f;

    const auto prev_settings = planner.user_settings;
    ScopeGuard _sg = [&] { planner.apply_settings(prev_settings); };

    // Reset to default parameters for the duration of this gcode
    Motion_Parameters::reset();

#if HAS_AUTO_RETRACT()
    // When the user takes manual control over the extruder, do not do any retracting/deretracting moves
    if (target_pos.e != current_position.e) {
<<<<<<< HEAD
        buddy::auto_retract().mark_as_retracted(marlin_vars().active_hotend_id(), false);
=======
        buddy::auto_retract().set_retracted_distance(marlin_vars().active_hotend_id(), std::nullopt);
>>>>>>> b91eeda0
    }
#endif

    while (true) {
        // Check this at the end - we want to plan at least one segment
        // The first gcode in the queue should be the currently running G123 (if the gcode was not injected, then everything is a bit different, hehe)
        if (queue.length > 1) {
            return;
        }

        // Only keep a minimum amount of blocks planned so that we can stop the motion fast
        if (planner.is_full()) {
            idle(true);
            continue;
        }

        const auto distance_to_target = target_pos - current_position;
        float segment_duration = max_segment_duration_s;
        float segment_feedrate = 10000;

        static const xyze_float_t empty_segment_dir { { { 0, 0, 0, 0 } } };
        xyze_float_t segment_dir = empty_segment_dir;

        for (uint8_t i = 0; i < 4; i++) {
            if (std::abs(distance_to_target[i]) < 0.01f) {
                continue;
            }

            // We're actually not able to drive the axes independently, so we just go with the slowest feedrate
            segment_duration = std::min(segment_duration, std::abs(distance_to_target[i]) * feedrate_inv[i]);
            segment_feedrate = std::min(segment_feedrate, feedrate[i]);
            segment_dir[i] = std::copysign(1, distance_to_target[i]);
        }

        if (segment_dir == empty_segment_dir) {
            // We've reached the destination and are done
            return;
        }

        const auto dir_feedrate = segment_dir * feedrate;
        current_position += dir_feedrate * segment_duration;

        // Use dir_feedrate - excludes axes that we're not moving
        line_to_current_position(std::max(segment_feedrate, dir_feedrate.magnitude()));
    }
}

/** @}*/<|MERGE_RESOLUTION|>--- conflicted
+++ resolved
@@ -59,11 +59,7 @@
 #if HAS_AUTO_RETRACT()
     // When the user takes manual control over the extruder, do not do any retracting/deretracting moves
     if (target_pos.e != current_position.e) {
-<<<<<<< HEAD
-        buddy::auto_retract().mark_as_retracted(marlin_vars().active_hotend_id(), false);
-=======
         buddy::auto_retract().set_retracted_distance(marlin_vars().active_hotend_id(), std::nullopt);
->>>>>>> b91eeda0
     }
 #endif
 
