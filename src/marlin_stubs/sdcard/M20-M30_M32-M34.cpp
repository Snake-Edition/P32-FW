#include <dirent.h>

#include "../../lib/Marlin/Marlin/src/gcode/gcode.h"
#include "../src/common/print_utils.hpp"
#include "marlin_server.hpp"
#include <usb_host.h>
#include "marlin_vars.hpp"
<<<<<<< HEAD
#include <str_utils.hpp>
=======
#include <utils/string_builder.hpp>
>>>>>>> b91eeda0

/** \addtogroup G-Codes
 * @{
 */

/**
 *### M20 - List SD card on serial port  <a href="https://reprap.org/wiki/G-code#M20:_List_SD_card">M20: List SD card</a>
 *
 *#### Usage
 *
 *    M20
 *
 */
void GcodeSuite::M20() {
    SERIAL_ECHOLNPGM(MSG_BEGIN_FILE_LIST);
    DIR *dir;
    dir = opendir("/usb/");
    if (dir != NULL) {
        struct dirent *entry;
        while ((entry = readdir(dir)) != NULL && entry->d_name[0]) {
            SERIAL_ECHOLN(entry->d_name);
        }
        closedir(dir);
    }
    SERIAL_ECHOLNPGM(MSG_END_FILE_LIST);
}

/**
 *### M21 - Initialize SD card <a href="https://reprap.org/wiki/G-code#M21:_Initialize_SD_card">M21: Initialize SD card</a>
 *
 *#### Usage
 *
 *    M21
 *
 */
void GcodeSuite::M21() {
    // required for Octoprint / third party tools to simulate an inserted SD card when using USB
    if (marlin_vars().media_inserted.get()) {
        SERIAL_ECHOLNPGM(MSG_SD_CARD_OK);
    } else {
        SERIAL_ECHOLNPGM(MSG_SD_CARD_FAIL);
    }
}

/**
 *### M22: Release SD card <a href="https://reprap.org/wiki/G-code#M22:_Release_SD_card">M22: Release SD card</a>
 *
 *#### Usage
 *
 *    M22
 *
 */
void GcodeSuite::M22() {
    // not necessary - empty implementation
}

/**
 *### M23 - Select SD file <a href="https://reprap.org/wiki/G-code#M23:_Select_SD_file">M23: Select SD file</a>
 *
 *#### Usage
 *
 *    M23 [ filename ]
 *
 */
void GcodeSuite::M23() {
    // Simplify3D includes the size, so zero out all spaces (#7227)
    for (char *fn = parser.string_arg; *fn; ++fn) {
        if (*fn == ' ') {
            *fn = '\0';
        }
    }
    marlin_vars().media_SFN_path.set(parser.string_arg);
    // Do not remove. Used by third party tools to detect that a file has been selected
    SERIAL_ECHOLNPGM(MSG_SD_FILE_SELECTED);
}

/**
 *### M24 - Start/resume SD print <a href="https://reprap.org/wiki/G-code#M24:_Start.2Fresume_SD_print">M24: Start/resume SD print</a>
 *
 *#### Usage
 *
 *    M24
 *
 */
void GcodeSuite::M24() {
    marlin_server::print_resume();
}

/**
 *### Pause SD print <a href="https://reprap.org/wiki/G-code#M25:_Pause_SD_print">M25: Pause SD print</a>
 *
 *#### Usage
 *
 *    M25
 *
 */
void GcodeSuite::M25() {
    marlin_server::print_pause();
}

/**
 *### M26 - Set SD position <a href="https://reprap.org/wiki/G-code#M26:_Set_SD_position">M26: Set SD position</a>
 *
 *#### Usage
 *
 *    M26 [ S ]
 *
 *
 *#### Parameters
 *
 *  - `S` - Specific position
 *
 */
void GcodeSuite::M26() {
    if (usb_host::is_media_inserted() && parser.seenval('S')) {
        marlin_server::set_media_position(parser.value_ulong());
    }
}

/**
 *### M27 - Report SD print status on serial port <a href="https://reprap.org/wiki/G-code#M27:_Report_SD_print_status">M27: Report SD print status</a>
 *
 *#### Usage
 *
 *    M37 [ C ]
 *
 *#### Parameters
 *
 *  - `C` - Report current file's short file name instead
 *
 */
void GcodeSuite::M27() {
    if (parser.seen('C')) {
        SERIAL_ECHOPGM("Current file: ");
        SERIAL_ECHOLN(marlin_vars().media_SFN_path.get_ptr());

    } else if (marlin_server::is_printing_state(marlin_vars().print_state.get())) {
        SERIAL_ECHOPGM(MSG_SD_PRINTING_BYTE);
        SERIAL_ECHO(marlin_vars().media_position.get());
        SERIAL_CHAR('/');
        SERIAL_ECHOLN(marlin_vars().media_size_estimate.get());
    } else {
        SERIAL_ECHOLNPGM(MSG_SD_NOT_PRINTING);
    }
}

/**
 *### M32 - Select file and start SD print <a href="https://reprap.org/wiki/G-code#M32:_Select_file_and_start_SD_print">M32: Select file and start SD print</a>
 *
 *#### Usage
 *
 *    M32 [ filename ]
 *
 */
void GcodeSuite::M32() {
    M23();
    M24();
}

/** @}*/

/**
 *### M28 - Start SD write <a href="https://reprap.org/wiki/G-code#M28:_Begin_write_to_SD_card">M28: Begin write to SD card</a>
 *
 *#### Usage
 *
 *   M28 []
 */
void GcodeSuite::M28() {
    // TODO
}

/**
 *### M29 - Stop SD write <a href="https://reprap.org/wiki/G-code#M29:_Stop_writing_to_SD_card">M29: Stop writing to SD card</a>
 *
 *Stops writing to the SD file signaling the end of the uploaded file. It is processed very early and it's not written to the card.
 *
 *#### Usage
 *
 *   M29 []
 */
void GcodeSuite::M29() {
    // TODO
}

/**
 *### M30 - Delete file <a href="https://reprap.org/wiki/G-code#M30:_Delete_a_file_on_the_SD_card">M30: Delete a file on the SD card</a>
 *
 *#### Usage
 *
 *    M30 [filename]
 */
void GcodeSuite::M30() {
    ArrayStringBuilder<FF_MAX_LFN> filepath;
    filepath.append_printf("/usb/%s", parser.string_arg);
    DeleteResult result = DeleteResult::GeneralError;
    if (filepath.is_ok()) {
        result = remove_file(filepath.str());
    }
    SERIAL_ECHOPGM(result == DeleteResult::Success ? "File deleted:" : "Deletion failed:");
    SERIAL_ECHO(parser.string_arg);
    SERIAL_ECHOLN(".");
}

//
// ### M33 - Get the long name for an SD card file or folder
// ### M33 - Stop and Close File and save restart.gcode
// ### M34 - Set SD file sorting options<|MERGE_RESOLUTION|>--- conflicted
+++ resolved
@@ -5,11 +5,7 @@
 #include "marlin_server.hpp"
 #include <usb_host.h>
 #include "marlin_vars.hpp"
-<<<<<<< HEAD
-#include <str_utils.hpp>
-=======
 #include <utils/string_builder.hpp>
->>>>>>> b91eeda0
 
 /** \addtogroup G-Codes
  * @{
