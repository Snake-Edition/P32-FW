--- conflicted
+++ resolved
@@ -37,10 +37,7 @@
  * - `E` - Enforce target temperature
  * - `B0` - Do not preheat the bed
  * - `C0` - Do not set chamber temperature
-<<<<<<< HEAD
-=======
  * - `H0` - Do not set heatbreak temperature
->>>>>>> b91eeda0
  */
 void PrusaGcodeSuite::M1700() {
     const uint8_t preheat = std::min(parser.byteval('W', 3), uint8_t(RetAndCool_t::last_));
@@ -65,12 +62,9 @@
 #if HAS_CHAMBER_API()
         .preheat_chamber = parser.boolval('C', true),
 #endif
-<<<<<<< HEAD
-=======
 #if HAS_FILAMENT_HEATBREAK_PARAM()
         .set_heatbreak = parser.boolval('H', true),
 #endif
->>>>>>> b91eeda0
     });
 }
 
