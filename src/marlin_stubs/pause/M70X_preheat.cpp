--- conflicted
+++ resolved
@@ -111,13 +111,10 @@
         buddy::chamber().set_target_temperature(fil_cnf.chamber_target_temperature);
     }
 #endif
-<<<<<<< HEAD
-=======
 
 #if HAS_FILAMENT_HEATBREAK_PARAM()
     thermalManager.setTargetHeatbreak(fil_cnf.heatbreak_temperature, target_extruder);
 #endif
->>>>>>> b91eeda0
 }
 
 std::pair<std::optional<PreheatStatus::Result>, FilamentType> filament_gcodes::preheat_for_change_load(PreheatData data, uint8_t target_extruder) {
@@ -194,15 +191,12 @@
     }
 #endif
 
-<<<<<<< HEAD
-=======
 #if HAS_FILAMENT_HEATBREAK_PARAM()
     if (args.set_heatbreak) {
         thermalManager.setTargetHeatbreak(fil_cnf.heatbreak_temperature, args.target_extruder);
     }
 #endif
 
->>>>>>> b91eeda0
     // cooldown pressed
     if (filament == FilamentType::none) {
         thermalManager.set_fan_speed(0, 0);
