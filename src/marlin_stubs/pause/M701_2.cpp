#include "config_features.h"

// clang-format off
#if (!ENABLED(FILAMENT_LOAD_UNLOAD_GCODES)) || \
    ENABLED(NO_MOTION_BEFORE_HOMING)
    #error unsupported
#endif
// clang-format on

#include "../../../lib/Marlin/Marlin/src/gcode/gcode.h"
#include "../../../lib/Marlin/Marlin/src/Marlin.h"
#include "../../../lib/Marlin/Marlin/src/module/motion.h"
#include "../../../lib/Marlin/Marlin/src/module/planner.h"
#include "../../../lib/Marlin/Marlin/src/module/temperature.h"

#include "marlin_server.hpp"
#include "pause_stubbed.hpp"
#include <atomic>
#include <functional> // std::invoke
#include <cmath>
#include "filament_sensors_handler.hpp"
#include "M70X.hpp"
#include <config_store/store_instance.hpp>
#include <filament_to_load.hpp>
#include <Marlin/src/gcode/gcode.h>
#include <mapi/parking.hpp>
#include <common/RAII.hpp>

#include <option/has_bowden.h>
#include <option/has_human_interactions.h>
#include <option/has_wastebin.h>
#include <option/has_auto_retract.h>
#if HAS_AUTO_RETRACT()
    #include <feature/auto_retract/auto_retract.hpp>
#endif

#include <scope_guard.hpp>

uint filament_gcodes::InProgress::lock = 0;

using namespace filament_gcodes;

/**
 * Shared code for load/unload filament
 */
static bool load_unload(Pause::LoadType load_type, pause::Settings &rSettings) {
    float disp_temp = marlin_vars().active_hotend().display_nozzle;
    float targ_temp = Temperature::degTargetHotend(rSettings.GetExtruder());

    if (disp_temp > targ_temp) {
        thermalManager.setTargetHotend(disp_temp, rSettings.GetExtruder());
    }

    bool res;
    {
#if ENABLED(PREVENT_COLD_EXTRUSION) && HAS_AUTO_RETRACT()
        const bool is_unload = load_type == Pause::LoadType::unload || load_type == Pause::LoadType::unload_confirm || load_type == Pause::LoadType::unload_from_gears;
        const bool allow_cold = is_unload && buddy::auto_retract().is_safely_retracted_for_unload(hotend_from_extruder(rSettings.GetExtruder()));
        AutoRestore ar_ce(thermalManager.allow_cold_extrude, true, allow_cold);
#endif

        // Load/Unload filament
        res = Pause::Instance().perform(load_type, rSettings);
    }

    if (marlin_server::printer_idle() && !res) { // Failed when printer is not printing
        // Disable nozzle heater
        thermalManager.setTargetHotend(0, rSettings.GetExtruder());
        marlin_server::set_temp_to_display(0, rSettings.GetExtruder());
        return false;
    }

    if (disp_temp > targ_temp) {
        thermalManager.setTargetHotend(targ_temp, rSettings.GetExtruder());
    }
    return res;
}

void filament_gcodes::M701_no_parser(FilamentType filament_to_be_loaded, const std::optional<float> &fast_load_length, float z_min_pos, std::optional<RetAndCool_t> op_preheat, uint8_t target_extruder, int8_t mmu_slot, std::optional<Color> color_to_be_loaded, ResumePrint_t resume_print_request) {
    InProgress progress;

    const bool do_purge_only = fast_load_length.has_value() && fast_load_length <= 0.0f;

    if (op_preheat) {
        if (filament_to_be_loaded == FilamentType::none) {
            PreheatData data = PreheatData::make(do_purge_only ? PreheatMode::Purge : PreheatMode::Load, target_extruder, *op_preheat);
            auto preheat_ret = data.mode == PreheatMode::Load ? preheat_for_change_load(data, target_extruder) : preheat(data, target_extruder, PreheatBehavior::force_preheat_bed_and_chamber(config_store().filament_change_preheat_all.get()));
            if (preheat_ret.first) {
                // canceled
                M70X_process_user_response(*preheat_ret.first, target_extruder);
                return;
            }

            filament_to_be_loaded = preheat_ret.second;
        } else {
            preheat_to(filament_to_be_loaded, target_extruder, PreheatBehavior::no_force_preheat_bed_and_chamber(config_store().filament_change_preheat_all.get()));
        }
    }
    filament::set_type_to_load(filament_to_be_loaded);
    filament::set_color_to_load(color_to_be_loaded);

    pause::Settings settings;
    settings.SetExtruder(target_extruder);
    settings.SetFastLoadLength(fast_load_length);
    settings.SetRetractLength(0.f);
    settings.SetMmuFilamentToLoad(mmu_slot);

    mapi::ParkingPosition park_position = mapi::park_positions[do_purge_only ? mapi::ParkPosition::purge : mapi::ParkPosition::load];
    park_position.z = std::max({ current_position.z + Z_NOZZLE_PARK_RISE, z_min_pos, planner.max_printed_z + Z_NOZZLE_PARK_RISE });

    settings.SetParkPoint(park_position);
    xyze_pos_t current_position_tmp = current_position;

    // Pick the right tool
    if (!Pause::Instance().tool_change(target_extruder, Pause::LoadType::load, settings)) {
        return;
    }

#ifndef DO_NOT_RESTORE_Z_AXIS
    // Has to be set before last Pause operation, otherwise it unparks and parks again inbetween operations
    settings.SetResumePoint(current_position_tmp);
#endif

    const bool do_resume_print = static_cast<bool>(resume_print_request) && marlin_server::printer_paused();
    // Load
    if (load_unload(do_purge_only ? Pause::LoadType::load_purge : Pause::LoadType::load, settings)) {
        if (!do_resume_print) {
            M70X_process_user_response(PreheatStatus::Result::DoneHasFilament, target_extruder);
        }
    } else {
        M70X_process_user_response(PreheatStatus::Result::DidNotFinish, target_extruder);
    }
    planner.set_e_position_mm((destination.e = current_position.e = current_position_tmp.e));

    if (do_resume_print) {
        marlin_server::print_resume();
    }
}

void filament_gcodes::M702_no_parser(std::optional<float> unload_length, float z_min_pos, std::optional<RetAndCool_t> op_preheat, uint8_t target_extruder, bool ask_unloaded) {
    InProgress progress;

#if HAS_AUTO_RETRACT()
    if (op_preheat && !buddy::auto_retract().is_safely_retracted_for_unload(hotend_from_extruder(target_extruder))) {
#else
    if (op_preheat) {
#endif
        PreheatData data = PreheatData::make(PreheatMode::Unload, target_extruder, *op_preheat); // TODO do I need PreheatMode::Unload_askUnloaded
        // avoid preheating bed in this case
        auto preheat_ret = preheat(data, target_extruder, PreheatBehavior::force_preheat_only_extruder());
        if (preheat_ret.first) {
            // canceled
            M70X_process_user_response(*preheat_ret.first, target_extruder);
            return;
        }
    }

    pause::Settings settings;
    settings.SetExtruder(target_extruder);
    settings.SetUnloadLength(unload_length);
    settings.SetRetractLength(0.f);
    mapi::ParkingPosition park_position = {
        X_AXIS_UNLOAD_POS,
        Y_AXIS_UNLOAD_POS,
        std::max({ current_position.z + Z_NOZZLE_PARK_RISE, z_min_pos, planner.max_printed_z + Z_NOZZLE_PARK_RISE })
    };
    settings.SetParkPoint(park_position);
    xyze_pos_t current_position_tmp = current_position;

    // Pick the right tool
    if (!Pause::Instance().tool_change(target_extruder, Pause::LoadType::unload, settings)) {
        return;
    }

#ifndef DO_NOT_RESTORE_Z_AXIS
    // Has to be set before last Pause operation, otherwise it unparks and parks again inbetween operations
    settings.SetResumePoint(current_position_tmp);
#endif

    // Unload
    load_unload(ask_unloaded ? Pause::LoadType::unload_confirm : Pause::LoadType::unload, settings);
    M70X_process_user_response(PreheatStatus::Result::CooledDown, target_extruder);
    planner.set_e_position_mm((destination.e = current_position.e = current_position_tmp.e));
}

namespace PreheatStatus {

static std::atomic<Result> preheatResult = Result::DidNotFinish;

Result ConsumeResult() {
    return preheatResult.exchange(Result::DidNotFinish);
}

void SetResult(Result res) {
    preheatResult.store(res);
}

} // namespace PreheatStatus

void filament_gcodes::M70X_process_user_response(PreheatStatus::Result res, uint8_t target_extruder) {
    // modify temperatures
    switch (res) {
    case PreheatStatus::Result::DoneHasFilament: {
        const float disp_temp = config_store().get_filament_type(target_extruder).parameters().nozzle_preheat_temperature;
        thermalManager.setTargetHotend(disp_temp, target_extruder);
        marlin_server::set_temp_to_display(disp_temp, target_extruder);
        break;
    }
    case PreheatStatus::Result::CooledDown:
        // set temperatures to zero
        thermalManager.setTargetHotend(0, target_extruder);
        thermalManager.setTargetBed(0);
        marlin_server::set_temp_to_display(0, target_extruder);
        thermalManager.set_fan_speed(0, 0);
        break;
    case PreheatStatus::Result::DoneNoFilament:
    case PreheatStatus::Result::Aborted:
    case PreheatStatus::Result::Error:
    case PreheatStatus::Result::DidNotFinish: // cannot happen
    default:
        break; // do not alter temp
    }

    // store result, so other threads can see it
    PreheatStatus::SetResult(res);
}

void filament_gcodes::M1701_no_parser(const std::optional<float> &fast_load_length, float z_min_pos, uint8_t target_extruder) {
    filament::set_type_to_load(FilamentType::none);
    filament::set_color_to_load(std::nullopt);

    InProgress progress;
    ScopeGuard autoload_clr = [&] {
        FSensors_instance().ClrAutoloadSent();
    };

    if constexpr (option::has_bowden) {
        config_store().set_filament_type(target_extruder, FilamentType::none);
        M701_no_parser(FilamentType::none, fast_load_length, z_min_pos, RetAndCool_t::Return, target_extruder, 0, std::nullopt, ResumePrint_t::No);
        return;
    }

    pause::Settings settings;
    settings.SetExtruder(target_extruder);
    settings.SetFastLoadLength(fast_load_length);
    settings.SetRetractLength(0.f);
    float e_pos_to_restore = current_position.e;
    mapi::ParkingPosition pos = {
        X_AXIS_LOAD_POS,
        Y_AXIS_LOAD_POS,
        std::max({ current_position.z + Z_NOZZLE_PARK_RISE, z_min_pos, planner.max_printed_z + Z_NOZZLE_PARK_RISE })
    };
    settings.SetParkPoint(pos);

    const uint16_t orig_temp = Temperature::degTargetHotend(active_extruder);

    ScopeGuard fail_guard = [&] {
        thermalManager.setTargetHotend(orig_temp, active_extruder);
        marlin_server::set_temp_to_display(orig_temp, active_extruder);
        PreheatStatus::SetResult(PreheatStatus::Result::DoneNoFilament);
    };

    auto unload_filament = [&](Pause::LoadType unload_type) {
        Pause::Instance().perform(unload_type, settings);
    };

    if (orig_temp < EXTRUDE_MINTEMP) {
        thermalManager.setTargetHotend(EXTRUDE_MINTEMP, active_extruder);
        marlin_server::set_temp_to_display(EXTRUDE_MINTEMP, active_extruder);
    }

    // catch filament in gear and then ask for temp
    if (!Pause::Instance().perform(Pause::LoadType::load_to_gears, settings) && !FSensors_instance().no_filament_surely(LogicalFilamentSensor::extruder)) {
        // Unload when user said stop and filament was already loaded
        unload_filament(Pause::LoadType::unload_from_gears);
        return;
    }
    // check if filament is in gears before continuing to preheat
    if (FSensors_instance().no_filament_surely(LogicalFilamentSensor::extruder)) {
        return;
    }

    if constexpr (option::has_human_interactions) {
        PreheatData data = PreheatData::make(PreheatMode::Autoload, target_extruder, RetAndCool_t::Return);
        auto preheat_ret = preheat_for_change_load(data, target_extruder);

        if (preheat_ret.first) {
            // canceled
            unload_filament(Pause::LoadType::unload_from_gears);
            return;
        }

        const FilamentType filament = preheat_ret.second;
        filament::set_type_to_load(filament);
        filament::set_color_to_load(std::nullopt);

        mapi::ParkingPosition park_position({ mapi::ParkingPosition::unchanged, mapi::ParkingPosition::unchanged, std::max({ current_position.z + Z_NOZZLE_PARK_RISE, z_min_pos, planner.max_printed_z + Z_NOZZLE_PARK_RISE }) });
        // Returning to previous position is unwanted outside of printing (M1701 should be used only outside of printing)
        settings.SetParkPoint(park_position);

        if (!Pause::Instance().perform(Pause::LoadType::autoload, settings)) {
            // This is a bit problematic, since we dont know how far the autoload has gotten (if only waiting for preheat or already loading to nozzle) -> therefore we have to always do the full unload even if it was stoped during wait_temp (where only unload from gears would suffice)
            // This could possibly be solved if we move preheating and the whole autoload process into pause (so that is wouldn't be seperated to two operations (load_to_gears and autoload)) and then we could tell apart when the autoload was stopped
            unload_filament(Pause::LoadType::unload);
            return;
        }
    }
    planner.set_e_position_mm((destination.e = current_position.e = e_pos_to_restore));

    // at this point autoload is considered successful so fail guard is not to be triggered and we report DoneHasFilament as status
    fail_guard.disarm();
    PreheatStatus::SetResult(PreheatStatus::Result::DoneHasFilament);
}

void filament_gcodes::M1600_no_parser(FilamentType filament_to_be_loaded, uint8_t target_extruder, RetAndCool_t preheat, AskFilament_t ask_filament, std::optional<Color> color_to_be_loaded) {
    InProgress progress;

    FilamentType filament = config_store().get_filament_type(target_extruder);
    if (filament == FilamentType::none && ask_filament == AskFilament_t::Never) {
        PreheatStatus::SetResult(PreheatStatus::Result::DoneNoFilament);
        return;
    }

    if (ask_filament == AskFilament_t::Always || (filament == FilamentType::none && ask_filament == AskFilament_t::IfUnknown)) {
        // need to save filament to check if operation went well, PreheatMode::Unload for user info in header
        M1700_no_parser(M1700Args {
            .preheat = preheat,
            .mode = PreheatMode::Unload,
            .target_extruder = static_cast<int8_t>(target_extruder),
            .save = true,
            .enforce_target_temp = true,
            .preheat_bed = config_store().filament_change_preheat_all.get(),
#if HAS_CHAMBER_API()
            .preheat_chamber = config_store().filament_change_preheat_all.get(),
#endif
<<<<<<< HEAD
=======
#if HAS_FILAMENT_HEATBREAK_PARAM()
            .set_heatbreak = true,
#endif
>>>>>>> b91eeda0
        });
        filament = config_store().get_filament_type(target_extruder);
        if (filament == FilamentType::none) {
            return; // no need to set PreheatStatus::Result::DoneNoFilament, M1700 did that
        }
    }

    PreheatStatus::SetResult(PreheatStatus::Result::DoneHasFilament);

<<<<<<< HEAD
    preheat_to(filament, target_extruder, PreheatBehavior::no_force_preheat_bed_and_chamber(config_store().filament_change_preheat_all.get()));
=======
#if HAS_AUTO_RETRACT()
    if (!buddy::auto_retract().is_safely_retracted_for_unload(hotend_from_extruder(target_extruder))) {
#else
    {
#endif
        preheat_to(filament, target_extruder, PreheatBehavior::no_force_preheat_bed_and_chamber(config_store().filament_change_preheat_all.get()));
    }
>>>>>>> b91eeda0
    xyze_pos_t current_position_tmp = current_position;

    pause::Settings settings;
    mapi::ParkingPosition park_position = { X_AXIS_UNLOAD_POS, Y_AXIS_UNLOAD_POS, std::max(current_position.z + Z_NOZZLE_PARK_RISE, (float)Z_AXIS_LOAD_POS) };
    settings.SetParkPoint(park_position);
    settings.SetExtruder(target_extruder);
    settings.SetRetractLength(0.f);

    // Pick the right tool
    if (!Pause::Instance().tool_change(target_extruder, Pause::LoadType::unload, settings)) {
        return;
    }

    // Unload
    if (load_unload(PRINTER_IS_PRUSA_iX() ? Pause::LoadType::unload : Pause::LoadType::unload_confirm, settings)) {
        M70X_process_user_response(PreheatStatus::Result::DoneNoFilament, target_extruder);
    } else {
        M70X_process_user_response(PreheatStatus::Result::DidNotFinish, target_extruder);
        return;
    }

    // LOAD
    // cannot do normal preheat, since printer is already preheated from unload
    if (filament_to_be_loaded == FilamentType::none) {
        PreheatData data = PreheatData::make(PreheatMode::Change_phase2, target_extruder, preheat);
        auto preheat_ret = preheat_for_change_load(data, target_extruder);
        if (preheat_ret.first) {
            // canceled
            M70X_process_user_response(*preheat_ret.first, target_extruder);
            return;
        }

        filament_to_be_loaded = preheat_ret.second;
    } else {
        preheat_to(filament_to_be_loaded, target_extruder, PreheatBehavior::no_force_preheat_bed_and_chamber(config_store().filament_change_preheat_all.get()));
    }
    filament::set_type_to_load(filament_to_be_loaded);
    filament::set_color_to_load(color_to_be_loaded);

#ifndef DO_NOT_RESTORE_Z_AXIS
    // Has to be set before last Pause operation, otherwise it unparks and parks again inbetween operations
    settings.SetResumePoint(current_position_tmp);
#endif

    if (load_unload(Pause::LoadType::load, settings)) {
        M70X_process_user_response(PreheatStatus::Result::DoneHasFilament, target_extruder);
    } else {
        M70X_process_user_response(PreheatStatus::Result::DidNotFinish, target_extruder);
    }
}<|MERGE_RESOLUTION|>--- conflicted
+++ resolved
@@ -333,12 +333,9 @@
 #if HAS_CHAMBER_API()
             .preheat_chamber = config_store().filament_change_preheat_all.get(),
 #endif
-<<<<<<< HEAD
-=======
 #if HAS_FILAMENT_HEATBREAK_PARAM()
             .set_heatbreak = true,
 #endif
->>>>>>> b91eeda0
         });
         filament = config_store().get_filament_type(target_extruder);
         if (filament == FilamentType::none) {
@@ -348,9 +345,6 @@
 
     PreheatStatus::SetResult(PreheatStatus::Result::DoneHasFilament);
 
-<<<<<<< HEAD
-    preheat_to(filament, target_extruder, PreheatBehavior::no_force_preheat_bed_and_chamber(config_store().filament_change_preheat_all.get()));
-=======
 #if HAS_AUTO_RETRACT()
     if (!buddy::auto_retract().is_safely_retracted_for_unload(hotend_from_extruder(target_extruder))) {
 #else
@@ -358,7 +352,6 @@
 #endif
         preheat_to(filament, target_extruder, PreheatBehavior::no_force_preheat_bed_and_chamber(config_store().filament_change_preheat_all.get()));
     }
->>>>>>> b91eeda0
     xyze_pos_t current_position_tmp = current_position;
 
     pause::Settings settings;
