/**
 * @file pause.cpp
 * @author Radek Vana
 * @brief stubbed version of marlin pause.cpp
 * mainly used for load / unload / change filament
 * @date 2020-12-18
 */

#include "pause_stubbed.hpp"

#include "Marlin/src/Marlin.h"
#include "Marlin/src/gcode/gcode.h"
#include "Marlin/src/module/endstops.h"
#include "Marlin/src/module/motion.h"
#include "Marlin/src/module/planner.h"
#include "Marlin/src/module/stepper.h"
#include "Marlin/src/module/printcounter.h"
#include "Marlin/src/module/temperature.h"
#if ENABLED(PRUSA_MMU2)
    #include "Marlin/src/feature/prusa/MMU2/mmu2_mk4.h"
#endif

#include "Marlin/src/lcd/extensible_ui/ui_api.h"
#include "Marlin/src/core/language.h"
#include "Marlin/src/lcd/ultralcd.h"

#if HAS_NOZZLE_CLEANER()
    #include <nozzle_cleaner.hpp>
    #include <gcode_loader.hpp>
#endif

#include "Marlin/src/feature/pause.h"
#include "filament_sensors_handler.hpp"
#include "marlin_server.hpp"
#include "fs_event_autolock.hpp"
#include "filament.hpp"
#include "client_response.hpp"
#include "fsm_loadunload_type.hpp"
#include "RAII.hpp"
#include "mapi/motion.hpp"
#include <cmath>
#include <logging/log.hpp>
#include <config_store/store_instance.hpp>
#include <scope_guard.hpp>
#include <filament_to_load.hpp>
#include <common/marlin_client.hpp>
#include <common/mapi/parking.hpp>
#include <feature/ramming/ramming_sequence.hpp>
<<<<<<< HEAD
=======
#include <feature/ramming/standard_ramming_sequence.hpp>
#include <utils/progress.hpp>
#include <buddy/unreachable.hpp>
#include <feature/safety_timer/safety_timer.hpp>
>>>>>>> b91eeda0

#include <option/has_human_interactions.h>
#include <option/has_mmu2.h>
#include <option/has_wastebin.h>

#include <option/has_auto_retract.h>
#if HAS_AUTO_RETRACT()
    #include <feature/auto_retract/auto_retract.hpp>
#endif

LOG_COMPONENT_REF(MarlinServer);

#ifndef NOZZLE_UNPARK_XY_FEEDRATE
    #define NOZZLE_UNPARK_XY_FEEDRATE NOZZLE_PARK_XY_FEEDRATE
#endif

#if HAS_NOZZLE_CLEANER()
GCodeLoader nozzle_cleaner_gcode_loader;
#endif

// private:
// check unsupported features
// filament sensor is no longer part of marlin thus it must be disabled
// HAS_BUZZER must be disabled, because we handle it differently than marlin
// clang-format off
#if (!ENABLED(EXTENSIBLE_UI)) || \
    (!ENABLED(ADVANCED_PAUSE_FEATURE)) || \
    HAS_FILAMENT_SENSOR || \
    HAS_BUZZER || \
    NUM_RUNOUT_SENSORS > 1 || \
    ENABLED(DUAL_X_CARRIAGE) || \
    ENABLED(ADVANCED_PAUSE_CONTINUOUS_PURGE)
#error unsupported
#endif
// clang-format on

using namespace buddy;

<<<<<<< HEAD
class PauseFsmNotifier : public marlin_server::FSM_notifier {
    Pause &pause;
=======
static void report_progress(Pause &pause, ProgressPercent progress) {
    if (auto mode = pause.get_mode()) {
        const auto data = fsm::serialize_data(FSMLoadUnloadData { .mode = *mode, .progress = progress });
        marlin_server::fsm_change(pause.getPhase(), data);
    }
}

/// During its lifetime, automatically reports progress based on the current FSM state (thanks to ProgressMapper) and value of the specified marlin variable (hooks into marlin idle())
class PauseFsmNotifier : public CallbackHookGuard<> {
>>>>>>> b91eeda0

public:
    PauseFsmNotifier(Pause &pause, float min, float max, const MarlinVariable<float> &var)
        : CallbackHookGuard<>(marlin_server::idle_hook_point, [this, &var] {
            const auto progress = pause_.progress_mapper.update_progress(pause_.get_state(), to_normalized_progress(min_, max_, var.get()));
            report_progress(pause_, progress);
        })
        , pause_(pause)
        , min_(min)
        , max_(max) {}

private:
    Pause &pause_;
    float min_, max_;
};

/// Same as PauseFSMNotifier, but ties the progress to elapsed time instead of marlin variable
class PauseFsmDurationNotifier : public CallbackHookGuard<> {

public:
    PauseFsmDurationNotifier(Pause &pause, uint32_t duration_ms)
        : CallbackHookGuard<>(marlin_server::idle_hook_point, [this, duration_ms] {
            const auto progress = pause_.progress_mapper.update_progress(pause_.get_state(), to_normalized_progress(0, duration_ms, ticks_ms() - start_ms_));
            report_progress(pause_, progress);
        })
        , pause_(pause)
        , start_ms_(ticks_ms()) {}

private:
    Pause &pause_;
    uint32_t start_ms_;
};

// TODO Removeme; only for parking moves, which are not part of the actual FSM, so they cannot use the ProgressMapper
class PauseFsmExplicitProgressNotifier : public CallbackHookGuard<> {

public:
    PauseFsmExplicitProgressNotifier(Pause &pause, float min, float max, ProgressPercent progress_min, ProgressPercent progress_max, const MarlinVariable<float> &var)
        : CallbackHookGuard<>(marlin_server::idle_hook_point, [this, &var] {
            const auto progress = progress_span_.map(to_normalized_progress(min_, max_, var.get()));
            report_progress(pause_, progress);
        })
        , pause_(pause)
        , min_(min)
        , max_(max)
        , progress_span_(progress_min, progress_max) {}

private:
    Pause &pause_;
    float min_, max_;
    ProgressSpan progress_span_;
};

PauseMenuResponse pause_menu_response;

// cannot be class member (externed in marlin)
uint8_t did_pause_print = 0;

// cannot be class member (externed in marlin and used by M240 and tool_change)
void do_pause_e_move(const float &length, const feedRate_t &fr_mm_s) {
    mapi::extruder_move(length, fr_mm_s);
    planner.synchronize();
}

void unhomed_z_lift(float amount_mm) {
    if (amount_mm > current_position.z) {
        TemporaryGlobalEndstopsState park_move_endstops(true);
        do_homing_move((AxisEnum)(Z_AXIS), amount_mm - current_position.z, MMM_TO_MMS(HOMING_FEEDRATE_INVERTED_Z), false); // warning: the speed must probably be exactly this, otherwise endstops don't work
        // note: do_homing_move() resets the Marlin's internal position (Planner::position) to 0 (in Z axis) at the beginning
        current_position.z = amount_mm;
        sync_plan_position();
    }
}

#ifdef FILAMENT_RUNOUT_RAMMING_SEQUENCE
constexpr RammingSequenceArray runoutRammingSequence(FILAMENT_RUNOUT_RAMMING_SEQUENCE);
#else
constexpr RammingSequenceArray runoutRammingSequence(FILAMENT_UNLOAD_RAMMING_SEQUENCE);
#endif

constexpr RammingSequenceArray unloadRammingSequence(FILAMENT_UNLOAD_RAMMING_SEQUENCE);

/*****************************************************************************/
// PausePrivatePhase

PausePrivatePhase::PausePrivatePhase()
    : phase(PhasesLoadUnload::initial) {
}

void PausePrivatePhase::setPhase(PhasesLoadUnload ph) {
    phase = ph;
    if (load_unload_mode) {
        log_info(MarlinServer, "setPhase %i %i", int(ph), int(state));
        // Do not call progress_mapper.update_progress() here. We want to completely skip states that do nothing and remap the remaining progress
        // If we update progress here, the phase would be included in the progress mapping
        marlin_server::fsm_change(phase, fsm::serialize_data(FSMLoadUnloadData { .mode = *load_unload_mode, .progress = progress_mapper.current_progress() }));
    }
}

Response PausePrivatePhase::getResponse() {
    return marlin_server::get_response_from_phase(phase);
}

/*****************************************************************************/
// Pause
Pause &Pause::Instance() {
    static Pause s;
    return s;
}

bool Pause::is_unstoppable() const {
    switch (load_type) {
    case LoadType::load:
        return FSensors_instance().HasMMU();

    case LoadType::filament_change:
    case LoadType::filament_stuck:
        return true;

    case LoadType::autoload:
    case LoadType::load_purge:
    case LoadType::unload:
    case LoadType::unload_confirm:
    case LoadType::load_to_gears:
    case LoadType::unload_from_gears:
        return false;
    }

    bsod("Unhandled LoadType");
}

LoadUnloadMode Pause::get_load_unload_mode() {
    switch (load_type) {
    case Pause::LoadType::load:
    case Pause::LoadType::autoload:
    case Pause::LoadType::load_to_gears:
        return LoadUnloadMode::Load;
    case Pause::LoadType::load_purge:
        return LoadUnloadMode::Purge;
    case Pause::LoadType::unload:
    case Pause::LoadType::unload_confirm:
    case Pause::LoadType::unload_from_gears:
        return LoadUnloadMode::Unload;
    case Pause::LoadType::filament_change:
        return LoadUnloadMode::Change;
    case Pause::LoadType::filament_stuck:
        return LoadUnloadMode::FilamentStuck;
    }

    bsod("Unhandled LoadType");
}

bool Pause::should_park() {
    switch (load_type) {
    case Pause::LoadType::load_purge:
        return true;
    case Pause::LoadType::load_to_gears:
        return !FSensors_instance().has_filament_surely(LogicalFilamentSensor::extruder);
    case Pause::LoadType::autoload:
        // TODO: Change autoload trigger sensor on printers with side_fs
        // and adjust phases to handle properly loading to gears, mmu_rework and parking
        // autoload on printers with side_fs, should behave similary to iX autoload
    case Pause::LoadType::load:
        return option::has_human_interactions || !FSensors_instance().has_filament_surely(LogicalFilamentSensor::extruder);
    case Pause::LoadType::unload_from_gears:
        return false;
    default:
        return true;
    }
}

bool Pause::is_target_temperature_safe() {
    // Restore target temperatures, otherwise targetTooColdToExtrude would return true
    buddy::safety_timer().reset_restore_nonblocking();

#if HAS_AUTO_RETRACT()
    if (load_type == LoadType::unload && auto_retract().is_safely_retracted_for_unload(hotend_from_extruder(active_extruder))) {
        return true; // Its safe to unload even if the temp is too low if we are retracted
    }
#endif
    if (!DEBUGGING(DRYRUN) && thermalManager.targetTooColdToExtrude(active_extruder)) {
        SERIAL_ECHO_MSG(MSG_ERR_HOTEND_TOO_COLD);
        return false;
    } else {
        return true;
    }
}

bool Pause::ensureSafeTemperatureNotifyProgress() {
    // Do not disable heaters while we're waiting for the heatup, duh.
    // Also resets the safety timer, so it prevents it from triggering if we're periodically calling this
    buddy::SafetyTimerBlocker safety_timer_blocker;

    if (!is_target_temperature_safe()) {
        return false;
    }

    const auto is_tempreature_reached = [] {
        return
            // We're not restoring from a safety timer
            buddy::safety_timer().state() == buddy::SafetyTimer::State::idle

            // Pause-specific voodoo
            && Temperature::degHotend(active_extruder) + heating_phase_min_hotend_diff > Temperature::degTargetHotend(active_extruder);
    };

    if (is_tempreature_reached()) {
        // do not disturb user with heating dialog
        return true;
    }

    setPhase(is_unstoppable() ? PhasesLoadUnload::WaitingTemp_unstoppable : PhasesLoadUnload::WaitingTemp_stoppable);

    PauseFsmNotifier N(*this, Temperature::degHotend(active_extruder),
        Temperature::degTargetHotend(active_extruder) - heating_phase_min_hotend_diff, marlin_vars().hotend(active_extruder).temp_nozzle);

    // Wait until temperature is close
    while (!is_tempreature_reached()) {
        if (check_user_stop(getResponse())) {
            return false;
        }
        idle(true);
    }

    // Check that safety timer didn't disable heaters
    if (Temperature::degTargetHotend(active_extruder) == 0) {
        return false;
    }

    return true;
}

[[nodiscard]] Pause::StopConditions Pause::do_e_move_notify_progress(const float &length, const feedRate_t &fr_mm_s, StopConditions check_for) {
    PauseFsmNotifier N(*this, current_position.e, current_position.e + length, marlin_vars().native_pos[MARLIN_VAR_INDEX_E]);

    mapi::extruder_move(length, fr_mm_s);

    return wait_for_motion_finish_stoppable(check_for);
}

[[nodiscard]] Pause::StopConditions Pause::do_e_move_notify_progress_coldextrude(const float &length, const feedRate_t &fr_mm_s, StopConditions check_for) {
    AutoRestore cold_extrude_guard(thermalManager.allow_cold_extrude, true);
    return do_e_move_notify_progress(length, fr_mm_s, check_for);
}

[[nodiscard]] Pause::StopConditions Pause::do_e_move_notify_progress_hotextrude(const float &length, const feedRate_t &fr_mm_s, StopConditions check_for) {
    PhasesLoadUnload last_ph = getPhase();

    if (!ensureSafeTemperatureNotifyProgress()) {
        return StopConditions::Failed;
    }

    // Restore phase after possible heatup GUI
    setPhase(last_ph);

    return do_e_move_notify_progress(length, fr_mm_s, check_for);
}

void Pause::plan_e_move(const float &length, const feedRate_t &fr_mm_s) {
    // It is unclear why this is one of the very few places where planner.buffer_line result is checked.
    // The draining condition is supposed to end the loop on power panic or crash.
    while (!mapi::extruder_move(length, fr_mm_s) && !planner.draining()) {
        delay(50);
    }
}

void Pause::start_process([[maybe_unused]] Response response) {
    setup_progress_mapper();

    switch (load_type) {
    case LoadType::load:
    case LoadType::autoload:
    case LoadType::load_to_gears:
    case LoadType::load_purge:
        set(LoadState::load_start);
        break;
    case LoadType::unload:
    case LoadType::unload_confirm:
    case LoadType::unload_from_gears:
    case LoadType::filament_change:
    case LoadType::filament_stuck:
        set(LoadState::unload_start);
        break;
    }
}

void Pause::load_start_process([[maybe_unused]] Response response) {
    // TODO: this shouldn't be needed here
    // actual temperature does not matter, only target
    if (!is_target_temperature_safe() && load_type != LoadType::load_to_gears && option::has_human_interactions) {
        set(LoadState::stop);
        return;
    }

#if HAS_MMU2()
    if (FSensors_instance().HasMMU()) {
        set(LoadState::mmu_load_start);
        return;
    }
#endif

    switch (load_type) {
    case LoadType::load_to_gears:
        // if extruder sensor is not working, we cannot load filament automatically, we need the user to manually confirm the the filament is pushed in
        if (!FSensors_instance().is_working(LogicalFilamentSensor::extruder)) {
            set(LoadState::filament_push_ask);
            break;
        }
        // If we are loading and filament is not in extruder = loading triggered by sideFS -> need asisting
        if (FSensors_instance().no_filament_surely(LogicalFilamentSensor::extruder)) {
            set_timed(LoadState::assist_insertion);
        } else {
            set(LoadState::load_to_gears);
        }
        break;

    case LoadType::autoload:
        // if filament is not present we want to break and not set loaded filament
        // we have already loaded the filament in gear, now just wait for temperature to rise
        config_store().set_filament_type(settings.GetExtruder(), filament::get_type_to_load());
        set(LoadState::load_wait_temp);
        handle_filament_removal(LoadState::filament_push_ask);
        break;
    case LoadType::load_purge:
        set(LoadState::load_wait_temp);
        break;
    default:
        if (option::has_side_fsensor && settings.extruder_mmu_rework) {
            if (FSensors_instance().has_filament_surely(LogicalFilamentSensor::extruder)) {
                set(LoadState::move_to_purge);
            } else {
                set_timed(LoadState::await_filament);
            }
        } else {
            set(LoadState::filament_push_ask);
        }
        break;
    }
}

void Pause::filament_push_ask_process(Response response) {
    if constexpr (!option::has_human_interactions) {
        setPhase(is_unstoppable() ? PhasesLoadUnload::Inserting_unstoppable : PhasesLoadUnload::Inserting_stoppable);

        if (FSensors_instance().has_filament_surely(LogicalFilamentSensor::extruder)) {
            set(LoadState::move_to_purge);
        } else if constexpr (option::has_side_fsensor) {
            set_timed(LoadState::await_filament);
        } else {
            set(LoadState::load_to_gears);
        }

        return;
    }

    if (FSensors_instance().no_filament_surely(LogicalFilamentSensor::extruder)) {
        setPhase(is_unstoppable() ? PhasesLoadUnload::MakeSureInserted_unstoppable : PhasesLoadUnload::MakeSureInserted_stoppable);
        handle_help(response);

        // With extruder MMU rework, we gotta assist the user with inserting the filament
        // BFW-5134
        if (settings.extruder_mmu_rework) {
#if ENABLED(PREVENT_COLD_EXTRUSION)
            AutoRestore ar_ce(thermalManager.allow_cold_extrude, true);
#endif
            mapi::extruder_schedule_turning(3);
        }

    } else {
        setPhase(is_unstoppable() ? PhasesLoadUnload::UserPush_unstoppable : PhasesLoadUnload::UserPush_stoppable);
        const bool has_filament = FSensors_instance().has_filament_surely(LogicalFilamentSensor::extruder);
        const bool is_mmu_rework_and_has_filament = settings.extruder_mmu_rework && has_filament;
<<<<<<< HEAD
        if (response == Response::Continue || is_mmu_rework_and_has_filament) {
            set(LoadState::load_to_gears);
=======
        const bool side_fs_empty = FSensors_instance().no_filament_surely(LogicalFilamentSensor::side);
        const bool extruder_fs_not_working = !FSensors_instance().is_working(LogicalFilamentSensor::extruder);

        if (response == Response::Continue || is_mmu_rework_and_has_filament) {
            set(LoadState::load_to_gears);
        } else if (!is_unstoppable() && side_fs_empty && extruder_fs_not_working) { // We got to this state because extruder sensor is not working and side sensor triggered autoload (if now sideFS is empty we exit out)
            set(LoadState::stop);
>>>>>>> b91eeda0
        }
    }
}

void Pause::await_filament_process([[maybe_unused]] Response response) {
    setPhase(is_unstoppable() ? PhasesLoadUnload::AwaitingFilament_unstoppable : PhasesLoadUnload::AwaitingFilament_stoppable);
    // If EXTRUDER sensor is not assigned or not working, or if the user fails to insert filament in time, show Warning and quit loading.
    if (!FSensors_instance().is_working(LogicalFilamentSensor::extruder) || (!is_unstoppable() && ticks_diff(ticks_ms(), start_time_ms) > 10 * 60 * 1000)) {
        marlin_server::set_warning(WarningType::FilamentLoadingTimeout);
        set(LoadState::stop);
        return;
    }

    // Either side sensor not working or it has filament, go to loading
    if (!FSensors_instance().no_filament_surely(LogicalFilamentSensor::side)) {
        mapi::home_if_needed_and_park(mapi::ZAction::no_move, mapi::park_positions[mapi::ParkPosition::load]);
        if (settings.extruder_mmu_rework) {
            set_timed(LoadState::assist_insertion);
        } else {
            set(LoadState::filament_push_ask);
        }
        return;
    }
}

void Pause::runout_during_load_process([[maybe_unused]] Response response) {
    setPhase(PhasesLoadUnload::Ejecting_unstoppable);
    // unload immediately - we even cannot perform ramming as it would have consumed even more filament
    std::ignore = do_e_move_notify_progress_coldextrude(-std::abs(settings.unload_length), (FILAMENT_CHANGE_UNLOAD_FEEDRATE), StopConditions::Accomplished);

    // retry loading (similar to eject_process' final stages)
    switch (load_type) {
    case LoadType::load_to_gears:
    case LoadType::filament_change:
    case LoadType::filament_stuck:
        set(LoadState::load_start);
        break;
    case LoadType::load:
    case LoadType::autoload:
        set(LoadState::filament_push_ask);
        break;
    default:
        break;
    }
}

void Pause::assist_insertion_process([[maybe_unused]] Response response) {
    const bool unstoppable { is_unstoppable() };
    setPhase(unstoppable ? PhasesLoadUnload::Inserting_unstoppable : PhasesLoadUnload::Inserting_stoppable);

    // Filament is in Extruder autoload assistance is done.
    if (FSensors_instance().has_filament_surely(LogicalFilamentSensor::extruder)) {
        set(LoadState::load_to_gears);
        return;
    }

    // Load for at least 40 seconds before giving up.
    if (ticks_diff(ticks_ms(), start_time_ms) > 40000) { /*Move for at least 40 seconds before giving up*/
        /*
         * Unstoppable processes should not be stopped. Neither by user, nor printer on itself without any serious failure.
         * The branch used here ensures the printer remains in an infinite loop, waiting in an alert state until the filament is properly loaded—an expected behavior for the printer.
         * In all other cases, exiting the process does not harm the print. Instead, the user is notified that the filament change was not fully completed, and the printer resumes idling.
         */
        set(unstoppable ? LoadState::load_start : LoadState::stop);
        return;
    }

    // if filament is removed from side FS, stop too.
    if (FSensors_instance().no_filament_surely(LogicalFilamentSensor::side)) {
        set(LoadState::unload_finish_or_change);
        return;
    }

#if ENABLED(PREVENT_COLD_EXTRUSION)
    AutoRestore<bool> CE(thermalManager.allow_cold_extrude);
    thermalManager.allow_cold_extrude = true;
#endif
    // Enqueue an E move, but only if there are no more than 4 moves scheduled.
    // This ensures that there is always 0.4mm of movement enqueued in advance,
    // Guaranteeing a maximum movement difference of 0.1mm
    mapi::extruder_schedule_turning(FILAMENT_CHANGE_SLOW_LOAD_FEEDRATE, 0.1f);
}

void Pause::load_to_gears_process([[maybe_unused]] Response response) { // slow load
    setPhase(is_unstoppable() ? PhasesLoadUnload::LoadingToGears_unstoppable : PhasesLoadUnload::LoadingToGears_stoppable);

    const auto result = do_e_move_notify_progress_coldextrude(settings.slow_load_length, FILAMENT_CHANGE_SLOW_LOAD_FEEDRATE, StopConditions::All);

    if (result == StopConditions::SideFilamentSensorRunout) { // TODO method without param using actual phase
        set(LoadState::runout_during_load);
        return;
    }

    if (result == StopConditions::UserStopped) {
        set(LoadState::stop);
        return;
    }

    // if filament is not present we want to break and not set loaded filament
    if (load_type == LoadType::load_to_gears) {
        set(LoadState::_finished);
    } else {
        set(LoadState::move_to_purge);
    }
    handle_filament_removal(LoadState::filament_push_ask);
}

void Pause::move_to_purge_process([[maybe_unused]] Response response) {
    if constexpr (option::has_side_fsensor) {
        mapi::home_if_needed_and_park(mapi::ZAction::no_move, mapi::park_positions[mapi::ParkPosition::purge]);
    }
    set(LoadState::load_wait_temp);
}

void Pause::load_wait_temp_process([[maybe_unused]] Response response) {
    if (ensureSafeTemperatureNotifyProgress()) { // blocking -> checks for user stop
        if (load_type == LoadType::load_purge) {
            set(LoadState::purge);
        } else {
            set(LoadState::long_load);
        }
    }
    handle_filament_removal(LoadState::filament_push_ask);
}

void Pause::unload_wait_temp_process([[maybe_unused]] Response response) {
    if (!ensureSafeTemperatureNotifyProgress()) {
        return;
    }

    set(LoadState::ram_sequence);
}

void Pause::long_load_process([[maybe_unused]] Response response) {
    setPhase(is_unstoppable() ? PhasesLoadUnload::Loading_unstoppable : PhasesLoadUnload::Loading_stoppable);

    const float saved_acceleration = planner.user_settings.retract_acceleration;
    {
        auto s = planner.user_settings;
        s.retract_acceleration = FILAMENT_CHANGE_FAST_LOAD_ACCEL;
        planner.apply_settings(s);
    }

    auto move_e_progress = do_e_move_notify_progress_hotextrude(settings.fast_load_length, FILAMENT_CHANGE_FAST_LOAD_FEEDRATE, StopConditions::All);

    {
        auto s = planner.user_settings;
        s.retract_acceleration = saved_acceleration;
        planner.apply_settings(s);
    }

    if (move_e_progress == StopConditions::SideFilamentSensorRunout) {
        set(LoadState::runout_during_load);
        return;
    }

    set(LoadState::purge);
    handle_filament_removal(LoadState::filament_push_ask);
}

// Retract just a tiny bit to prevent oozing for a while.
// Note: current slicer default printer settings for ramming:
// MINI 2.5mm @ 70mm/s
// MK3 0.8mm @ 35mm/s
// MK4* 0.7mm @ 35mm/s
<<<<<<< HEAD
static constexpr float retract_distance = -2.f; // mm
=======
static constexpr float retract_distance = -4.f; // mm
>>>>>>> b91eeda0
static constexpr feedRate_t retract_feedrate = 35; // mm/s

void Pause::purge_process([[maybe_unused]] Response response) {
    // Extrude filament to get into hotend
<<<<<<< HEAD
    setPhase(is_unstoppable() ? PhasesLoadUnload::Purging_unstoppable : PhasesLoadUnload::Purging_stoppable, 70);
    do_e_move_notify_progress_hotextrude(settings.purge_length(), ADVANCED_PAUSE_PURGE_FEEDRATE, 70, 98);

    do_e_move_notify_progress_hotextrude(retract_distance, retract_feedrate, 98, 99);
=======
    setPhase(is_unstoppable() ? PhasesLoadUnload::Purging_unstoppable : PhasesLoadUnload::Purging_stoppable);

    planner.synchronize(); // Finish any pending moves before starting the purge
    const auto purge_result = do_e_move_notify_progress_hotextrude(settings.purge_length(), ADVANCED_PAUSE_PURGE_FEEDRATE, StopConditions::All);
    if (purge_result == StopConditions::SideFilamentSensorRunout) {
        set(LoadState::runout_during_load);
        return;
    }
    // If the user stopped the purge, we need to stop the extruder move
    if (purge_result == StopConditions::UserStopped) {
        planner.quick_stop_and_resume();
    }
    // Skip retraction if Failed
    if (purge_result != StopConditions::Failed) {
        std::ignore = do_e_move_notify_progress_hotextrude(retract_distance, retract_feedrate, StopConditions::UserStopped);
    }
>>>>>>> b91eeda0

    config_store().set_filament_type(settings.GetExtruder(), filament::get_type_to_load());

    if constexpr (!option::has_human_interactions) {
        set(LoadState::load_prime);
        return;
    }

    setPhase(load_type == LoadType::load_purge ? PhasesLoadUnload::IsColorPurge : PhasesLoadUnload::IsColor);
    set(LoadState::color_correct_ask);
    handle_filament_removal(LoadState::filament_push_ask);
}

void Pause::color_correct_ask_process(Response response) {
    switch (response) {

    case Response::Purge_more:
        set(LoadState::purge);
        break;

    case Response::Retry:
        set(LoadState::eject);
        break;

    case Response::Yes:
        set(LoadState::load_prime);
        break;

    default:
        // This doesn't make sense with the MMU on
        if (!FSensors_instance().HasMMU()) {
            handle_filament_removal(LoadState::filament_push_ask);
        }
    }
}

#if HAS_MMU2()

void Pause::mmu_load_start_process([[maybe_unused]] Response response) {
    if (load_type == LoadType::load) {
        if (!MMU2::mmu2.load_filament_to_nozzle(settings.mmu_filament_to_load)) {
            // TODO tell user that he has already loaded filament if he really wants to continue
            // TODO check fsensor .. how should I behave if filament is not detected ???
            // some error?
            set(LoadState::load_prime);
            return;
        }

        config_store().set_filament_type(settings.GetExtruder(), filament::get_type_to_load());

        setPhase(PhasesLoadUnload::IsColor);
        set(LoadState::color_correct_ask);
    } else if (load_type == LoadType::filament_change) {
        if (settings.mmu_filament_to_load == MMU2::FILAMENT_UNKNOWN) {
            set(LoadState::load_prime);
            return;
        }

        setPhase(PhasesLoadUnload::LoadFilamentIntoMMU);
        set(LoadState::mmu_load_ask);
    }

    return;
}

void Pause::mmu_load_ask_process(Response response) {
    if (response == Response::Continue) {
        set(LoadState::mmu_load);
    }
}

void Pause::mmu_load_process([[maybe_unused]] Response response) {
    if (settings.mmu_filament_to_load == MMU2::FILAMENT_UNKNOWN) {
        set(LoadState::load_prime);
        return;
    }

    MMU2::mmu2.load_filament(settings.mmu_filament_to_load);
    MMU2::mmu2.load_filament_to_nozzle(settings.mmu_filament_to_load);

    setPhase(PhasesLoadUnload::IsColor);
    set(LoadState::color_correct_ask);
}

void Pause::mmu_unload_start_process([[maybe_unused]] Response response) {
    if (load_type == LoadType::unload) {
        MMU2::mmu2.unload();
        set(LoadState::_finished);
    } else if (load_type == LoadType::filament_change) {
        settings.mmu_filament_to_load = MMU2::mmu2.get_current_tool();

        // No filament loaded in MMU, we can't continue, as we don't know what slot to load
        if (settings.mmu_filament_to_load == MMU2::FILAMENT_UNKNOWN) {
            set(LoadState::unload_finish_or_change);
            return;
        }

        MMU2::mmu2.unload();
        MMU2::mmu2.eject_filament(settings.mmu_filament_to_load);
        set(LoadState::unload_finish_or_change);
    }

    return;
}
#endif

void Pause::eject_process([[maybe_unused]] Response response) {
#if HAS_MMU2()
    if (FSensors_instance().HasMMU()) {
        MMU2::mmu2.unload();
        if (load_type == LoadType::filament_change) {
            set(LoadState::mmu_load);
        } else {
            set(LoadState::load_start);
        }
        return;
    }
#endif

<<<<<<< HEAD
    ram_filament(98);
=======
    if (!ram_filament()) {
        return; // Ramming unsuccessful (stopped by the user (button Stop) or temp not safe to extrude)
    }
>>>>>>> b91eeda0

    setPhase(is_unstoppable() ? PhasesLoadUnload::Ejecting_unstoppable : PhasesLoadUnload::Ejecting_stoppable);
    unload_filament();

    switch (load_type) {
    case LoadType::load_to_gears:
    case LoadType::filament_change:
    case LoadType::filament_stuck:
        set(LoadState::load_start);
        break;
    case LoadType::load:
    case LoadType::autoload:
        set(LoadState::filament_push_ask);
        break;
    default:
        break;
    }
}

void Pause::load_prime_process([[maybe_unused]] Response response) {
#if HAS_AUTO_RETRACT()
    if (!marlin_server::is_printing()) {
        // Only retract from nozzle outside printing
<<<<<<< HEAD
        setPhase(PhasesLoadUnload::AutoRetracting, 99);
        auto_retract().maybe_retract_from_nozzle();
        set(LoadState::_finish);
=======
        set(LoadState::auto_retract);
>>>>>>> b91eeda0
        return;
    }
#endif

    if (load_type == LoadType::filament_change || load_type == LoadType::filament_stuck) {
        // Feed a little bit of filament to stabilize pressure in nozzle

        // Last poop after user clicked color - yes
<<<<<<< HEAD
        plan_e_move(5 - retract_distance, 10);
=======
        plan_e_move(std::abs(retract_distance), 10);
>>>>>>> b91eeda0

        // Retract again, it will be unretracted at the end of unpark
        if (settings.retract) {
            plan_e_move(settings.retract, PAUSE_PARK_RETRACT_FEEDRATE);
        }

        planner.synchronize();
        delay(500);
    }

#if HAS_NOZZLE_CLEANER()
    switch (load_type) {
    case LoadType::load:
    case LoadType::autoload:
    case LoadType::load_to_gears:
    case LoadType::load_purge:
        nozzle_cleaner_gcode_loader.load_gcode(nozzle_cleaner::load_filename, nozzle_cleaner::load_sequence);
        break;
    case LoadType::filament_change:
    case LoadType::filament_stuck:
        nozzle_cleaner_gcode_loader.load_gcode(nozzle_cleaner::runout_filename, nozzle_cleaner::runout_sequence);
        break;
    default:
        break;
    }

    set(LoadState::load_nozzle_clean);
    return;
#endif

    set(LoadState::_finished);
}

#if HAS_NOZZLE_CLEANER()
void Pause::load_nozzle_clean_process([[maybe_unused]] Response response) {
    setPhase(PhasesLoadUnload::LoadNozzleCleaning);
    auto loader_result = nozzle_cleaner_gcode_loader.get_result();

    if (loader_result.has_value()) {
        GcodeSuite::process_subcommands_now(loader_result.value());
    }

    if (loader_result.has_value() || loader_result.error() != GCodeLoader::BufferState::buffering) {
        nozzle_cleaner_gcode_loader.reset();
        set(LoadState::_finished);
    }
}
#endif

void Pause::stop_process([[maybe_unused]] Response response) {
    if (!planner.busy()) {
        // The printer is not moving, we don't need to do anything drastic and lose homing.
        set(LoadState::_stopped);
        return;
    }

    planner.quick_stop_and_resume();
    xyze_pos_t real_current_position;
    planner.get_axis_position_mm(static_cast<xyz_pos_t &>(real_current_position));
    real_current_position[E_AXIS] = 0;
#if HAS_POSITION_MODIFIERS
    planner.unapply_modifiers(real_current_position
    #if HAS_LEVELING
        ,
        true
    #endif
    );
#endif

    // Lose homing only if we interrupted XYZ movement. quick_stop on extruder movement is fine
    if (xyz_pos_t(current_position) != xyz_pos_t(real_current_position)) {
        set_all_unhomed();
    }

    current_position = real_current_position;
    planner.set_position_mm(current_position);

    set(LoadState::_stopped);
}

void Pause::unload_start_process([[maybe_unused]] Response response) {
    // loop_unload_mmu has it's own preheating sequence, use that one for better progress reporting
    if (!(load_type == LoadType::unload && FSensors_instance().HasMMU()) && !is_target_temperature_safe() && load_type != LoadType::unload_from_gears) {
        set(LoadState::stop);
        return;
    }

#if HAS_MMU2()
    if (FSensors_instance().HasMMU()) {
        set(LoadState::mmu_unload_start);
        return;
    }
#endif

    switch (load_type) {

    case LoadType::filament_stuck:
#if HAS_LOADCELL()
        set(LoadState::filament_stuck_ask);
#else
        set(LoadState::manual_unload);
#endif
        break;

    case LoadType::unload_from_gears:
        set(LoadState::unload_from_gears);
        break;

    default:
        set(LoadState::unload_wait_temp);
        break;
    }
}

#if HAS_LOADCELL()
void Pause::filament_stuck_ask_process(Response response) {
    setPhase(PhasesLoadUnload::FilamentStuck);

    if (response == Response::Unload) {
        set(LoadState::unload_wait_temp);
    }
}
#endif
<<<<<<< HEAD

void Pause::ram_sequence_process([[maybe_unused]] Response response) {
#if HAS_AUTO_RETRACT()
    if (auto_retract().is_retracted()) {
        // The filament is already retracted from the nozzle -> no ramming needed, we don't even need to heat up the nozzle
        ram_retracted_distance = auto_retract().retracted_distance();
=======

#if HAS_AUTO_RETRACT()
void Pause::auto_retract_process([[maybe_unused]] Response response) {
    setPhase(PhasesLoadUnload::AutoRetracting);
    PauseFsmDurationNotifier progress_notifier(*this, standard_ramming_sequence(StandardRammingSequence::auto_retract, marlin_vars().active_hotend_id()).duration_estimate_ms());
    auto_retract().maybe_retract_from_nozzle();
    set(LoadState::_finished);
}
#endif

void Pause::ram_sequence_process([[maybe_unused]] Response response) {
#if HAS_AUTO_RETRACT()
    if (auto_retract().is_safely_retracted_for_unload()) {
        // The filament is already retracted from the nozzle -> no ramming needed, we don't even need to heat up the nozzle
        ram_retracted_distance = auto_retract().retracted_distance().value(); // We are sure value is not std::nullopt because of is_safely_retracted_for_unload()
>>>>>>> b91eeda0
        set(LoadState::unload);
        return;
    }
#endif

<<<<<<< HEAD
    ram_filament(50);
    set(LoadState::unload);
=======
    if (ram_filament()) {
        set(LoadState::unload);
    }
>>>>>>> b91eeda0
}

void Pause::unload_process([[maybe_unused]] Response response) {
    setPhase(is_unstoppable() ? PhasesLoadUnload::Unloading_unstoppable : PhasesLoadUnload::Unloading_stoppable);
    unload_filament();

    config_store().set_filament_type(settings.GetExtruder(), FilamentType::none);

    switch (load_type) {
    case LoadType::unload:
        if constexpr (option::has_human_interactions) {
            set(LoadState::unload_finish_or_change);
            break;
        }
    case LoadType::unload_confirm:
    case LoadType::filament_change:
    case LoadType::filament_stuck:
#if HAS_NOZZLE_CLEANER()
        nozzle_cleaner_gcode_loader.load_gcode(nozzle_cleaner::unload_filename, nozzle_cleaner::unload_sequence);

        set(LoadState::unload_nozzle_clean);
        return;
#endif

        if constexpr (!option::has_human_interactions) {
            runout_timer_ms = ticks_ms();
            set(LoadState::filament_not_in_fs);
        } else {
            set(LoadState::unloaded_ask);
        }
        break;
    default:
        break;
    }
}

void Pause::unloaded_ask_process(Response response) {
    setPhase(PhasesLoadUnload::IsFilamentUnloaded);

    if (response == Response::Yes) {
        set(LoadState::filament_not_in_fs);
        return;
    }
    if (response == Response::No) {
        disable_e_stepper(active_extruder);
        set(LoadState::manual_unload);
    }
}

void Pause::unload_from_gears_process([[maybe_unused]] Response response) {
    setPhase(PhasesLoadUnload::Unloading_stoppable);

    // unload cannot cause a runout -> safe to ignore the result
    std::ignore = do_e_move_notify_progress_coldextrude(-settings.slow_load_length * (float)1.5, FILAMENT_CHANGE_FAST_LOAD_FEEDRATE, StopConditions::UserStopped);
    set(LoadState::unload_finish_or_change);
}

#if HAS_NOZZLE_CLEANER()
void Pause::unload_nozzle_clean_process([[maybe_unused]] Response response) {
    setPhase(PhasesLoadUnload::UnloadNozzleCleaning);
    auto loader_result = nozzle_cleaner_gcode_loader.get_result();

    if (loader_result.has_value()) {
        GcodeSuite::process_subcommands_now(loader_result.value());
    }

    if (loader_result.has_value() || loader_result.error() != GCodeLoader::BufferState::buffering) {
        nozzle_cleaner_gcode_loader.reset();
        if constexpr (!option::has_human_interactions) {
            runout_timer_ms = ticks_ms();
            set(LoadState::filament_not_in_fs);
        } else {
            set(LoadState::unloaded_ask);
        }
    }
}
#endif

void Pause::unload_finish_or_change_process([[maybe_unused]] Response response) {
    if (load_type == LoadType::filament_change || load_type == LoadType::filament_stuck) {
        set(LoadState::load_start);
    } else {
        set(LoadState::_finished);
    }
}

void Pause::filament_not_in_fs_process(Response response) {
    setPhase(PhasesLoadUnload::FilamentNotInFS);
    handle_help(response);
<<<<<<< HEAD

    if (!FSensors_instance().has_filament_surely(LogicalFilamentSensor::autoload)) {
=======
    // We want to use the sensor that is the closest to the extruder and will not be triggered by the printer itself
    // If we have mmu_rework, the unload itself ejects filament from sensor so we need to use the one that is further
    // Here the runout sensors are handy but in reverse order (since the primary is the further one from extruder)
    if (!FSensors_instance().has_filament_surely(settings.extruder_mmu_rework ? LogicalFilamentSensor::primary_runout : LogicalFilamentSensor::secondary_runout)) {
>>>>>>> b91eeda0
        if constexpr (!option::has_human_interactions) {
            // In case of no human interactions, require no filament being
            // detected for at least 1s to avoid FS flicking off and on due
            // to filament movement and reloading the just-unloaded
            // filament remnant back in.
            if (ticks_diff(ticks_ms(), runout_timer_ms) < 1000) {
                return;
            }
        }

        set(LoadState::unload_finish_or_change);
    } else {
        if constexpr (!option::has_human_interactions) {
            runout_timer_ms = ticks_ms();
        }
    }
}

void Pause::manual_unload_process(Response response) {
    const bool can_continue = !FSensors_instance().has_filament_surely(LogicalFilamentSensor::extruder);
<<<<<<< HEAD
    setPhase(can_continue ? PhasesLoadUnload::ManualUnload_continuable : PhasesLoadUnload::ManualUnload_uncontinuable, 100);
=======
    setPhase(can_continue ? PhasesLoadUnload::ManualUnload_continuable : PhasesLoadUnload::ManualUnload_uncontinuable);
>>>>>>> b91eeda0
    handle_help(response);

    if (response == Response::Continue
        && can_continue) { // Allow to continue when nothing remains in filament sensor
        enable_e_steppers();
        set(LoadState::unload_finish_or_change);

    } else if (response == Response::Retry) { // Retry unloading
        enable_e_steppers();
        set(LoadState::ram_sequence);
    }
}

bool Pause::tool_change([[maybe_unused]] uint8_t target_extruder, [[maybe_unused]] LoadType load_type_,
    [[maybe_unused]] const pause::Settings &settings_) {
#if HAS_TOOLCHANGER()
    if (target_extruder != active_extruder) {
        settings = settings_;
        load_type = load_type_;

        // Remove XY park position before toolchange, it will park in next operation
        settings.park_pos.x = std::numeric_limits<float>::quiet_NaN();
        settings.park_pos.y = std::numeric_limits<float>::quiet_NaN();

        // Park Z and show toolchange screen
        FSM_HolderLoadUnload holder(*this);
        setPhase(PhasesLoadUnload::ChangingTool);

        // Change tool, don't lift or return Z as it was done by parking
        return prusa_toolchanger.tool_change(target_extruder, tool_return_t::no_return, current_position, tool_change_lift_t::no_lift, false);
    }
#endif /*HAS_TOOLCHANGER()*/

    return true;
}

bool Pause::perform(LoadType load_type_, const pause::Settings &settings_) {
    load_type = load_type_;
    settings = settings_;
    return invoke_loop();
}

bool Pause::invoke_loop() {
#if ENABLED(PID_EXTRUSION_SCALING)
    bool extrusionScalingEnabled = thermalManager.getExtrusionScalingEnabled();
    thermalManager.setExtrusionScalingEnabled(false);
#endif // ENABLED(PID_EXTRUSION_SCALING)

    FSM_HolderLoadUnload holder(*this);

    // Prevent the "waiting for temperature restore" from triggering - the Pause manages temperature safety for extrusion internally
    buddy::SafetyTimerNonBlockingGuard non_blocking_guard;

    set(LoadState::start);

    while (!finished()) {
        auto response { getResponse() };
        if (planner.draining() || check_user_stop(response)) {
            set(LoadState::stop);
        }
        (this->*(state_handlers[state]))(response);
        idle(true); // idle loop to prevent wdt and manage heaters etc
    };

#if ENABLED(PID_EXTRUSION_SCALING)
    thermalManager.setExtrusionScalingEnabled(extrusionScalingEnabled);
#endif // ENABLED(PID_EXTRUSION_SCALING)

    return finished_ok();
}

/*****************************************************************************/
// park moves
uint32_t Pause::parkMoveZPercent(float z_move_len, float xy_move_len) const {
    const float Z_time_ratio = std::abs(z_move_len / float(NOZZLE_PARK_Z_FEEDRATE));
    const float XY_time_ratio = std::abs(xy_move_len / float(NOZZLE_PARK_XY_FEEDRATE));

    if (!isfinite(Z_time_ratio)) {
        return 100;
    }
    if (!isfinite(XY_time_ratio)) {
        return 0;
    }
    if ((Z_time_ratio + XY_time_ratio) == 0) {
        return 50; // due abs should not happen except both == 0
    }

    return 100.f * (Z_time_ratio / (Z_time_ratio + XY_time_ratio));
}

uint32_t Pause::parkMoveXYPercent(float z_move_len, float xy_move_len) const {
    return 100 - parkMoveZPercent(z_move_len, xy_move_len);
}

bool Pause::parkMoveXGreaterThanY(const xyz_pos_t &pos0, const xyz_pos_t &pos1) const {
    xy_bool_t pos_nan;
    LOOP_XY(axis) {
        pos_nan.pos[axis] = isnan(pos0.pos[axis]) || isnan(pos1.pos[axis]);
    }

    if (pos_nan.y) {
        return true;
    }
    if (pos_nan.x) {
        return false;
    }

    return std::abs(pos0.x - pos1.x) > std::abs(pos0.y - pos1.y);
}

[[nodiscard]] Pause::StopConditions Pause::wait_for_motion_finish_stoppable(StopConditions check_for /* = MotionStoppableConditions::UserStopped */) {
    while (planner.processing()) {
        if (check4(check_for, StopConditions::UserStopped) && check_user_stop(getResponse())) {
            return StopConditions::UserStopped;
        }
        if (check4(check_for, StopConditions::SideFilamentSensorRunout) && FSensors_instance().no_filament_surely(LogicalFilamentSensor::side)) {
            log_info(MarlinServer, "Pause::sideFS runout");
            // Discard planned and executed moves at once - a bit brute-force solution, but there are currently no other planned moves than the E-move
            planner.quick_stop_and_resume();

            return StopConditions::SideFilamentSensorRunout;
        }
        idle(true);
    }
    return StopConditions::Accomplished;
}

void Pause::park_nozzle_and_notify() {
    setPhase(is_unstoppable() ? PhasesLoadUnload::Parking_unstoppable : PhasesLoadUnload::Parking_stoppable);
    // Initial retract before move to filament change position
    if (settings.retract && thermalManager.hotEnoughToExtrude(active_extruder)) {
        do_pause_e_move(settings.retract, PAUSE_PARK_RETRACT_FEEDRATE);
    }

    const float target_Z = settings.park_pos.z;
    const float Z_len = current_position.z - target_Z; // sign does not matter
    const float Z_feedrate = settings.park_z_feedrate; // customizable Z feedrate

    float XY_len = 0;
    float begin_pos = 0;
    float end_pos = 0;
    const bool x_greater_than_y = parkMoveXGreaterThanY(current_position, settings.park_pos);
    if (x_greater_than_y) {
        if (!isnan(settings.park_pos.x)) {
            begin_pos = axes_need_homing(_BV(X_AXIS)) ? float(X_HOME_POS) : current_position.x;
            end_pos = settings.park_pos.x;
            XY_len = begin_pos - end_pos; // sign does not matter
        }
    } else {
        if (!isnan(settings.park_pos.y)) {
            begin_pos = axes_need_homing(_BV(Y_AXIS)) ? float(Y_HOME_POS) : current_position.y;
            end_pos = settings.park_pos.y;
            XY_len = begin_pos - end_pos; // sign does not matter
        }
    }

    // move by z_lift, scope for PauseFsmExplicitProgressNotifier
    if (isfinite(target_Z)) {
        if (axes_need_homing(_BV(Z_AXIS))) {
            unhomed_z_lift(target_Z);
        } else {
<<<<<<< HEAD
            PauseFsmNotifier N(*this, current_position.z, target_Z, 0, parkMoveZPercent(Z_len, XY_len), marlin_vars().native_pos[MARLIN_VAR_INDEX_Z]);
            plan_park_move_to(current_position.x, current_position.y, target_Z, NOZZLE_PARK_XY_FEEDRATE, Z_feedrate, Segmented::yes);
            if (wait_for_motion_finish_or_user_stop()) {
=======
            PauseFsmExplicitProgressNotifier N(*this, current_position.z, target_Z, 0, parkMoveZPercent(Z_len, XY_len), marlin_vars().native_pos[MARLIN_VAR_INDEX_Z]);
            log_info(MarlinServer, "Parking");
            plan_park_move_to(current_position.x, current_position.y, target_Z, NOZZLE_PARK_XY_FEEDRATE, Z_feedrate, Segmented::yes);
            log_info(MarlinServer, "Park done");
            if (wait_for_motion_finish_stoppable() == StopConditions::UserStopped) {
>>>>>>> b91eeda0
                return;
            }
        }
    }

    // move to (x_pos, y_pos)
    if (XY_len != 0) {
#if CORE_IS_XY
        if (axes_need_homing(_BV(X_AXIS) | _BV(Y_AXIS))) {
            GcodeSuite::G28_no_parser(true, true, false,
                {
                    .only_if_needed = true,
                    .z_raise = 0,
                    .precise = false, // We don't need precise position for this procedure
                });

            // We have moved both axes, go to park position if not requested otherwise
            static constexpr xyz_pos_t park = XYZ_NOZZLE_PARK_POINT_M600;
            LOOP_XY(axis) {
                if (isnan(settings.park_pos.pos[axis])) {
                    settings.park_pos.pos[axis] = park[axis];
                }
            }
        } else {
            LOOP_XY(axis) {
                if (isnan(settings.park_pos.pos[axis])) {
                    settings.park_pos.pos[axis] = current_position.pos[axis];
                }
            }
        }
#else /*CORE_IS_XY*/
        // home the X or Y axis if it is not homed and we want to move it
        // homing is after Z move to be clear of all obstacles
        // Should not affect other operations than Load/Unload/Change filament run from home screen without homing. We are homed during print
        LOOP_XY(axis) {
            // TODO: make homeaxis non-blocking to allow quick_stop
            if (!isnan(settings.park_pos.pos[axis])) {
                GcodeSuite::G28_no_parser(axis == X_AXIS, axis == Y_AXIS, false,
                    {
                        .only_if_needed = true,
                        .z_raise = 0,
                        .precise = false, // We don't need precise position for this procedure
                    });
            }
            if (check_user_stop(getResponse())) {
                return;
            }
            if (isnan(settings.park_pos.pos[axis])) {
                settings.park_pos.pos[axis] = current_position.pos[axis];
            }
        }
#endif /*CORE_IS_XY*/

<<<<<<< HEAD
        if (x_greater_than_y) {
            PauseFsmNotifier N(*this, begin_pos, end_pos, parkMoveZPercent(Z_len, XY_len), 100, marlin_vars().native_pos[MARLIN_VAR_INDEX_X]); // from Z% to 100%
            plan_park_move_to_xyz(settings.park_pos, NOZZLE_PARK_XY_FEEDRATE, Z_feedrate, Segmented::yes);
            if (wait_for_motion_finish_or_user_stop()) {
                return;
            }
        } else {
            PauseFsmNotifier N(*this, begin_pos, end_pos, parkMoveZPercent(Z_len, XY_len), 100, marlin_vars().native_pos[MARLIN_VAR_INDEX_Y]); // from Z% to 100%
            plan_park_move_to_xyz(settings.park_pos, NOZZLE_PARK_XY_FEEDRATE, Z_feedrate, Segmented::yes);
            if (wait_for_motion_finish_or_user_stop()) {
                return;
            }
=======
        PauseFsmExplicitProgressNotifier N(*this, begin_pos, end_pos, parkMoveZPercent(Z_len, XY_len), 100, marlin_vars().native_pos[x_greater_than_y ? MARLIN_VAR_INDEX_X : MARLIN_VAR_INDEX_Y]); // from Z% to 100%
        plan_park_move_to_xyz(settings.park_pos, NOZZLE_PARK_XY_FEEDRATE, Z_feedrate, Segmented::yes);
        if (wait_for_motion_finish_stoppable() == StopConditions::UserStopped) {
            return;
>>>>>>> b91eeda0
        }
    }

    report_current_position();
}

void Pause::unpark_nozzle_and_notify() {
    if (settings.resume_pos.x == NAN || settings.resume_pos.y == NAN || settings.resume_pos.z == NAN) {
        return;
    }

    setPhase(PhasesLoadUnload::Unparking);
    // Move XY to starting position, then Z
    const bool x_greater_than_y = parkMoveXGreaterThanY(current_position, settings.resume_pos);
    const float &begin_pos = x_greater_than_y ? current_position.x : current_position.y;
    const float &end_pos = x_greater_than_y ? settings.resume_pos.x : settings.resume_pos.y;

    const float Z_len = current_position.z - settings.resume_pos.z; // sign does not matter, does not check Z max val (unlike park_nozzle_and_notify)
    const float XY_len = begin_pos - end_pos; // sign does not matter

    // home the axis if it is not homed
    // we can move only one axis during parking and not home the other one and then unpark and move the not homed one, so we need to home it
    GcodeSuite::G28_no_parser(!isnan(settings.park_pos.pos[X_AXIS]), !isnan(settings.park_pos.pos[Y_AXIS]), false,
        {
            .only_if_needed = true,
            .z_raise = 0,
            .precise = false, // We don't need precise position for this procedure
        });

    {
        PauseFsmExplicitProgressNotifier N(*this, begin_pos, end_pos, 0, parkMoveXYPercent(Z_len, XY_len), marlin_vars().native_pos[x_greater_than_y ? MARLIN_VAR_INDEX_X : MARLIN_VAR_INDEX_Y]);
        do_blocking_move_to_xy(settings.resume_pos, NOZZLE_UNPARK_XY_FEEDRATE);
    }

    // Move Z_AXIS to saved position, scope for PauseFsmNotifier
    {
        auto resume_pos_adj = settings.resume_pos;

        // Gotta apply leveling, otherwise the move would move the axes to non-leveled coordinates
        // (because do_blocking_move_to->plan_park_move_to->buffer_line doesn't apply the leveling :/)
        // If PLANNER_LEVELING is true, the leveling is applied inside buffer_line
#if HAS_LEVELING && !PLANNER_LEVELING
        planner.apply_leveling(resume_pos_adj);
#endif

        PauseFsmExplicitProgressNotifier N(*this, current_position.z, resume_pos_adj.z, parkMoveXYPercent(Z_len, XY_len), 100, marlin_vars().native_pos[MARLIN_VAR_INDEX_Z]); // from XY% to 100%
        // FIXME: use a beter movement api when available
        do_blocking_move_to_z(resume_pos_adj.z, feedRate_t(NOZZLE_PARK_Z_FEEDRATE), Segmented::yes);
        // But since the plan_park_move_to overrides the current position values (which are by default in
        // native (without MBL) coordinates and we apply MBL to them) we need to reset the z height to
        // make all the future moves correct.
        current_position.z = settings.resume_pos.z;
    }

    // Unretract
    if (settings.retract) {
        plan_e_move(-settings.retract, PAUSE_PARK_RETRACT_FEEDRATE);
    }
}

/**
 * FilamentChange procedure
 *
 * - Abort if already paused
 * - Send host action for pause, if configured
 * - Abort if TARGET temperature is too low
 * - Display "wait for start of filament change" (if a length was specified)
 * - Initial retract, if current temperature is hot enough
 * - Park the nozzle at the given position
 * - Call FilamentUnload (if a length was specified)
 * - Load filament if specified, but only if:
 *   - a nozzle timed out, or
 *   - the nozzle is already heated.
 * - Display "wait for print to resume"
 * - Re-prime the nozzle...
 * - Move the nozzle back to resume_position
 * - Sync the planner E to resume_position.e
 * - Send host action for resume, if configured
 * - Resume the current SD print job, if any
 */
void Pause::filament_change(const pause::Settings &settings_, bool is_filament_stuck) {
    settings = settings_;

    load_type = is_filament_stuck ? LoadType::filament_stuck : LoadType::filament_change;

    if (did_pause_print) {
        return; // already paused
    }

    // Restore target temperatures, otherwise targetTooColdToExtrude would return true
    buddy::safety_timer().reset_restore_nonblocking();

    if (!DEBUGGING(DRYRUN) && settings.unload_length && thermalManager.targetTooColdToExtrude(settings.target_extruder)) {
        SERIAL_ECHO_MSG(MSG_ERR_HOTEND_TOO_COLD);
        return; // unable to reach safe temperature
    }

    // Lock filament sensor, so it does not enqueue new M600, beacuse of filament run out
    FS_EventAutolock runout_disable;

    // Indicate that the printer is paused
    ++did_pause_print;

    print_job_timer.pause();

    // Wait for buffered blocks to complete
    planner.synchronize();

#if ENABLED(ADVANCED_PAUSE_FANS_PAUSE) && FAN_COUNT > 0
    thermalManager.set_fans_paused(true);
#endif

    invoke_loop();

#if ADVANCED_PAUSE_RESUME_PRIME != 0
    do_pause_e_move(ADVANCED_PAUSE_RESUME_PRIME, feedRate_t(ADVANCED_PAUSE_PURGE_FEEDRATE));
#endif

    // Now all extrusion positions are resumed and ready to be confirmed
    // Set extruder to saved position
    planner.set_e_position_mm((destination.e = current_position.e = settings.resume_pos.e));

    --did_pause_print;

#if ENABLED(ADVANCED_PAUSE_FANS_PAUSE) && FAN_COUNT > 0
    thermalManager.set_fans_paused(false);
#endif

    // Resume the print job timer if it was running
    if (print_job_timer.isPaused()) {
        print_job_timer.start();
    }

#if ENABLED(EXTENSIBLE_UI)
    ui.reset_status();
#endif
}
<<<<<<< HEAD
void Pause::ram_filament(uint8_t progress_percent) {
    if (!ensureSafeTemperatureNotifyProgress(0, 50)) {
        return;
    }

    setPhase(is_unstoppable() ? PhasesLoadUnload::Ramming_unstoppable : PhasesLoadUnload::Ramming_stoppable, progress_percent);
=======

bool Pause::ram_filament() {
    if (!ensureSafeTemperatureNotifyProgress()) {
        return false;
    }

    setPhase(is_unstoppable() ? PhasesLoadUnload::Ramming_unstoppable : PhasesLoadUnload::Ramming_stoppable);
>>>>>>> b91eeda0

    const RammingSequence *ramming_sequence = nullptr;

    switch (load_type) {
    case LoadType::filament_change:
    case LoadType::filament_stuck:
        ramming_sequence = &runoutRammingSequence;
        break;

    default:
        ramming_sequence = &unloadRammingSequence;
        break;
    }

<<<<<<< HEAD
    ram_retracted_distance = ramming_sequence->retracted_distance();
    ramming_sequence->execute([this] {
        return !check_user_stop();
    });
=======
    PauseFsmDurationNotifier notifier(*this, ramming_sequence->duration_estimate_ms());
    ram_retracted_distance = ramming_sequence->retracted_distance();
    ramming_sequence->execute([this] {
        return !check_user_stop(getResponse());
    });
    return true;
>>>>>>> b91eeda0
}

void Pause::unload_filament() {
    const float saved_acceleration = planner.user_settings.retract_acceleration;
    {
        auto s = planner.user_settings;
        s.retract_acceleration = FILAMENT_CHANGE_UNLOAD_ACCEL;
        planner.apply_settings(s);
    }

    // The ramming that happened before the unload already resulted in some amount of retraction -> subtract that
    const float remaining_unload_length = std::max<float>(std::abs(settings.unload_length) - ram_retracted_distance, 0);

    // At this point, we are already rammed (so the filament is out of the nozzle), so we do not need to enforce nozzle temp
<<<<<<< HEAD
    do_e_move_notify_progress_coldextrude(-remaining_unload_length, (FILAMENT_CHANGE_UNLOAD_FEEDRATE), 51, 99);
=======
    std::ignore = do_e_move_notify_progress_coldextrude(-remaining_unload_length, (FILAMENT_CHANGE_UNLOAD_FEEDRATE), StopConditions::UserStopped);
>>>>>>> b91eeda0

    {
        auto s = planner.user_settings;
        s.retract_acceleration = saved_acceleration;
        planner.apply_settings(s);
    }
}

bool Pause::check_user_stop(Response response) {
    if (response != Response::Stop) {
        return false;
    }
    set(LoadState::stop);
    return true;
}

void Pause::handle_filament_removal(LoadState state_to_set) {
    // only if there is no filament present and we are sure (FS on and sees no filament)
    if (FSensors_instance().no_filament_surely(LogicalFilamentSensor::extruder)) {
        set(state_to_set);
        config_store().set_filament_type(settings.GetExtruder(), FilamentType::none);
        return;
    }
    return;
}

void Pause::handle_help(Response response) {
    if (response != Response::Help) {
        return;
    }

    WarningType warning = WarningType::FilamentSensorStuckHelp;
#if HAS_MMU2()
    if (MMU2::mmu2.Enabled()) {
        // MMU requires filament sensors to function, do not offer disabling them
        warning = WarningType::FilamentSensorStuckHelpMMU;
    }
#endif
<<<<<<< HEAD

    if (marlin_server::prompt_warning(warning) == Response::FS_disable) {
        FSensors_instance().set_enabled_global(false);
        marlin_server::set_warning(WarningType::FilamentSensorsDisabled);
        config_store().show_fsensors_disabled_warning_after_print.set(true);
    }
}

/*****************************************************************************/
// Pause::FSM_HolderLoadUnload
=======
>>>>>>> b91eeda0

    if (marlin_server::prompt_warning(warning) == Response::FS_disable) {
        FSensors_instance().set_enabled_global(false);
        while (FSensors_instance().is_enable_state_update_processing()) {
            // Wait for the filament sensor disable to propagate, some phases rely on it to be updated
            idle(true);
        }
        marlin_server::set_warning(WarningType::FilamentSensorsDisabled);
        config_store().show_fsensors_disabled_warning_after_print.set(true);
    }
}

void Pause::setup_progress_mapper() {
    using LoadState = PausePrivatePhase::LoadState;
    using WorkflowStep = ProgressMapperWorkflowStep<LoadState>;

    const ProgressMapperWorkflow<LoadState> *result = nullptr;

    switch (load_type) {
    case LoadType::load_to_gears: {
        constexpr static ProgressMapperWorkflowArray workflow { std::to_array<WorkflowStep>({
            { LoadState::load_to_gears, 1 },
        }) };
        result = &workflow;
        break;
    }

    case LoadType::load:
    case LoadType::autoload: {
        constexpr static ProgressMapperWorkflowArray workflow { std::to_array<WorkflowStep>({
            // In autoload, first M1701 is issued with LoadType::load_to_gears where LoadState::load_to_gears is the only step
            // Then, LoadType::autoload follows where LoadState::load_to_gears is not done. But that's fine, ProgressMapper will just skip it.
            // In LoadType::load, LoadState::load_to_gears is part of the FSM
            { LoadState::load_to_gears, 1 },
                { LoadState::load_wait_temp, 3 },
                { LoadState::long_load, 1 },
                { LoadState::purge, 1 },
#if HAS_AUTO_RETRACT()
                { LoadState::auto_retract, 1 },
#endif
        }) };
        result = &workflow;
        break;
    }

    case LoadType::load_purge: {
        constexpr static ProgressMapperWorkflowArray workflow { std::to_array<WorkflowStep>({
            { LoadState::load_wait_temp, 3 },
                { LoadState::purge, 1 },
#if HAS_AUTO_RETRACT()
                { LoadState::auto_retract, 1 },
#endif
        }) };
        result = &workflow;
        break;
    }

    case LoadType::unload:
    case LoadType::unload_confirm:
    case LoadType::filament_stuck: {
        constexpr static ProgressMapperWorkflowArray workflow { std::to_array<WorkflowStep>({
            { LoadState::unload_wait_temp, 3 },
            { LoadState::ram_sequence, 2 },
            { LoadState::unload, 1 },
        }) };
        result = &workflow;
        break;
    }

    case LoadType::unload_from_gears: {
        constexpr static ProgressMapperWorkflowArray workflow { std::to_array<WorkflowStep>({
            { LoadState::unload_from_gears, 1 },
        }) };
        result = &workflow;
        break;
    }

    case LoadType::filament_change: {
        constexpr static ProgressMapperWorkflowArray workflow { std::to_array<WorkflowStep>({
            { LoadState::unload_wait_temp, 3 },
                { LoadState::ram_sequence, 1 },
                { LoadState::long_load, 2 },
                { LoadState::purge, 1 },
#if HAS_AUTO_RETRACT()
                { LoadState::auto_retract, 1 },
#endif
        }) };
        result = &workflow;
        break;
    }
    };

    progress_mapper.setup(*result);
}

/*****************************************************************************/
// Pause::FSM_HolderLoadUnload

Pause::FSM_HolderLoadUnload::FSM_HolderLoadUnload(Pause &p)
    : FSM_Holder(PhasesLoadUnload::initial)
    , pause(p) {
    pause.set_mode(pause.get_load_unload_mode());
    if (pause.should_park()) {
        pause.park_nozzle_and_notify();
    }
    active = true;
    // Turn off print fan during purging to prevent messy purging
    original_print_fan_speed = thermalManager.get_fan_speed(0);
    thermalManager.set_fan_speed(0, 0);
}

Pause::FSM_HolderLoadUnload::~FSM_HolderLoadUnload() {
    thermalManager.set_fan_speed(0, original_print_fan_speed);
    active = false;

    const float min_layer_h = 0.05f;
    // do not unpark and wait for temp if not homed or z park len is 0
    if (!axes_need_homing() && pause.settings.resume_pos.z != NAN && std::abs(current_position.z - pause.settings.resume_pos.z) >= min_layer_h && (marlin_client::is_printing() || marlin_client::is_paused())) {
        if (!pause.ensureSafeTemperatureNotifyProgress()) {
            return;
        }
        pause.unpark_nozzle_and_notify();
    }
    pause.clr_mode();
}

bool Pause::FSM_HolderLoadUnload::active = false;<|MERGE_RESOLUTION|>--- conflicted
+++ resolved
@@ -46,13 +46,10 @@
 #include <common/marlin_client.hpp>
 #include <common/mapi/parking.hpp>
 #include <feature/ramming/ramming_sequence.hpp>
-<<<<<<< HEAD
-=======
 #include <feature/ramming/standard_ramming_sequence.hpp>
 #include <utils/progress.hpp>
 #include <buddy/unreachable.hpp>
 #include <feature/safety_timer/safety_timer.hpp>
->>>>>>> b91eeda0
 
 #include <option/has_human_interactions.h>
 #include <option/has_mmu2.h>
@@ -91,10 +88,6 @@
 
 using namespace buddy;
 
-<<<<<<< HEAD
-class PauseFsmNotifier : public marlin_server::FSM_notifier {
-    Pause &pause;
-=======
 static void report_progress(Pause &pause, ProgressPercent progress) {
     if (auto mode = pause.get_mode()) {
         const auto data = fsm::serialize_data(FSMLoadUnloadData { .mode = *mode, .progress = progress });
@@ -104,7 +97,6 @@
 
 /// During its lifetime, automatically reports progress based on the current FSM state (thanks to ProgressMapper) and value of the specified marlin variable (hooks into marlin idle())
 class PauseFsmNotifier : public CallbackHookGuard<> {
->>>>>>> b91eeda0
 
 public:
     PauseFsmNotifier(Pause &pause, float min, float max, const MarlinVariable<float> &var)
@@ -477,10 +469,6 @@
         setPhase(is_unstoppable() ? PhasesLoadUnload::UserPush_unstoppable : PhasesLoadUnload::UserPush_stoppable);
         const bool has_filament = FSensors_instance().has_filament_surely(LogicalFilamentSensor::extruder);
         const bool is_mmu_rework_and_has_filament = settings.extruder_mmu_rework && has_filament;
-<<<<<<< HEAD
-        if (response == Response::Continue || is_mmu_rework_and_has_filament) {
-            set(LoadState::load_to_gears);
-=======
         const bool side_fs_empty = FSensors_instance().no_filament_surely(LogicalFilamentSensor::side);
         const bool extruder_fs_not_working = !FSensors_instance().is_working(LogicalFilamentSensor::extruder);
 
@@ -488,7 +476,6 @@
             set(LoadState::load_to_gears);
         } else if (!is_unstoppable() && side_fs_empty && extruder_fs_not_working) { // We got to this state because extruder sensor is not working and side sensor triggered autoload (if now sideFS is empty we exit out)
             set(LoadState::stop);
->>>>>>> b91eeda0
         }
     }
 }
@@ -654,21 +641,11 @@
 // MINI 2.5mm @ 70mm/s
 // MK3 0.8mm @ 35mm/s
 // MK4* 0.7mm @ 35mm/s
-<<<<<<< HEAD
-static constexpr float retract_distance = -2.f; // mm
-=======
 static constexpr float retract_distance = -4.f; // mm
->>>>>>> b91eeda0
 static constexpr feedRate_t retract_feedrate = 35; // mm/s
 
 void Pause::purge_process([[maybe_unused]] Response response) {
     // Extrude filament to get into hotend
-<<<<<<< HEAD
-    setPhase(is_unstoppable() ? PhasesLoadUnload::Purging_unstoppable : PhasesLoadUnload::Purging_stoppable, 70);
-    do_e_move_notify_progress_hotextrude(settings.purge_length(), ADVANCED_PAUSE_PURGE_FEEDRATE, 70, 98);
-
-    do_e_move_notify_progress_hotextrude(retract_distance, retract_feedrate, 98, 99);
-=======
     setPhase(is_unstoppable() ? PhasesLoadUnload::Purging_unstoppable : PhasesLoadUnload::Purging_stoppable);
 
     planner.synchronize(); // Finish any pending moves before starting the purge
@@ -685,7 +662,6 @@
     if (purge_result != StopConditions::Failed) {
         std::ignore = do_e_move_notify_progress_hotextrude(retract_distance, retract_feedrate, StopConditions::UserStopped);
     }
->>>>>>> b91eeda0
 
     config_store().set_filament_type(settings.GetExtruder(), filament::get_type_to_load());
 
@@ -805,13 +781,9 @@
     }
 #endif
 
-<<<<<<< HEAD
-    ram_filament(98);
-=======
     if (!ram_filament()) {
         return; // Ramming unsuccessful (stopped by the user (button Stop) or temp not safe to extrude)
     }
->>>>>>> b91eeda0
 
     setPhase(is_unstoppable() ? PhasesLoadUnload::Ejecting_unstoppable : PhasesLoadUnload::Ejecting_stoppable);
     unload_filament();
@@ -835,13 +807,7 @@
 #if HAS_AUTO_RETRACT()
     if (!marlin_server::is_printing()) {
         // Only retract from nozzle outside printing
-<<<<<<< HEAD
-        setPhase(PhasesLoadUnload::AutoRetracting, 99);
-        auto_retract().maybe_retract_from_nozzle();
-        set(LoadState::_finish);
-=======
         set(LoadState::auto_retract);
->>>>>>> b91eeda0
         return;
     }
 #endif
@@ -850,11 +816,7 @@
         // Feed a little bit of filament to stabilize pressure in nozzle
 
         // Last poop after user clicked color - yes
-<<<<<<< HEAD
-        plan_e_move(5 - retract_distance, 10);
-=======
         plan_e_move(std::abs(retract_distance), 10);
->>>>>>> b91eeda0
 
         // Retract again, it will be unretracted at the end of unpark
         if (settings.retract) {
@@ -978,14 +940,6 @@
     }
 }
 #endif
-<<<<<<< HEAD
-
-void Pause::ram_sequence_process([[maybe_unused]] Response response) {
-#if HAS_AUTO_RETRACT()
-    if (auto_retract().is_retracted()) {
-        // The filament is already retracted from the nozzle -> no ramming needed, we don't even need to heat up the nozzle
-        ram_retracted_distance = auto_retract().retracted_distance();
-=======
 
 #if HAS_AUTO_RETRACT()
 void Pause::auto_retract_process([[maybe_unused]] Response response) {
@@ -1001,20 +955,14 @@
     if (auto_retract().is_safely_retracted_for_unload()) {
         // The filament is already retracted from the nozzle -> no ramming needed, we don't even need to heat up the nozzle
         ram_retracted_distance = auto_retract().retracted_distance().value(); // We are sure value is not std::nullopt because of is_safely_retracted_for_unload()
->>>>>>> b91eeda0
         set(LoadState::unload);
         return;
     }
 #endif
 
-<<<<<<< HEAD
-    ram_filament(50);
-    set(LoadState::unload);
-=======
     if (ram_filament()) {
         set(LoadState::unload);
     }
->>>>>>> b91eeda0
 }
 
 void Pause::unload_process([[maybe_unused]] Response response) {
@@ -1104,15 +1052,10 @@
 void Pause::filament_not_in_fs_process(Response response) {
     setPhase(PhasesLoadUnload::FilamentNotInFS);
     handle_help(response);
-<<<<<<< HEAD
-
-    if (!FSensors_instance().has_filament_surely(LogicalFilamentSensor::autoload)) {
-=======
     // We want to use the sensor that is the closest to the extruder and will not be triggered by the printer itself
     // If we have mmu_rework, the unload itself ejects filament from sensor so we need to use the one that is further
     // Here the runout sensors are handy but in reverse order (since the primary is the further one from extruder)
     if (!FSensors_instance().has_filament_surely(settings.extruder_mmu_rework ? LogicalFilamentSensor::primary_runout : LogicalFilamentSensor::secondary_runout)) {
->>>>>>> b91eeda0
         if constexpr (!option::has_human_interactions) {
             // In case of no human interactions, require no filament being
             // detected for at least 1s to avoid FS flicking off and on due
@@ -1133,11 +1076,7 @@
 
 void Pause::manual_unload_process(Response response) {
     const bool can_continue = !FSensors_instance().has_filament_surely(LogicalFilamentSensor::extruder);
-<<<<<<< HEAD
-    setPhase(can_continue ? PhasesLoadUnload::ManualUnload_continuable : PhasesLoadUnload::ManualUnload_uncontinuable, 100);
-=======
     setPhase(can_continue ? PhasesLoadUnload::ManualUnload_continuable : PhasesLoadUnload::ManualUnload_uncontinuable);
->>>>>>> b91eeda0
     handle_help(response);
 
     if (response == Response::Continue
@@ -1299,17 +1238,11 @@
         if (axes_need_homing(_BV(Z_AXIS))) {
             unhomed_z_lift(target_Z);
         } else {
-<<<<<<< HEAD
-            PauseFsmNotifier N(*this, current_position.z, target_Z, 0, parkMoveZPercent(Z_len, XY_len), marlin_vars().native_pos[MARLIN_VAR_INDEX_Z]);
-            plan_park_move_to(current_position.x, current_position.y, target_Z, NOZZLE_PARK_XY_FEEDRATE, Z_feedrate, Segmented::yes);
-            if (wait_for_motion_finish_or_user_stop()) {
-=======
             PauseFsmExplicitProgressNotifier N(*this, current_position.z, target_Z, 0, parkMoveZPercent(Z_len, XY_len), marlin_vars().native_pos[MARLIN_VAR_INDEX_Z]);
             log_info(MarlinServer, "Parking");
             plan_park_move_to(current_position.x, current_position.y, target_Z, NOZZLE_PARK_XY_FEEDRATE, Z_feedrate, Segmented::yes);
             log_info(MarlinServer, "Park done");
             if (wait_for_motion_finish_stoppable() == StopConditions::UserStopped) {
->>>>>>> b91eeda0
                 return;
             }
         }
@@ -1363,25 +1296,10 @@
         }
 #endif /*CORE_IS_XY*/
 
-<<<<<<< HEAD
-        if (x_greater_than_y) {
-            PauseFsmNotifier N(*this, begin_pos, end_pos, parkMoveZPercent(Z_len, XY_len), 100, marlin_vars().native_pos[MARLIN_VAR_INDEX_X]); // from Z% to 100%
-            plan_park_move_to_xyz(settings.park_pos, NOZZLE_PARK_XY_FEEDRATE, Z_feedrate, Segmented::yes);
-            if (wait_for_motion_finish_or_user_stop()) {
-                return;
-            }
-        } else {
-            PauseFsmNotifier N(*this, begin_pos, end_pos, parkMoveZPercent(Z_len, XY_len), 100, marlin_vars().native_pos[MARLIN_VAR_INDEX_Y]); // from Z% to 100%
-            plan_park_move_to_xyz(settings.park_pos, NOZZLE_PARK_XY_FEEDRATE, Z_feedrate, Segmented::yes);
-            if (wait_for_motion_finish_or_user_stop()) {
-                return;
-            }
-=======
         PauseFsmExplicitProgressNotifier N(*this, begin_pos, end_pos, parkMoveZPercent(Z_len, XY_len), 100, marlin_vars().native_pos[x_greater_than_y ? MARLIN_VAR_INDEX_X : MARLIN_VAR_INDEX_Y]); // from Z% to 100%
         plan_park_move_to_xyz(settings.park_pos, NOZZLE_PARK_XY_FEEDRATE, Z_feedrate, Segmented::yes);
         if (wait_for_motion_finish_stoppable() == StopConditions::UserStopped) {
             return;
->>>>>>> b91eeda0
         }
     }
 
@@ -1519,14 +1437,6 @@
     ui.reset_status();
 #endif
 }
-<<<<<<< HEAD
-void Pause::ram_filament(uint8_t progress_percent) {
-    if (!ensureSafeTemperatureNotifyProgress(0, 50)) {
-        return;
-    }
-
-    setPhase(is_unstoppable() ? PhasesLoadUnload::Ramming_unstoppable : PhasesLoadUnload::Ramming_stoppable, progress_percent);
-=======
 
 bool Pause::ram_filament() {
     if (!ensureSafeTemperatureNotifyProgress()) {
@@ -1534,7 +1444,6 @@
     }
 
     setPhase(is_unstoppable() ? PhasesLoadUnload::Ramming_unstoppable : PhasesLoadUnload::Ramming_stoppable);
->>>>>>> b91eeda0
 
     const RammingSequence *ramming_sequence = nullptr;
 
@@ -1549,19 +1458,12 @@
         break;
     }
 
-<<<<<<< HEAD
-    ram_retracted_distance = ramming_sequence->retracted_distance();
-    ramming_sequence->execute([this] {
-        return !check_user_stop();
-    });
-=======
     PauseFsmDurationNotifier notifier(*this, ramming_sequence->duration_estimate_ms());
     ram_retracted_distance = ramming_sequence->retracted_distance();
     ramming_sequence->execute([this] {
         return !check_user_stop(getResponse());
     });
     return true;
->>>>>>> b91eeda0
 }
 
 void Pause::unload_filament() {
@@ -1576,11 +1478,7 @@
     const float remaining_unload_length = std::max<float>(std::abs(settings.unload_length) - ram_retracted_distance, 0);
 
     // At this point, we are already rammed (so the filament is out of the nozzle), so we do not need to enforce nozzle temp
-<<<<<<< HEAD
-    do_e_move_notify_progress_coldextrude(-remaining_unload_length, (FILAMENT_CHANGE_UNLOAD_FEEDRATE), 51, 99);
-=======
     std::ignore = do_e_move_notify_progress_coldextrude(-remaining_unload_length, (FILAMENT_CHANGE_UNLOAD_FEEDRATE), StopConditions::UserStopped);
->>>>>>> b91eeda0
 
     {
         auto s = planner.user_settings;
@@ -1619,19 +1517,6 @@
         warning = WarningType::FilamentSensorStuckHelpMMU;
     }
 #endif
-<<<<<<< HEAD
-
-    if (marlin_server::prompt_warning(warning) == Response::FS_disable) {
-        FSensors_instance().set_enabled_global(false);
-        marlin_server::set_warning(WarningType::FilamentSensorsDisabled);
-        config_store().show_fsensors_disabled_warning_after_print.set(true);
-    }
-}
-
-/*****************************************************************************/
-// Pause::FSM_HolderLoadUnload
-=======
->>>>>>> b91eeda0
 
     if (marlin_server::prompt_warning(warning) == Response::FS_disable) {
         FSensors_instance().set_enabled_global(false);
