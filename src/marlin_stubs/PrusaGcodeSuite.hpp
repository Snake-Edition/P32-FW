--- conflicted
+++ resolved
@@ -4,11 +4,8 @@
 void G26();  /// first layer calibration
 void G162(); /// handler-specific configuration
 
-<<<<<<< HEAD
 void M117(); /// M117 LCD message.
 
-void M300(); /// M300 play sound.
-=======
 void M300(); /// beep
 void M505(); /// set eeprom variable
 void M650();
@@ -32,5 +29,4 @@
 void M1700(); /// Preheat. Prusa STM32 platform specific
 void M1701(); /// Autoload. Prusa STM32 platform specific
 
->>>>>>> 8951490e
 }