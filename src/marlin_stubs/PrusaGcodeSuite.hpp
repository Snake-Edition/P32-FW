--- conflicted
+++ resolved
@@ -32,17 +32,11 @@
 #if HAS_NOZZLE_CLEANER()
 void G12(); ///< Nozzle Cleaning
 #endif
-<<<<<<< HEAD
+
 void G26(); ///< first layer calibration
 void G64(); ///< Measure Z_AXIS height
 void G162(); ///< calibrate Z
 void G163(); ///< measure length of axis
-=======
-void G26(); //< first layer calibration
-void G64(); //< Measure Z_AXIS height
-void G162(); //< calibrate Z
-void G163(); //< measure length of axis
->>>>>>> 22ee63a1
 
 void M0();
 
