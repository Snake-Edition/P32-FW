/**
 * Marlin 3D Printer Firmware
 * Copyright (c) 2019 MarlinFirmware [https://github.com/MarlinFirmware/Marlin]
 *
 * Based on Sprinter and grbl.
 * Copyright (c) 2011 Camiel Gubbels / Erik van der Zalm
 *
 * This program is free software: you can redistribute it and/or modify
 * it under the terms of the GNU General Public License as published by
 * the Free Software Foundation, either version 3 of the License, or
 * (at your option) any later version.
 *
 * This program is distributed in the hope that it will be useful,
 * but WITHOUT ANY WARRANTY; without even the implied warranty of
 * MERCHANTABILITY or FITNESS FOR A PARTICULAR PURPOSE.  See the
 * GNU General Public License for more details.
 *
 * You should have received a copy of the GNU General Public License
 * along with this program.  If not, see <http://www.gnu.org/licenses/>.
 *
 * @file
 */

#include <algorithm>
#include <array>
#include <span>
#include <stdint.h>
#include <sys/types.h>
#include <limits>

#include "core/types.h"
#include "metric.h"

#include "../../Marlin.h"

#include "../gcode.h"
#include "inc/Conditionals_LCD.h"

#if ENABLED(BACKLASH_GCODE)
    #include "../../feature/backlash.h"
#endif

#include "../../module/motion.h"
#include "../../module/planner.h"
#include "../../module/tool_change.h"
#include "../../module/endstops.h"
#include "../../module/prusa/homing_corexy.hpp"
#include "../../feature/bedlevel/bedlevel.h"
#include "Marlin/src/gcode/gcode.h"
#include "../../module/stepper.h"

#if ENABLED(PRUSA_TOOLCHANGER)
    #include "loadcell.hpp"
    #include "../../module/prusa/toolchanger.h"
    #include "../../module/probe.h"
#endif

#if ENABLED(CRASH_RECOVERY)
    #include "src/feature/prusa/crash_recovery.hpp"
#endif

#include <bsod_gui.hpp>
#include <marlin_server.hpp>
#include <center_approx.hpp>

/**
 * G425 backs away from the calibration object by various distances
 * depending on the confidence level:
 *
 *   UNKNOWN   - No real notion on where the calibration object is on the bed
 *   UNCERTAIN - Measurement may be uncertain due to backlash
 *   CERTAIN   - Measurement obtained with backlash compensation
 */

#ifndef CALIBRATION_MEASUREMENT_UNKNOWN
    #define CALIBRATION_MEASUREMENT_UNKNOWN 5.0f // mm
#endif
#ifndef CALIBRATION_MEASUREMENT_UNCERTAIN
    #define CALIBRATION_MEASUREMENT_UNCERTAIN 1.0f // mm
#endif
#ifndef CALIBRATION_MEASUREMENT_CERTAIN
    #define CALIBRATION_MEASUREMENT_CERTAIN 0.5f // mm
#endif

#define NUM_Z_MEASUREMENTS 20

#define HAS_X_CENTER BOTH(CALIBRATION_MEASURE_LEFT, CALIBRATION_MEASURE_RIGHT)
#define HAS_Y_CENTER BOTH(CALIBRATION_MEASURE_FRONT, CALIBRATION_MEASURE_BACK)

#if ENABLED(ARC_SUPPORT)
void plan_arc(const xyze_pos_t &, const ab_float_t &, const bool, const uint8_t);
#else
    #error "G425 requires ARC_SUPPORT"
#endif

namespace {

// Absolute tool center - an input for offset computation [mm]
METRIC_DEF(metric_center, "g425_cen", METRIC_VALUE_CUSTOM, 100, METRIC_HANDLER_ENABLE_ALL);
// Tool offset relative to the first tool - result of the tool offset calibration [mm]
METRIC_DEF(metric_offset, "g425_off", METRIC_VALUE_CUSTOM, 100, METRIC_HANDLER_ENABLE_ALL);
// Raw XY probe [mm]
METRIC_DEF(metric_xy_raw_hit, "g425_rxy", METRIC_VALUE_CUSTOM, 100, METRIC_HANDLER_ENABLE_ALL);
// Verified XY probe - two raw probes agree on position [mm]
METRIC_DEF(metric_xy_hit, "g425_xy", METRIC_VALUE_CUSTOM, 100, METRIC_HANDLER_ENABLE_ALL);
// Raw Z probe [mm]
METRIC_DEF(metric_z_raw_hit, "g425_rz", METRIC_VALUE_CUSTOM, 100, METRIC_HANDLER_ENABLE_ALL);
// Averaged Z probe - N raw probes averaged [mm]
METRIC_DEF(metric_z_hit, "g425_z", METRIC_VALUE_CUSTOM, 100, METRIC_HANDLER_ENABLE_ALL);
// Max deviation
METRIC_DEF(metric_xy_dev, "g425_xy_dev", METRIC_VALUE_FLOAT, 100, METRIC_HANDLER_ENABLE_ALL);

constexpr xyz_float_t dimensions { { CALIBRATION_OBJECT_DIMENSIONS } };
constexpr xy_float_t nod = { { { CALIBRATION_NOZZLE_OUTER_DIAMETER, CALIBRATION_NOZZLE_OUTER_DIAMETER } } };
constexpr xyz_pos_t true_center { { CALIBRATION_OBJECT_CENTER } };
constexpr xyz_pos_t true_top_center = { { { .x = true_center.x,
    .y = true_center.y,
    .z = dimensions.z } } };

constexpr float PROBE_Z_BORE_MM { 1 };
constexpr auto PROBE_Z_UNCERTAIN_DIST_MM { 5 };
constexpr auto PROBE_Z_CERTAIN_DIST_MM { 1 };
constexpr float PIN_DIAMETER_MM { 6 };
constexpr float PROBE_XY_TIGHT_DIST_MM { PIN_DIAMETER_MM / 2 + 3 };
constexpr float PROBE_XY_CERTAIN_DIST_MM { PROBE_XY_TIGHT_DIST_MM + 1 };
constexpr float PROBE_XY_UNCERTAIN_DIST_MM { PROBE_XY_CERTAIN_DIST_MM + 1 };
constexpr feedRate_t PROBE_FEEDRATE_MMS { 3 };
constexpr feedRate_t INTERPROBE_FEEDRATE_MMS { 25 };
constexpr auto NUM_PROBE_TRIES { 5 }; // Keep low, the noise is not random, but rather the measurement jumps a few values
constexpr auto PROBE_ALLOWED_ERROR { 0.03f };
constexpr auto NUM_PROBE_SAMPLES { 2 };
constexpr auto PROBE_FAIL_THRESHOLD_MM { 3 };
constexpr auto XY_ACCELERATION_MMSS { 500 };
constexpr auto RESONANCE_DAMPER_WAIT_MS { 500 };
constexpr auto MIN_TRAVELED_DISTANCE_MM { 0.1f };
constexpr auto MAX_DEVIATION_MM { 0.2f };

struct measurements_t {
    xyz_pos_t obj_center = true_top_center; // Non-static must be assigned from xyz_pos_t
    xyz_float_t pos_error;
    xy_float_t nozzle_outer_dimension = nod;
};

/// Center find phase
// Center probing requires an approximate center as input. In order to increase precision the center
// is probed several times starting from hardcoded center. As the center position is refined the probe
// algorithms optimize retractions and increase number of hits in later phases.
enum class Phase : uint8_t {
    first,
    second,
    final,
    _count
};

#define TEMPORARY_SOFT_ENDSTOP_STATE(enable) REMEMBER(tes, soft_endstops_enabled, enable);

#if ENABLED(BACKLASH_GCODE)
    #define TEMPORARY_BACKLASH_CORRECTION(value) REMEMBER(tbst, backlash.correction, value)
#else
    #define TEMPORARY_BACKLASH_CORRECTION(value)
#endif

#if ENABLED(BACKLASH_GCODE) && defined(BACKLASH_SMOOTHING_MM)
    #define TEMPORARY_BACKLASH_SMOOTHING(value) REMEMBER(tbsm, backlash.smoothing_mm, value)
#else
    #define TEMPORARY_BACKLASH_SMOOTHING(value)
#endif

/// Limit max acceleration to a value, restore old value when destroyed
class AccelerationLimiter {
public:
    AccelerationLimiter(const float max_acceleration_mmss)
        : previous_x(planner.settings.max_acceleration_mm_per_s2[X_AXIS])
        , previous_y(planner.settings.max_acceleration_mm_per_s2[Y_AXIS]) {
        planner.set_max_acceleration(X_AXIS | Y_AXIS, max_acceleration_mmss);
    }
    ~AccelerationLimiter() {
        planner.set_max_acceleration(X_AXIS, previous_x);
        planner.set_max_acceleration(Y_AXIS, previous_y);
    }

private:
    const float previous_x, previous_y;
};

inline void calibration_move() {
    do_blocking_move_to(current_position, MMM_TO_MMS(CALIBRATION_FEEDRATE_TRAVEL));
}

inline void wait_ms(const uint32_t duration_ms) {
    const uint32_t point = ticks_ms();
    while (ticks_ms() - point < duration_ms) {
        idle(true);
    }
}

#if HOTENDS > 1
inline void set_nozzle([[maybe_unused]] measurements_t &m, const uint8_t extruder) {
    if (extruder != active_extruder) {
        tool_change(extruder);
    }
}
#endif

#if HAS_HOTEND_OFFSET
inline void normalize_hotend_offsets() {
    for (uint8_t e = 1; e < HOTENDS; e++) {
        hotend_offset[e] -= hotend_offset[0];
    }
    hotend_offset[0].reset();
    hotend_offset[PrusaToolChanger::MARLIN_NO_TOOL_PICKED].reset(); // Avoid offset on no tool
}
#endif

/// Return one of evenly distributed position on circle
xy_pos_t pos_on_circle(float radius, int idx, int total_points) {
    float goniom_dist = (static_cast<float>(idx) / static_cast<float>(total_points)) * 2 * static_cast<float>(M_PI);
    return { { { std::cos(goniom_dist) * radius, std::sin(goniom_dist) * radius } } };
}

// This function requires normalize_hotend_offsets() to be called
inline void report_hotend_offsets() {
    for (uint8_t e = 1; e < HOTENDS; e++) {
        SERIAL_ECHOLNPAIR("T", int(e), " Hotend Offset X", hotend_offset[e].x, " Y", hotend_offset[e].y, " Z", hotend_offset[e].z);
    }
}

xy_pos_t closest_point_on_circle(const xy_pos_t point, const xy_pos_t center, const float radius) {
    const float distance_factor = sqrt(pow(point.x - center.x, 2) + pow(point.y - center.y, 2));

    if (distance_factor == 0) {
        return { { { .x = center.x + radius,
            .y = center.y } } };
    }

    return { { { .x = center.x + radius * (point.x - center.x) / distance_factor,
        .y = center.y + radius * (point.y - center.y) / distance_factor } } };
}

void go_to_safe_height() {
    current_position.z = true_top_center.z + PROBE_Z_UNCERTAIN_DIST_MM;
    line_to_current_position(INTERPROBE_FEEDRATE_MMS);
    planner.synchronize();
}

void go_to_safety_circle(const xyz_pos_t center, const float radius) {
    current_position.set(closest_point_on_circle(current_position, center, radius));
    line_to_current_position(INTERPROBE_FEEDRATE_MMS);
    planner.synchronize();
}

xyz_pos_t initial_position(const xyz_pos_t center, const float angle, const float radius) {
    return { { { .x = center.x + cos(angle) * radius,
        .y = center.y + sin(angle) * radius,
        .z = center.z - PROBE_Z_BORE_MM } } };
}

void go_to_initial(const xyz_pos_t center, const float angle, const float radius) {
    const xyz_pos_t initial = initial_position(center, angle, radius);
    const xy_pos_t current = current_position;

    if (current != initial) {
        feedrate_mm_s = INTERPROBE_FEEDRATE_MMS;
        plan_arc(initial, { { { .x = center.x - current.x, .y = center.y - current.y } } }, false, 0);
    }
    planner.synchronize();

    current_position.z = initial.z;
    line_to_current_position(INTERPROBE_FEEDRATE_MMS);
    planner.synchronize();
}

xy_pos_t probe_xy(const xyz_pos_t center, const float angle, const uint8_t tool, const Phase phase) {
    // Wait for movements to finish
    planner.synchronize();

    // Mark initial position
    xyze_long_t initial_pos_msteps = planner.get_position_msteps();
    xyze_pos_t initial_mm = current_position;

    // Setup probe for XY endstop
    loadcell.set_xy_endstop(true);

    // Wait for resonance to damper and tare
    wait_ms(RESONANCE_DAMPER_WAIT_MS);
    loadcell.WaitBarrier(); // Sync samples before tare
    loadcell.Tare(Loadcell::TareMode::Continuous);

    if (loadcell.GetXYEndstop()) {
        // This is hopefully rare situation when the loadcell data are totally wrong. If we know this happens
        // and why it happens we should add a red screen with appropriate text.
        bsod("XY probe triggered");
    }

    // Expect pin hit
    endstops.enable_xy_probe(true);
#if ENABLED(CRASH_RECOVERY)
    crash_s.deactivate();
#endif

    // Go to center
    do_blocking_move_to_xy(center.x, center.y, PROBE_FEEDRATE_MMS);

    // No longer expecting pin hit
    const bool reached = endstops.trigger_state();
#if ENABLED(CRASH_RECOVERY)
    crash_s.activate();
#endif
    loadcell.set_xy_endstop(false);
    endstops.enable_xy_probe(false);

    // Something is terribly wrong, maybe the nozzle is already being bend, bail out.
    if (!reached) {
        fatal_error(ErrCode::ERR_MECHANICAL_PIN_NOT_REACHED);
    }

    // Get hit position
    endstops.hit_on_purpose();
    planner.reset_position();
    xyze_long_t hit_steps = { { { stepper.position(A_AXIS), stepper.position(B_AXIS),
        stepper.position(C_AXIS), stepper.position(E_AXIS) } } };
    xyze_pos_t hit_mm;
    corexy_ab_to_xyze(hit_steps, hit_mm);

    // Discard result if not moved enough to reach the pin (probe triggered too early?)
    if ((hit_mm - initial_mm).magnitude() < MIN_TRAVELED_DISTANCE_MM) {
        hit_mm.reset();
    }

    // Return to initial
    planner._buffer_msteps_raw(initial_pos_msteps, initial_mm, INTERPROBE_FEEDRATE_MMS, active_extruder);
    planner.synchronize();
    current_position = initial_mm;

    metric_record_custom(
        &metric_xy_raw_hit,
        ",t=%u,p=%u,a=%.3f x=%.3f,y=%.3f",
        tool,
        ftrstd::to_underlying(phase),
        static_cast<double>(angle),
        static_cast<double>(hit_mm.x),
        static_cast<double>(hit_mm.y));

    return hit_mm;
}

xy_pos_t synthetic_probe(const xyz_pos_t center, const float angle) {
    return { { { .x = center.x + (PIN_DIAMETER_MM / 2 + PROBE_Z_BORE_MM) * cos(angle),
        .y = center.y + (PIN_DIAMETER_MM / 2 + PROBE_Z_BORE_MM) * sin(angle) } } };
}

xy_pos_t probe_xy_verify(const xyz_pos_t center, const float angle, const float probe_distance, const uint8_t tool, const Phase phase) {
    go_to_safety_circle(center, probe_distance);
    go_to_initial(center, angle, probe_distance);

    // Take all samples
    std::array<xy_pos_t, NUM_PROBE_SAMPLES> hits;
    for (auto &hit : hits) {
        hit = probe_xy(center, angle, tool, phase);
    }

    for (uint i = 0; i < NUM_PROBE_TRIES; ++i) {
        // Compute position from hits
        xy_pos_t pos {};
        for (auto &hit : hits) {
            pos += hit;
        }
        pos = pos / static_cast<int>(hits.size());

        // Compute sum of hit distances from position
        float distance = 0;
        for (auto &hit : hits) {
            auto dist = (pos - hit).magnitude();
            if (dist > distance) {
                distance = dist;
            }
            if (!hit.magnitude()) {
                distance = std::numeric_limits<float>::infinity();
            }
        }

        // Check samples consistency
        if (distance > PROBE_ALLOWED_ERROR) {
            // Redo one of the samples and try again
            hits[i % hits.size()] = probe_xy(center, angle, tool, phase);
            continue;
        }

        // Samples are consistent
        metric_record_custom(
            &metric_xy_hit,
            ",t=%u,p=%u,a=%.3f x=%.3f,y=%.3f",
            tool,
            ftrstd::to_underlying(phase),
            static_cast<double>(angle),
            static_cast<double>(pos.x),
            static_cast<double>(pos.y));

        const float exp_dist = (pos - synthetic_probe(center, angle)).magnitude();
        if (exp_dist > PROBE_FAIL_THRESHOLD_MM) {
            fatal_error(ErrCode::ERR_MECHANICAL_XY_POSITION_INVALID, static_cast<double>(exp_dist), static_cast<double>(PROBE_FAIL_THRESHOLD_MM));
        }

        return pos;
    }

    fatal_error(ErrCode::ERR_MECHANICAL_XY_PROBE_UNSTABLE);

    return hits[0];
}

/// Probe in Z, first in the middle then it does circle around center of the pin, just to distribute the probes over larger area to minimize errors
float probe_z(const xyz_pos_t position, float uncertainty, const int num_measurements, const uint8_t tool, const Phase phase) {
    constexpr xyz_float_t dimensions = { { CALIBRATION_OBJECT_DIMENSIONS } };

    // radius of circle that we are probing around for more variety
    constexpr float circle_radius = std::min(dimensions.x, dimensions.y) / 4;

    // Move to safe clearance above calibration object first
    float top_expected_position = position.z;
    current_position.z = top_expected_position + uncertainty;
    calibration_move();

    float sum = 0;
    for (int i = 0; i < num_measurements; i++) {
        xy_pos_t offset = { { { 0, 0 } } };
        if (i > 0) {
            offset = pos_on_circle(circle_radius, i - 1, num_measurements - 1);
        }

        // Move to the position where we probe
        current_position = xy_pos_t(position) + offset;
        current_position.z = top_expected_position + uncertainty;
        calibration_move();

        float measurement = probe_here(top_expected_position);
        if (std::isnan(measurement)) {
            fatal_error(ErrCode::ERR_MECHANICAL_PIN_NOT_REACHED);
        }
        SERIAL_ECHOPAIR_F("Probe: ", static_cast<double>(measurement));
        SERIAL_EOL();
        metric_record_custom(
            &metric_z_raw_hit,
            ",t=%u,p=%u x=%.3f,y=%.3f,z=%.3f",
            tool,
            ftrstd::to_underlying(phase),
            static_cast<double>(current_position.x),
            static_cast<double>(current_position.y),
            static_cast<double>(measurement));

        // now that we have first probe, update top position and uncertainty to speed-up further probes
        top_expected_position = measurement;
        uncertainty = 1;

        sum += measurement;
    }

    float measurement_avg = sum / num_measurements;
    SERIAL_ECHOPAIR_F("Average: ", static_cast<double>(measurement_avg));
    SERIAL_EOL();

    metric_record_custom(
        &metric_z_hit,
        ",t=%u,p=%u,x=%.3f,y=%.3f z=%.3f",
        tool,
        static_cast<unsigned>(phase),
        static_cast<double>(current_position.x),
        static_cast<double>(current_position.y),
        static_cast<double>(measurement_avg));

    return measurement_avg;
}

/// Issue a warning if a point deviates too much from the circle
void check_deviation(const xy_pos_t &center, std::span<const xy_pos_t> points) {
    // Compute average radius
    float radius = 0;
    for (const xy_pos_t &p : points) {
        radius += (center - p).magnitude();
    }
    radius /= points.size();

    // Compute maximum deviation of point-center distance from average radius
    float max_dev = 0;
    for (const xy_pos_t &p : points) {
        max_dev = max(max_dev, (center - p).magnitude() - radius);
    }

    // Issue warning if maximum deviation is above threshold
    if (max_dev > MAX_DEVIATION_MM) {
        marlin_server::set_warning(WarningType::NozzleDoesNotHaveRoundSection);
    }
    metric_record_float(&metric_xy_dev, max_dev);
}

const xyz_pos_t get_single_xyz_center(const xyz_pos_t initial, const uint8_t tool, const Phase phase) {
    static constexpr uint8_t PHASE_XY_HITS[ftrstd::to_underlying(Phase::_count)] = { 3, 3, 12 };
    static constexpr uint8_t PHASE_Z_HITS[ftrstd::to_underlying(Phase::_count)] = { 1, 0, NUM_Z_MEASUREMENTS };
    static constexpr float PHASE_Z_UNCERTAINTY[ftrstd::to_underlying(Phase::_count)] = { PROBE_XY_UNCERTAIN_DIST_MM, PROBE_Z_UNCERTAIN_DIST_MM, PROBE_Z_CERTAIN_DIST_MM };
    xyz_pos_t start = initial;

    // Get Z
    if (PHASE_Z_HITS[ftrstd::to_underlying(phase)]) {
        start.z = probe_z(initial, PHASE_Z_UNCERTAINTY[ftrstd::to_underlying(phase)], PHASE_Z_HITS[ftrstd::to_underlying(phase)], tool, phase);
    }

    // Get XY
    AccelerationLimiter al(XY_ACCELERATION_MMSS);
    static constexpr uint8_t MAX_HITS = *std::max_element(std::begin(PHASE_XY_HITS), std::end(PHASE_XY_HITS));
    std::array<xy_pos_t, MAX_HITS> max_hits;
    std::span<xy_pos_t> hits(max_hits.begin(), PHASE_XY_HITS[ftrstd::to_underlying(phase)]);
    for (uint hit_no = 0; xy_pos_t & hit : hits) {
        hit = probe_xy_verify(start, 2 * PI / hits.size() * hit_no++, PROBE_XY_UNCERTAIN_DIST_MM, tool, phase);
    }
    xyz_pos_t center = approximate_center(hits);
    center.z = start.z;

    if (phase == Phase::final) {
        check_deviation(center, hits);
    }

    return center;
}

const xyz_pos_t get_xyz_center(const uint8_t tool) {

    // Enable loadcell high precision across the entire procedure to prime the noise filters
    auto loadcellPrecisionEnabler = Loadcell::HighPrecisionEnabler(loadcell);

    xyz_pos_t center = true_top_center;
    for (Phase phase = Phase::first; phase != Phase::_count; phase = Phase(ftrstd::to_underlying(phase) + 1)) {
        center = get_single_xyz_center(center, tool, phase);
    }

    go_to_safe_height();

    return center;
}

inline void update_measurements(measurements_t &m, const AxisEnum axis) {
#if HAS_HOTEND_OFFSET
    hotend_currently_applied_offset[axis] += m.pos_error[axis];
#endif
    m.obj_center[axis] = true_top_center[axis];
    m.pos_error[axis] = 0;
}

/**
 * Probe around the calibration object. Adjust the position and toolhead offset
 * using the deviation from the known position of the calibration object.
 *
 *   m              in/out - Measurement record, updated with new readings
 *   extruder       in     - What extruder to probe
 *
 * Prerequisites:
 *    - Call calibrate_backlash() beforehand for best accuracy
 */
inline void calibrate_toolhead(measurements_t &m, const uint8_t extruder) {
    TEMPORARY_BACKLASH_CORRECTION(all_on);
    TEMPORARY_BACKLASH_SMOOTHING(0.0f);

#if HOTENDS > 1
    set_nozzle(m, extruder);
#else
    UNUSED(extruder);
#endif

    const xyz_pos_t center = get_xyz_center(extruder);
    m.obj_center = center;
    m.pos_error = true_top_center - center;

// Adjust the hotend offset
#if HAS_HOTEND_OFFSET
    #if HAS_X_CENTER
    hotend_offset[extruder].x += m.pos_error.x;
    #endif
    #if HAS_Y_CENTER
    hotend_offset[extruder].y += m.pos_error.y;
    #endif
    hotend_offset[extruder].z += m.pos_error.z;
    normalize_hotend_offsets();
#endif

// Update measurements
#if HAS_X_CENTER
    update_measurements(m, X_AXIS);
#endif
#if HAS_Y_CENTER
    update_measurements(m, Y_AXIS);
#endif
    update_measurements(m, Z_AXIS);
}

/**
 * Probe around the calibration object for all toolheads, adjusting the coordinate
 * system for the first nozzle and the nozzle offset for subsequent nozzles.
 *
 *   m              in/out - Measurement record, updated with new readings
 *   uncertainty    in     - How far away from the object to begin probing
 */
inline void calibrate_all_toolheads(measurements_t &m) {
    TEMPORARY_BACKLASH_CORRECTION(all_on);
    TEMPORARY_BACKLASH_SMOOTHING(0.0f);

    HOTEND_LOOP() {
#if ENABLED(PRUSA_TOOLCHANGER)
        if (!prusa_toolchanger.getTool(e).is_enabled()) {
            continue;
        }
#endif
        calibrate_toolhead(m, e);
    }

#if HAS_HOTEND_OFFSET
    normalize_hotend_offsets();
    #if ENABLED(PRUSA_TOOLCHANGER)
    prusa_toolchanger.save_tool_offsets();
    #endif
#endif
}

/**
 * Perform a full auto-calibration routine:
 *
 *   1) For each nozzle, touch top and sides of object to determine object position and
 *      nozzle offsets. Do a fast but rough search over a wider area.
 *   2) With the first nozzle, touch top and sides of object to determine backlash values
 *      for all axis (if BACKLASH_GCODE is enabled)
 */
inline void calibrate_all() {
    measurements_t m;

#if HAS_HOTEND_OFFSET
    reset_hotend_offsets();
#endif

    TEMPORARY_BACKLASH_CORRECTION(all_on);
    TEMPORARY_BACKLASH_SMOOTHING(0.0f);

    // Calibrate all toolheads
    calibrate_all_toolheads(m);

#if ENABLED(BACKLASH_GCODE)
    calibrate_backlash(m);
#endif

    tool_change(prusa_toolchanger.MARLIN_NO_TOOL_PICKED, tool_return_t::no_return);
}

/**
 * Perform a full auto-calibration routine - simple implementation:
 *
 * This is simplified version that:
 * - un-applies, zeroes all offsets
 * - measures pin centers for all the pins
 * - computes new offsets
 */
inline void calibrate_all_simple() {
    // Disable E steppers to reduce noise on loadcell
    disable_e_steppers();

#if ENABLED(CRASH_RECOVERY)
    // Disable crash recovery. It would recover, but the measurement will be inaccurate anyway.
    Crash_Temporary_Deactivate ctd;
#endif

    // Reset planner state
    planner.synchronize();
    planner.reset_position();

    // Zero hotend offsets
    reset_hotend_offsets();
    hotend_currently_applied_offset = 0.f;

    // Measure centers
    std::array<xyz_pos_t, HOTENDS> centers;
    HOTEND_LOOP() {
#if ENABLED(PRUSA_TOOLCHANGER)
        if (!prusa_toolchanger.getTool(e).is_enabled()) {
            continue;
        }
#endif
        tool_change(e, tool_return_t::no_return);
        centers[e] = get_xyz_center(e);
        metric_record_custom(
            &metric_center,
            ",t=%u x=%.3f,y=%.3f,z=%.3f",
            e,
            static_cast<double>(centers[e].x),
            static_cast<double>(centers[e].y),
            static_cast<double>(centers[e].z));
    }

    // Pick zero offset tool to be sure no offset is applied on toolchange
    tool_change(prusa_toolchanger.MARLIN_NO_TOOL_PICKED, tool_return_t::no_return);

    // Apply the offset
    HOTEND_LOOP() {
        if (!prusa_toolchanger.getTool(e).is_enabled()) {
            continue;
        }
        // One might ask why the "-" in front of the centers[e].
        // Remember, when tool is bend +x it will find the object at the position -x.
        hotend_offset[e] = -centers[e];
    }
    normalize_hotend_offsets();

    // Check offsets
    HOTEND_LOOP() {
#if ENABLED(PRUSA_TOOLCHANGER)
        if (!prusa_toolchanger.getTool(e).is_enabled()) {
            hotend_offset[e].reset();
            continue;
        }
#endif

        if (hotend_offset[e].x < X_MIN_OFFSET || hotend_offset[e].x > X_MAX_OFFSET) {
            fatal_error(ErrCode::ERR_MECHANICAL_TOOL_OFFSET_OUT_OF_BOUNDS, e + 1, 'X', static_cast<double>(hotend_offset[e].x), static_cast<double>(X_MIN_OFFSET), static_cast<double>(X_MAX_OFFSET));
        }
        if (hotend_offset[e].y < Y_MIN_OFFSET || hotend_offset[e].y > Y_MAX_OFFSET) {
            fatal_error(ErrCode::ERR_MECHANICAL_TOOL_OFFSET_OUT_OF_BOUNDS, e + 1, 'Y', static_cast<double>(hotend_offset[e].y), static_cast<double>(Y_MIN_OFFSET), static_cast<double>(Y_MAX_OFFSET));
        }
        if (hotend_offset[e].z < Z_MIN_OFFSET || hotend_offset[e].z > Z_MAX_OFFSET) {
            fatal_error(ErrCode::ERR_MECHANICAL_TOOL_OFFSET_OUT_OF_BOUNDS, e + 1, 'Z', static_cast<double>(hotend_offset[e].z), static_cast<double>(Z_MIN_OFFSET), static_cast<double>(Z_MAX_OFFSET));
        }
    }
    prusa_toolchanger.save_tool_offsets();

    HOTEND_LOOP() {
        if (!prusa_toolchanger.getTool(e).is_enabled()) {
            continue;
        }
        osDelay(100); // Some time to send the metric before sending the next one
        metric_record_custom(
            &metric_offset,
            ",t=%u x=%.3f,y=%.3f,z=%.3f",
            e,
            static_cast<double>(hotend_offset[e].x),
            static_cast<double>(hotend_offset[e].y),
            static_cast<double>(hotend_offset[e].z));
    }
}

} // anonymous namespace

/**
 * G425: Perform calibration with calibration object.
 *
 *   B           - Perform calibration of backlash only.
 *   T<extruder> - Perform calibration of toolhead only.
 *   V           - Probe object and print position, error, backlash and hotend offset.
 *   U           - Uncertainty, how far to start probe away from the object (mm)
 *
 *   no args     - Perform entire calibration sequence (backlash + position on all toolheads)
 */
void GcodeSuite::G425() {
    TEMPORARY_SOFT_ENDSTOP_STATE(false);
    TEMPORARY_BED_LEVELING_STATE(false);

<<<<<<< HEAD
=======
    phase_stepping::EnsureDisabled ps_disabler {};

>>>>>>> 0de68b87
    if (axis_unhomed_error()) {
        return;
    }

    measurements_t m;

    if (parser.seen('T')) {
        calibrate_toolhead(m, parser.has_value() ? parser.value_int() : active_extruder);
    } else {
        // calibrate_all();
        calibrate_all_simple();
    }
}<|MERGE_RESOLUTION|>--- conflicted
+++ resolved
@@ -757,11 +757,8 @@
     TEMPORARY_SOFT_ENDSTOP_STATE(false);
     TEMPORARY_BED_LEVELING_STATE(false);
 
-<<<<<<< HEAD
-=======
     phase_stepping::EnsureDisabled ps_disabler {};
 
->>>>>>> 0de68b87
     if (axis_unhomed_error()) {
         return;
     }
