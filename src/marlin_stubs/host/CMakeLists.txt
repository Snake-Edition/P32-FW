<<<<<<< HEAD
target_sources(firmware PRIVATE M115.cpp M46.cpp M604.cpp)
=======
target_sources(firmware PRIVATE M115.cpp M604.cpp)

if(NOT BOARD MATCHES "XL_DEV_KIT_XLB")
  target_sources(firmware PRIVATE M46.cpp)
endif()
>>>>>>> 0de68b87
<|MERGE_RESOLUTION|>--- conflicted
+++ resolved
@@ -1,9 +1,5 @@
-<<<<<<< HEAD
-target_sources(firmware PRIVATE M115.cpp M46.cpp M604.cpp)
-=======
 target_sources(firmware PRIVATE M115.cpp M604.cpp)
 
 if(NOT BOARD MATCHES "XL_DEV_KIT_XLB")
   target_sources(firmware PRIVATE M46.cpp)
-endif()
->>>>>>> 0de68b87
+endif()