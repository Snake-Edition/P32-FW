#include "Marlin/src/gcode/gcode.h"
#include "Marlin/src/gcode/queue.h"

#include "PrusaGcodeSuite.hpp"

#include "M330.h"
#include "M340.h"
#include <stdint.h>
#include <device/board.h>
#include "printers.h"
#include "MarlinPin.h"
#include "metric.h"
#include <option/has_gearbox_alignment.h>
#include <option/has_loadcell.h>
#include <option/has_toolchanger.h>
#include <option/has_side_leds.h>
#include <option/has_leds.h>
#include <option/has_belt_tuning.h>
<<<<<<< HEAD
#include <option/has_door_sensor_calibration.h>
=======
#include <option/has_manual_belt_tuning.h>
#include <option/has_door_sensor_calibration.h>
#include <option/has_chamber_vents.h>
>>>>>>> b91eeda0

#if HAS_LOADCELL()
    #include "loadcell.hpp"
#endif

#if HAS_TRINAMIC
    #include "M919-M920.h"
#endif

#include <option/has_phase_stepping_calibration.h>
#if HAS_PHASE_STEPPING_CALIBRATION()
    #include "M1977.hpp"
#endif

#include <option/has_input_shaper_calibration.h>
#if HAS_INPUT_SHAPER_CALIBRATION()
    #include "M1959.hpp"
#endif

#if HAS_GEARBOX_ALIGNMENT()
    #include <feature/gearbox_alignment/gcode_gearbox_alignment.hpp>
#endif

#include <logging/log.hpp>

LOG_COMPONENT_DEF(PRUSA_GCODE, logging::Severity::info);

static void record_pre_gcode_metrics();

int8_t PrusaGcodeSuite::get_target_extruder_from_command(const GCodeParser2 &p) {
    return GcodeSuite::get_target_extruder_from_option_value(p.option<uint8_t>('T'), false);
}
int8_t PrusaGcodeSuite::get_target_extruder_from_command_p(const GCodeParser2 &p) {
    return GcodeSuite::get_target_extruder_from_option_value(p.option<uint8_t>('T'), p.option<bool>('P').value_or(false));
}

void save_bed_pid(void) {
#if ENABLED(PIDTEMPBED)
    config_store().pid_bed_p.set(thermalManager.temp_bed.pid.Kp);
    config_store().pid_bed_i.set(thermalManager.temp_bed.pid.Ki);
    config_store().pid_bed_d.set(thermalManager.temp_bed.pid.Kd);
#endif
}

void save_noz_pid(void) {
#if ENABLED(PIDTEMP)
    config_store().pid_nozzle_p.set(Temperature::temp_hotend[0].pid.Kp);
    config_store().pid_nozzle_i.set(Temperature::temp_hotend[0].pid.Ki);
    config_store().pid_nozzle_d.set(Temperature::temp_hotend[0].pid.Kd);
#endif
}

bool GcodeSuite::process_parsed_command_custom(bool no_ok) {
    record_pre_gcode_metrics();
    bool processed = true;

    switch (parser.command_letter) {
    case 'M':
        switch (parser.codenum) {
        case 0:
            PrusaGcodeSuite::M0();
            break;

        case 104:
            switch (parser.subcode) {

            case 1:
                PrusaGcodeSuite::M104_1();
                break;

            default:
                processed = false;
                break;
            }
            break;

        case 123:
            PrusaGcodeSuite::M123();
            break;

#if HAS_CHAMBER_API()
        case 141:
            PrusaGcodeSuite::M141();
            break;
#endif

#if HAS_CHAMBER_FILTRATION_API()
        case 147:
        case 148:
            PrusaGcodeSuite::M147_148();
            break;
#endif

#if HAS_LEDS()
        case 150:
            PrusaGcodeSuite::M150();
            break;
#endif
#if HAS_SIDE_LEDS()
        case 151:
            PrusaGcodeSuite::M151();
            break;
#endif

#if HAS_CHAMBER_API()
        case 191:
            PrusaGcodeSuite::M191();
            break;
#endif

#if HAS_I2C_EXPANDER()
        case 262:
            PrusaGcodeSuite::M262();
            break;
        case 263:
            PrusaGcodeSuite::M263();
            break;
        case 264:
            PrusaGcodeSuite::M264();
            break;
        case 265:
            PrusaGcodeSuite::M265();
            break;
        case 267:
            PrusaGcodeSuite::M267();
            break;
        case 268:
            PrusaGcodeSuite::M268();
            break;
#endif // HAS_I2C_EXPANDER()
        case 300:
            PrusaGcodeSuite::M300();
            break;
        case 301:
            M301();
            save_noz_pid();
            break;
        case 303: {
            M303();
            const int16_t e = parser.intval('E');
            const bool u = parser.boolval('U');
            if (u) {
                if (e == -1) {
                    save_bed_pid();
                } else if (e == 0) {
                    save_noz_pid();
                }
            }
            break;
        }
        case 304:
            M304();
            save_bed_pid();
            break;
        case 330:
            // Metrics handler selection deprecated. We only really have one handler. Let's not pretend otherwise.
            // BFW-5464
            break;
        case 331:
            PrusaGcodeSuite::M331();
            break;
        case 332:
            PrusaGcodeSuite::M332();
            break;
        case 333:
            PrusaGcodeSuite::M333();
            break;
        case 334:
            PrusaGcodeSuite::M334();
            break;
        case 340:
            PrusaGcodeSuite::M340();
            break;
        // case 505: // deprecated
        //     PrusaGcodeSuite::M505();
        //     break;
        case 591:
            PrusaGcodeSuite::M591();
            break;
        case 704:
            PrusaGcodeSuite::M704();
            break;
        case 1704:
            PrusaGcodeSuite::M1704();
            break;
        case 705:
            PrusaGcodeSuite::M705();
            break;
        case 706:
            PrusaGcodeSuite::M706();
            break;
        case 707:
            PrusaGcodeSuite::M707();
            break;
        case 708:
            PrusaGcodeSuite::M708();
            break;
        case 709:
            PrusaGcodeSuite::M709();
            break;
#ifdef PRINT_CHECKING_Q_CMDS
        case 862:
            switch (parser.subcode) {
            case 1:
                PrusaGcodeSuite::M862_1();
                break;
            case 2:
                PrusaGcodeSuite::M862_2();
                break;
            case 3:
                PrusaGcodeSuite::M862_3();
                break;
            case 4:
                PrusaGcodeSuite::M862_4();
                break;
            case 5:
                PrusaGcodeSuite::M862_5();
                break;
            case 6:
                PrusaGcodeSuite::M862_6();
                break;
            default:
                processed = false;
            }
            break;
#endif

#if ENABLED(PRUSA_TOOL_MAPPING)
        case 863:
            PrusaGcodeSuite::M863();
            break;
#endif
#if ENABLED(PRUSA_SPOOL_JOIN)
        case 864:
            PrusaGcodeSuite::M864();
            break;
#endif
        case 865:
            PrusaGcodeSuite::M865();
            break;

#if HAS_CHAMBER_VENTS()
        case 870:
            PrusaGcodeSuite::M870();
            break;
#endif

#if HAS_TRINAMIC
        case 919:
            PrusaGcodeSuite::M919();
            break;
        case 920:
            PrusaGcodeSuite::M920();
            break;
#endif
#if HAS_BELT_TUNING()
        case 960:
            PrusaGcodeSuite::M960();
            break;
#endif
#if HAS_MANUAL_BELT_TUNING()
        case 961:
            PrusaGcodeSuite::M961();
            break;
#endif
        case 997:
            PrusaGcodeSuite::M997();
            break;
        case 999:
            if (parser.seen('R')) {
                PrusaGcodeSuite::M999();
                break;
            } else {
                processed = false;
                break;
            }
#if BUDDY_ENABLE_CONNECT()
        case 1200:
            PrusaGcodeSuite::M1200();
            break;
#endif // BUDDY_ENABLE_CONNECT()
        case 1600:
            PrusaGcodeSuite::M1600();
            break;
        case 1601:
            PrusaGcodeSuite::M1601();
            break;

        case 1700:
            PrusaGcodeSuite::M1700();
            break;
        case 1701:
            PrusaGcodeSuite::M1701();
            break;
        case 1702:
            PrusaGcodeSuite::M1702();
            break;
        case 1703:
            PrusaGcodeSuite::M1703();
            break;
#if HAS_INPUT_SHAPER_CALIBRATION()
        case 1959:
            PrusaGcodeSuite::M1959();
            break;
#endif
#if HAS_PHASE_STEPPING_CALIBRATION()
        case 1977:
            PrusaGcodeSuite::M1977();
            break;
#endif
#if HAS_SELFTEST()
        case 1978:
            PrusaGcodeSuite::M1978();
            break;
<<<<<<< HEAD
=======
#endif
#if HAS_GEARBOX_ALIGNMENT()
        case 1979:
            PrusaGcodeSuite::M1979();
            break;
#endif
>>>>>>> b91eeda0
#if HAS_DOOR_SENSOR_CALIBRATION()
        case 1980:
            PrusaGcodeSuite::M1980();
            break;
#endif
        case 9140:
            PrusaGcodeSuite::M9140();
            break;
        case 9141:
            PrusaGcodeSuite::M9141();
            break;
        case 9150:
            PrusaGcodeSuite::M9150();
            break;

        case 9200:
            PrusaGcodeSuite::M9200();
            break;

        case 9201:
            PrusaGcodeSuite::M9201();
            break;

#if HAS_PRECISE_HOMING_COREXY()
        case 9202:
            PrusaGcodeSuite::M9202();
            break;
#endif

        case 9933:
            PrusaGcodeSuite::M9933();
            break;

        default:
            processed = false;
            break;
        }
        break;
    case 'G':
        switch (parser.codenum) {
#if HAS_NOZZLE_CLEANER()
        case 12:
            PrusaGcodeSuite::G12();
            break;
#endif
        case 26:
            PrusaGcodeSuite::G26();
            break;
        case 123:
            PrusaGcodeSuite::G123();
            break;
        case 64:
            PrusaGcodeSuite::G64();
            break;
#if HAS_SELFTEST()
        case 162:
            PrusaGcodeSuite::G162();
            break;
        case 163:
            PrusaGcodeSuite::G163();
            break;
#endif
        default:
            processed = false;
            break;
        }
        break;
#if HAS_TOOLCHANGER()
    case 'P':
        switch (parser.codenum) {
        case 0:
            PrusaGcodeSuite::P0();
            break;
        default:
            processed = false;
            break;
        }
        break;
#endif
    default:
        processed = false;
        break;
    }

    if (processed && !no_ok) {
        queue.ok_to_send();
    }

    return processed;
}

static void record_pre_gcode_metrics() {
    METRIC_DEF(gcode, "gcode", METRIC_VALUE_STRING, 0, METRIC_DISABLED);
    metric_record_string(&gcode, "%s", parser.command_ptr);

#if HAS_LOADCELL()
    METRIC_DEF(loadcell_scale_m, "loadcell_scale", METRIC_VALUE_FLOAT, 5000, METRIC_ENABLED);
    METRIC_DEF(loadcell_threshold_static_m, "loadcell_threshold", METRIC_VALUE_FLOAT, 5005, METRIC_ENABLED);
    METRIC_DEF(loadcell_threshold_continuous_m, "loadcell_threshold_cont", METRIC_VALUE_FLOAT, 5010, METRIC_ENABLED);
    METRIC_DEF(loadcell_hysteresis_m, "loadcell_hysteresis", METRIC_VALUE_FLOAT, 5015, METRIC_ENABLED);

    metric_record_float(&loadcell_scale_m, loadcell.GetScale());
    metric_record_float(&loadcell_threshold_static_m, loadcell.GetThreshold(Loadcell::TareMode::Static));
    metric_record_float(&loadcell_threshold_continuous_m, loadcell.GetThreshold(Loadcell::TareMode::Continuous));
    metric_record_float(&loadcell_hysteresis_m, loadcell.GetHysteresis());

#endif
}<|MERGE_RESOLUTION|>--- conflicted
+++ resolved
@@ -16,13 +16,9 @@
 #include <option/has_side_leds.h>
 #include <option/has_leds.h>
 #include <option/has_belt_tuning.h>
-<<<<<<< HEAD
-#include <option/has_door_sensor_calibration.h>
-=======
 #include <option/has_manual_belt_tuning.h>
 #include <option/has_door_sensor_calibration.h>
 #include <option/has_chamber_vents.h>
->>>>>>> b91eeda0
 
 #if HAS_LOADCELL()
     #include "loadcell.hpp"
@@ -59,22 +55,6 @@
     return GcodeSuite::get_target_extruder_from_option_value(p.option<uint8_t>('T'), p.option<bool>('P').value_or(false));
 }
 
-void save_bed_pid(void) {
-#if ENABLED(PIDTEMPBED)
-    config_store().pid_bed_p.set(thermalManager.temp_bed.pid.Kp);
-    config_store().pid_bed_i.set(thermalManager.temp_bed.pid.Ki);
-    config_store().pid_bed_d.set(thermalManager.temp_bed.pid.Kd);
-#endif
-}
-
-void save_noz_pid(void) {
-#if ENABLED(PIDTEMP)
-    config_store().pid_nozzle_p.set(Temperature::temp_hotend[0].pid.Kp);
-    config_store().pid_nozzle_i.set(Temperature::temp_hotend[0].pid.Ki);
-    config_store().pid_nozzle_d.set(Temperature::temp_hotend[0].pid.Kd);
-#endif
-}
-
 bool GcodeSuite::process_parsed_command_custom(bool no_ok) {
     record_pre_gcode_metrics();
     bool processed = true;
@@ -156,27 +136,6 @@
         case 300:
             PrusaGcodeSuite::M300();
             break;
-        case 301:
-            M301();
-            save_noz_pid();
-            break;
-        case 303: {
-            M303();
-            const int16_t e = parser.intval('E');
-            const bool u = parser.boolval('U');
-            if (u) {
-                if (e == -1) {
-                    save_bed_pid();
-                } else if (e == 0) {
-                    save_noz_pid();
-                }
-            }
-            break;
-        }
-        case 304:
-            M304();
-            save_bed_pid();
-            break;
         case 330:
             // Metrics handler selection deprecated. We only really have one handler. Let's not pretend otherwise.
             // BFW-5464
@@ -337,15 +296,12 @@
         case 1978:
             PrusaGcodeSuite::M1978();
             break;
-<<<<<<< HEAD
-=======
 #endif
 #if HAS_GEARBOX_ALIGNMENT()
         case 1979:
             PrusaGcodeSuite::M1979();
             break;
 #endif
->>>>>>> b91eeda0
 #if HAS_DOOR_SENSOR_CALIBRATION()
         case 1980:
             PrusaGcodeSuite::M1980();
