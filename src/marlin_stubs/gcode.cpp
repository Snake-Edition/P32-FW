--- conflicted
+++ resolved
@@ -1,13 +1,8 @@
-<<<<<<< HEAD
-#include "../../lib/Marlin/Marlin/src/gcode/gcode.h"
-#include "../../lib/Marlin/Marlin/src/gcode/queue.h"
-=======
 #include "Marlin/src/gcode/gcode.h"
 #include "Marlin/src/gcode/queue.h"
->>>>>>> a255fa43
 
 #include "PrusaGcodeSuite.hpp"
-#include "../common/marlin_server.h"
+#include "../common/marlin_server.hpp"
 
 #include "M330.h"
 #include "M919-M920.h"
@@ -31,14 +26,18 @@
     case 'M':
         switch (parser.codenum) {
         case 50:
-<<<<<<< HEAD
-            PrusaGcodeSuite::M50(); //selftest
-            return true;
+            PrusaGcodeSuite::M50(); // selftest
+            break;
         case 117:
             PrusaGcodeSuite::M117();
             if (!no_ok)
                 queue.ok_to_send();
             return true;
+#if HAS_LEDS
+        case 150:
+            PrusaGcodeSuite::M150();
+            break;
+#endif
         case 300:
             PrusaGcodeSuite::M300();
             if (!no_ok)
@@ -69,19 +68,7 @@
             marlin_server_settings_save_bed_pid();
             if (!no_ok)
                 queue.ok_to_send();
-            return true;
-=======
-            PrusaGcodeSuite::M50(); // selftest
-            break;
-#if HAS_LEDS
-        case 150:
-            PrusaGcodeSuite::M150();
-            break;
-#endif
-        case 300:
-            PrusaGcodeSuite::M300();
-            break;
->>>>>>> a255fa43
+            break;
 #if defined(_DEBUG)
         case 330:
             PrusaGcodeSuite::M330();
