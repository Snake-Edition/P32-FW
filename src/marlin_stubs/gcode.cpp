#include "../../lib/Marlin/Marlin/src/gcode/gcode.h"
#include "../../lib/Marlin/Marlin/src/gcode/queue.h"

#include "PrusaGcodeSuite.hpp"
#include "../common/marlin_server.h"

#include "M330.h"
#include "M50.hpp"

bool GcodeSuite::process_parsed_command_custom(bool no_ok) {
    switch (parser.command_letter) {
    case 'M':
        switch (parser.codenum) {
        case 50:
            PrusaGcodeSuite::M50(); //selftest
            return true;
<<<<<<< HEAD
        case 117:
            PrusaGcodeSuite::M117();
            if (!no_ok) queue.ok_to_send();
            return true;
        case 300:
            PrusaGcodeSuite::M300();
            if (!no_ok) queue.ok_to_send();
            return true;
        case 301:
            M301();
            marlin_server_settings_save_noz_pid();
            if (!no_ok) queue.ok_to_send();
            return true;
        case 303: {
            M303();
            const int16_t e = parser.intval('E');
            const bool u = parser.boolval('U');
            if (u) {
                if (e == -1)
                    marlin_server_settings_save_bed_pid();
                else if (e == 0)
                    marlin_server_settings_save_noz_pid();
            }
            if (!no_ok)
                queue.ok_to_send();
            return true;
        }
        case 304:
            M304();
            marlin_server_settings_save_bed_pid();
            if (!no_ok) queue.ok_to_send();
=======
        case 300:
            PrusaGcodeSuite::M300();
>>>>>>> 8951490e
            return true;
#if defined(_DEBUG)
        case 330:
            PrusaGcodeSuite::M330();
            return true;
        case 331:
            PrusaGcodeSuite::M331();
            return true;
        case 332:
            PrusaGcodeSuite::M332();
            return true;
        case 333:
            PrusaGcodeSuite::M333();
            return true;
        case 334:
            PrusaGcodeSuite::M334();
            return true;
#endif // _DEBUG
        case 505:
            PrusaGcodeSuite::M505();
            return true;
        case 650:
            PrusaGcodeSuite::M650();
            return true;
        case 704:
            PrusaGcodeSuite::M704();
            return true;
        case 705:
            PrusaGcodeSuite::M705();
            return true;
        case 706:
            PrusaGcodeSuite::M706();
            return true;
        case 707:
            PrusaGcodeSuite::M707();
            return true;
        case 708:
            PrusaGcodeSuite::M708();
            return true;
        case 709:
            PrusaGcodeSuite::M709();
            return true;
        case 930:
            PrusaGcodeSuite::M930();
            return true;
        case 931:
            PrusaGcodeSuite::M931();
            return true;
        case 932:
            PrusaGcodeSuite::M932();
            return true;
        case 997:
            PrusaGcodeSuite::M997();
            return true;
        case 999:
            if (parser.seen('R')) {
                PrusaGcodeSuite::M999();
                return true;
            } else {
                return false;
            }
        case 1587:
            PrusaGcodeSuite::M1587();
            return true;
        case 1600:
            PrusaGcodeSuite::M1600();
            return true;
        case 1700:
            PrusaGcodeSuite::M1700();
            return true;
        case 1701:
            PrusaGcodeSuite::M1701();
            return true;

        default:
            return false;
        }
        return false;
    case 'G':
        switch (parser.codenum) {
        case 26:
            PrusaGcodeSuite::G26();
            return true;
        case 162:
            PrusaGcodeSuite::G162();
            return true;
        }
        return false;
    default:
        return false;
    }
}

//weak g-codes to prevent ugly preprocessor
//TODO write error message to log if used
void __attribute__((weak)) PrusaGcodeSuite::M650() {}
void __attribute__((weak)) PrusaGcodeSuite::M704() {}
void __attribute__((weak)) PrusaGcodeSuite::M705() {}
void __attribute__((weak)) PrusaGcodeSuite::M706() {}
void __attribute__((weak)) PrusaGcodeSuite::M707() {}
void __attribute__((weak)) PrusaGcodeSuite::M708() {}
void __attribute__((weak)) PrusaGcodeSuite::M709() {}
void __attribute__((weak)) PrusaGcodeSuite::M930() {}
void __attribute__((weak)) PrusaGcodeSuite::M931() {}
void __attribute__((weak)) PrusaGcodeSuite::M932() {}
void __attribute__((weak)) PrusaGcodeSuite::M999() {}
void __attribute__((weak)) PrusaGcodeSuite::M1587() {}
void __attribute__((weak)) PrusaGcodeSuite::M1600() {}
void __attribute__((weak)) PrusaGcodeSuite::M1700() {}
void __attribute__((weak)) PrusaGcodeSuite::M1701() {}
void __attribute__((weak)) PrusaGcodeSuite::G162() {}<|MERGE_RESOLUTION|>--- conflicted
+++ resolved
@@ -14,19 +14,21 @@
         case 50:
             PrusaGcodeSuite::M50(); //selftest
             return true;
-<<<<<<< HEAD
         case 117:
             PrusaGcodeSuite::M117();
-            if (!no_ok) queue.ok_to_send();
+            if (!no_ok)
+                queue.ok_to_send();
             return true;
         case 300:
             PrusaGcodeSuite::M300();
-            if (!no_ok) queue.ok_to_send();
+            if (!no_ok)
+                queue.ok_to_send();
             return true;
         case 301:
             M301();
             marlin_server_settings_save_noz_pid();
-            if (!no_ok) queue.ok_to_send();
+            if (!no_ok)
+                queue.ok_to_send();
             return true;
         case 303: {
             M303();
@@ -45,11 +47,8 @@
         case 304:
             M304();
             marlin_server_settings_save_bed_pid();
-            if (!no_ok) queue.ok_to_send();
-=======
-        case 300:
-            PrusaGcodeSuite::M300();
->>>>>>> 8951490e
+            if (!no_ok)
+                queue.ok_to_send();
             return true;
 #if defined(_DEBUG)
         case 330:
