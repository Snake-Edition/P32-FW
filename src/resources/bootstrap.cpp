#include <stdio.h>
#include <dirent.h>
#include <memory>
#include <string.h>
#include <optional>
#include <cerrno>
#include <sys/stat.h>
#include <sys/iosupport.h>

#include "bsod.h"
#include "bbf.hpp"
#include "log.h"
#include "timing.h"
#include "cmsis_os.h"
#include "stm32f4xx.h"

#include "semihosting/semihosting.hpp"
#include "resources/bootstrap.hpp"
#include "resources/hash.hpp"

#include "fileutils.hpp"

LOG_COMPONENT_DEF(Resources, LOG_SEVERITY_DEBUG);
using BootstrapStage = buddy::resources::BootstrapStage;

struct ResourcesScanResult {
    unsigned files_count;
    unsigned directories_count;
    unsigned total_size_of_files;

    ResourcesScanResult()
        : files_count(0)
        , directories_count(0)
        , total_size_of_files(0) {}
};

static bool scan_resources_folder(Path &path, ResourcesScanResult &result) {
    std::optional<long> last_dir_location;

    while (true) {
        // get info about the next item in the directory
        std::unique_ptr<DIR, DIRDeleter> dir(opendir(path.get()));
        if (last_dir_location.has_value()) {
            seekdir(dir.get(), last_dir_location.value());
        }
        struct dirent *entry = readdir(dir.get());
        if (!entry) {
            break;
        }

        // save current position
        last_dir_location = telldir(dir.get());

        // skip the entry immediately if "." or ".."
        if (entry->d_type == DT_DIR && (strcmp(entry->d_name, ".") == 0 || strcmp(entry->d_name, "..") == 0)) {
            continue;
        }

        // save info and close the dir to save resources
        path.push(entry->d_name);
        auto d_type = entry->d_type;
        dir.reset();

        // copy the item
        bool success;
        if (d_type == DT_REG) {
            // copy file
            result.files_count += 1;
            struct stat fs;
            success = stat(path.get(), &fs) == 0;
            result.total_size_of_files += fs.st_size;
        } else if (d_type == DT_DIR) {
            result.directories_count += 1;
            success = scan_resources_folder(path, result);
        } else {
            success = true;
        }

        // restore previous state
        path.pop();

        if (!success) {
            break;
        }
    }

    return true;
}

class BootstrapProgressReporter {
private:
    buddy::resources::ProgressHook progress_hook;
    std::optional<ResourcesScanResult> scan_result;
    BootstrapStage current_stage;
    unsigned files_copied;
    unsigned directories_copied;
    unsigned bytes_copied;
    std::optional<unsigned> last_reported_percent_done;

    unsigned percent_done() {
        if (scan_result.has_value() == false) {
            return false;
        }
        const unsigned points_per_file = 100;
        const unsigned points_per_directory = 100;
        const unsigned points_per_byte = 1;

        unsigned total_points = scan_result->files_count * points_per_file
            + scan_result->directories_count * points_per_directory
            + scan_result->total_size_of_files * points_per_byte;
        unsigned finished_points = files_copied * points_per_file
            + directories_copied * points_per_directory
            + bytes_copied * points_per_byte;

        return finished_points * 100 / total_points;
    }

public:
    BootstrapProgressReporter(buddy::resources::ProgressHook progress_hook, BootstrapStage stage)
        : progress_hook(progress_hook)
        , scan_result()
        , current_stage(stage)
        , files_copied(0)
        , directories_copied(0)
        , bytes_copied(0)
        , last_reported_percent_done(std::nullopt) {
    }

    void report() {
        progress_hook(percent_done(), current_stage);
    }

    void update_stage(BootstrapStage stage) {
        current_stage = stage;
        report();
    }

    void report_percent_done() {
        unsigned percent_done = this->percent_done();
        if (last_reported_percent_done != percent_done) {
            progress_hook(percent_done, current_stage);
            last_reported_percent_done = percent_done;
        }
    }

    void assign_scan_result(ResourcesScanResult result) {
        scan_result = result;
    }

    void reset() {
        files_copied = directories_copied = bytes_copied = 0;
        scan_result.reset();
        last_reported_percent_done = std::nullopt;
    }

    void did_copy_file() {
        files_copied += 1;
        report_percent_done();
    }

    void did_copy_directory() {
        directories_copied += 1;
        report_percent_done();
    }

    void did_copy_bytes(unsigned bytes) {
        bytes_copied += bytes;
        report_percent_done();
    }
};

static bool has_bbf_suffix(const char *fname) {
    char *dot = strrchr(fname, '.');

    if (dot == nullptr) {
        return 0;
    }

    return strcasecmp(dot, ".bbf") == 0;
}

static bool is_relevant_bbf_for_bootstrap(FILE *bbf, const char *path, const buddy::resources::Revision &revision, buddy::bbf::TLVType tlv_entry) {
    uint32_t hash_len;
    if (!buddy::bbf::seek_to_tlv_entry(bbf, tlv_entry, hash_len)) {
        log_error(Resources, "Failed to seek to resources revision %s", path);
        return false;
    }

    buddy::resources::Revision bbf_revision;
    if (fread(&bbf_revision.hash[0], 1, revision.hash.size(), bbf) != hash_len) {
        log_error(Resources, "Failed to read resources revision %s", path);
        return false;
    }

    return bbf_revision == revision;
}

static bool copy_file(const Path &source_path, const Path &target_path, BootstrapProgressReporter &reporter) {
    std::unique_ptr<FILE, FILEDeleter> source(fopen(source_path.get(), "rb"));
    if (source.get() == nullptr) {
        log_error(Resources, "Failed to open file %s", source.get());
        return false;
    }

    std::unique_ptr<FILE, FILEDeleter> target(fopen(target_path.get(), "wb"));
    if (target.get() == nullptr) {
        log_error(Resources, "Failed to open file for writing %s", target.get());
        return false;
    }

    uint8_t buffer[128];

    while (true) {
        int read = fread(buffer, 1, sizeof(buffer), source.get());
        if (read > 0) {
            int written = fwrite(buffer, 1, read, target.get());
            if (read != written) {
                log_error(Resources, "Writing while copying failed");
                return false;
            }
            reporter.did_copy_bytes(written);
        }
        if (ferror(source.get())) {
            return false;
        }
        if (feof(source.get())) {
            return true;
        }
    }
}

[[nodiscard]] static bool remove_directory_recursive(Path &path) {
    while (true) {
        errno = 0;
        // get info about the next item in the directory
        std::unique_ptr<DIR, DIRDeleter> dir(opendir(path.get()));

        if (dir.get() == nullptr) {
            return false;
        }

        struct dirent *entry = readdir(dir.get());
        if (!entry && errno != 0) {
            return false;
        }

        // skip the entry immediately if "." or ".."
        while (entry && ((strcmp(entry->d_name, ".") == 0 || strcmp(entry->d_name, "..") == 0))) {
            entry = readdir(dir.get());
        }

        // is the dir already empty?
        if (!entry) {
            break;
        }

        // save info and close the dir to save resources
        path.push(entry->d_name);
        auto d_type = entry->d_type;
        dir.reset();

        // remove the item
        bool success;
        if (d_type == DT_REG) {
            // copy file
            log_info(Resources, "Removing file %s", path.get());
            success = remove(path.get()) == 0;
        } else if (d_type == DT_DIR) {
            log_info(Resources, "Removing directory %s", path.get());
            success = remove_directory_recursive(path);
        } else {
            log_warning(Resources, "Unexpected item %hhu: %s; skipping", d_type, path.get());
            success = true;
        }

        // restore previous state
        path.pop();

        if (!success) {
            log_error(Resources, "Error when removing directory %s (errno %i)", path.get(), errno);
            return false;
        }
    }

    // and finally, remove the directory itself
    return remove(path.get()) == 0;
}

static bool remove_recursive_if_exists(Path &path) {
    struct stat sb;
    int stat_retval = stat(path.get(), &sb);

    // does it exists?
    if (stat_retval == -1 && errno == ENOENT) {
        return true;
    }

    // something went wrong
    if (stat_retval == -1) {
        return false;
    }

    if (S_ISREG(sb.st_mode)) {
        return remove(path.get()) == 0;
    } else if (S_ISDIR(sb.st_mode)) {
        return remove_directory_recursive(path);
    } else {
        return false;
    }
}

static bool copy_resources_directory(Path &source, Path &target, BootstrapProgressReporter &reporter) {
    std::optional<long> last_dir_location;

    // ensure target directory exists
    mkdir(target.get(), 0700);

    while (true) {
        errno = 0;
        // get info about the next item in the directory
        std::unique_ptr<DIR, DIRDeleter> dir(opendir(source.get()));

        if (dir.get() == nullptr) {
            return false;
        } else if (last_dir_location.has_value()) {
            seekdir(dir.get(), last_dir_location.value());
            if (errno != 0) {
                log_error(Resources, "seekdir() failed: %i", errno);
                return false;
            }
        }

        struct dirent *entry = readdir(dir.get());
        if (!entry && errno != 0) {
            return false;
        } else if (!entry) {
            break;
        }

        // save current position
        last_dir_location = telldir(dir.get());
        if (errno != 0) {
            return false;
        }

        // skip the entry immediately if "." or ".."
        if (entry->d_type == DT_DIR && (strcmp(entry->d_name, ".") == 0 || strcmp(entry->d_name, "..") == 0)) {
            continue;
        }

        // save info and close the dir to save resources
        source.push(entry->d_name);
        target.push(entry->d_name);
        auto d_type = entry->d_type;
        dir.reset();

        // copy the item
        bool success;
        if (d_type == DT_REG) {
            // copy file
            log_info(Resources, "Copying file %s", source.get());
            success = copy_file(source, target, reporter);
            reporter.did_copy_file();
        } else if (d_type == DT_DIR) {
            log_info(Resources, "Copying directory %s", source.get());
            success = copy_resources_directory(source, target, reporter);
            reporter.did_copy_directory();
        } else {
            log_warning(Resources, "Unexpected item %hhu: %s; skipping", d_type, source.get());
            success = true;
        }

        // restore previous state
        source.pop();
        target.pop();

        if (!success) {
            return false;
        }
    }

    return true;
}

static bool bootstrap_over_debugger_possible() {
    // debugger flag is located at the beginning of the CCMRAM
    // to enable bootstrap over debugger, the debugger has to set the flag to 0xABCDABCD
    static uint32_t debugger_flag __attribute__((__section__(".ccmram_beginning"), used));

    bool flag_set = debugger_flag == 0xABCDABCD;
    bool debugger_connected = DBGMCU->CR != 0;

    return debugger_connected && flag_set;
}

static FILE *open_bbf_over_debugger(Path &path_buffer, const buddy::resources::Revision &revision, buddy::bbf::TLVType &bbf_entry) {
    // find the path first
    auto retval = semihosting::sys_getcmdline(path_buffer.get_buffer(), path_buffer.maximum_length());
    if (retval != 0) {
        return nullptr;
    }
    const char *first_space = strchr(path_buffer.get(), ' ');
    if (first_space == nullptr) {
        return nullptr;
    }
    const char *filepath = first_space + 1;
    log_warning(Resources, "BBF over debugger filename: %s", filepath);

    // open the bbf file
    // we have to keep this within the critical section, as
    // setDefaultDevice does not work per-task and we need to make
    // sure someone else does not set it to something different before
    // we open the file
    taskENTER_CRITICAL();
    setDefaultDevice(FindDevice("/semihosting"));
    FILE *bbf = fopen(filepath, "rb");
    taskEXIT_CRITICAL();
    if (bbf == nullptr) {
        return nullptr;
    }

    if (is_relevant_bbf_for_bootstrap(bbf, filepath, revision, buddy::bbf::TLVType::RESOURCES_IMAGE_HASH)) {
        log_info(Resources, "Found suitable bbf provided by debugger: %s", filepath);
        bbf_entry = buddy::bbf::TLVType::RESOURCES_IMAGE;
        return bbf;
    } else if (is_relevant_bbf_for_bootstrap(bbf, filepath, revision, buddy::bbf::TLVType::RESOURCES_BOOTLOADER_IMAGE_HASH)) {
        log_info(Resources, "Found suitable bbf provided by debugger: %s", filepath);
        bbf_entry = buddy::bbf::TLVType::RESOURCES_BOOTLOADER_IMAGE;
        return bbf;
    } else {
        return nullptr;
    }
}

static bool find_suitable_bbf_file(const buddy::resources::Revision &revision, Path &bbf, buddy::bbf::TLVType &bbf_entry) {
    log_debug(Resources, "Searching for a bbf...");

    // open the directory
    std::unique_ptr<DIR, DIRDeleter> dir(opendir("/usb"));
    if (dir.get() == nullptr) {
        log_warning(Resources, "Failed to open /usb directory");
        return false;
    }

    // locate bbf file
    bool bbf_found = false;
    struct dirent *entry;
    while ((entry = readdir(dir.get()))) {
        // check is bbf
        if (!has_bbf_suffix(entry->d_name)) {
            log_debug(Resources, "Skipping file: %s (bad suffix)", entry->d_name);
            continue;
        }
        // create full path
        bbf.set("/usb");
        bbf.push(entry->d_name);
        // open the bbf
        std::unique_ptr<FILE, FILEDeleter> bbf_file(fopen(bbf.get(), "rb"));
        if (bbf.get() == nullptr) {
            log_error(Resources, "Failed to open %s", bbf.get());
            continue;
        }

        // check if the file contains required resources
        if (is_relevant_bbf_for_bootstrap(bbf_file.get(), bbf.get(), revision, buddy::bbf::TLVType::RESOURCES_IMAGE_HASH)) {
            log_info(Resources, "Found suitable bbf for bootstraping: %s", bbf.get());
            bbf_found = true;
            bbf_entry = buddy::bbf::TLVType::RESOURCES_IMAGE;
            break;
        } else if (is_relevant_bbf_for_bootstrap(bbf_file.get(), bbf.get(), revision, buddy::bbf::TLVType::RESOURCES_BOOTLOADER_IMAGE_HASH)) {
            log_info(Resources, "Found suitable bbf for bootstraping: %s", bbf.get());
            bbf_found = true;
            bbf_entry = buddy::bbf::TLVType::RESOURCES_BOOTLOADER_IMAGE;
            break;
        } else {
            log_info(Resources, "Skipping file: %s (not compatible)", bbf.get());
            continue;
        }
    }

    if (!bbf_found) {
        log_warning(Resources, "Failed to find a .bbf file");
        return false;
    }

    return true;
}

static bool do_bootstrap(const buddy::resources::Revision &revision, buddy::resources::ProgressHook progress_hook) {
    BootstrapProgressReporter reporter(progress_hook, BootstrapStage::LookingForBbf);
    Path source_path("/");
    std::unique_ptr<FILE, FILEDeleter> bbf;
    buddy::bbf::TLVType bbf_entry = buddy::bbf::TLVType::RESOURCES_IMAGE;

    reporter.report(); // initial report

    // try to find required BBF on attached USB drive
    if (find_suitable_bbf_file(revision, source_path, bbf_entry)) {
        bbf.reset(fopen(source_path.get(), "rb"));
<<<<<<< HEAD
    }

    // try to open BBF supplied over semihosting (connected debugger)
    if (bbf.get() == nullptr && bootstrap_over_debugger_possible()) {
        bbf.reset(open_bbf_over_debugger(source_path, revision, bbf_entry));
    }

    if (bbf.get() == nullptr) {
        return false;
=======
>>>>>>> a255fa43
    }

    // try to open BBF supplied over semihosting (connected debugger)
    if (bbf.get() == nullptr && bootstrap_over_debugger_possible()) {
        bbf.reset(open_bbf_over_debugger(source_path, revision, bbf_entry));
    }

    if (bbf.get() == nullptr) {
        return false;
    }
    // use a small buffer for the BBF
    setvbuf(bbf.get(), NULL, _IOFBF, 32);

    reporter.update_stage(BootstrapStage::PreparingBootstrap);

    // use a small buffer for the BBF
    setvbuf(bbf.get(), NULL, _IOFBF, 32);

    // mount the filesystem stored in the bbf
    ScopedFileSystemLittlefsBBF scoped_bbf_mount(bbf.get(), bbf_entry);
    if (!scoped_bbf_mount.mounted()) {
        log_info(Resources, "BBF mounting failed");
        return false;
    }

    // calculate stats for better progress reporting
    ResourcesScanResult scan_result;
    source_path.set("/bbf");
    if (!scan_resources_folder(source_path, scan_result)) {
        log_error(Resources, "Failed to scan the /bbf directory");
    }
    log_info(Resources, "To copy: %i files, %i directories, %i bytes",
        scan_result.files_count, scan_result.directories_count, scan_result.total_size_of_files);
    reporter.assign_scan_result(scan_result);

    // open the bbf's root dir
    std::unique_ptr<DIR, DIRDeleter> dir(opendir("/bbf"));
    if (dir.get() == nullptr) {
        log_warning(Resources, "Failed to open /bbf directory");
        return false;
    }

    // clear installed resources
    Path target_path("/internal/res");
    buddy::resources::InstalledRevision::clear();
    if (remove_recursive_if_exists(target_path) == false) {
        log_error(Resources, "Failed to remove the /internal/res directory");
        return false;
    }

    // copy the resources
    reporter.update_stage(BootstrapStage::CopyingFiles);
    source_path.set("/bbf");
    if (!copy_resources_directory(source_path, target_path, reporter)) {
        log_error(Resources, "Failed to copy resources");
        return false;
    }

    // calculate the hash of the resources we just installed
    buddy::resources::Hash current_hash;
    if (!buddy::resources::calculate_directory_hash(current_hash, "/internal/res")) {
        log_error(Resources, "Failed to calculate hash of /internal/res directory");
        return false;
    }

    if (revision.hash != current_hash) {
        log_error(Resources, "Installed resources but the hash does not match!");
        return false;
    }

    // save the installed revision
    if (!buddy::resources::InstalledRevision::set(revision)) {
        log_error(Resources, "Failed to save installed resources revision");
        return false;
    }

    return true;
}

bool buddy::resources::bootstrap(const buddy::resources::Revision &revision, ProgressHook progress_hook) {
    while (true) {
        bool success = do_bootstrap(revision, progress_hook);
        if (success) {
            log_info(Resources, "Bootstrap successful");
            return true;
        } else {
            log_info(Resources, "Bootstrap failed. Retrying in a moment...");
            osDelay(1000);
        }
    }
}

bool buddy::resources::has_resources(const Revision &revision) {
    Revision installed;
    if (buddy::resources::InstalledRevision::fetch(installed) == false) {
        return false;
    }

    return installed == revision;
}<|MERGE_RESOLUTION|>--- conflicted
+++ resolved
@@ -497,7 +497,6 @@
     // try to find required BBF on attached USB drive
     if (find_suitable_bbf_file(revision, source_path, bbf_entry)) {
         bbf.reset(fopen(source_path.get(), "rb"));
-<<<<<<< HEAD
     }
 
     // try to open BBF supplied over semihosting (connected debugger)
@@ -507,20 +506,7 @@
 
     if (bbf.get() == nullptr) {
         return false;
-=======
->>>>>>> a255fa43
-    }
-
-    // try to open BBF supplied over semihosting (connected debugger)
-    if (bbf.get() == nullptr && bootstrap_over_debugger_possible()) {
-        bbf.reset(open_bbf_over_debugger(source_path, revision, bbf_entry));
-    }
-
-    if (bbf.get() == nullptr) {
-        return false;
-    }
-    // use a small buffer for the BBF
-    setvbuf(bbf.get(), NULL, _IOFBF, 32);
+    }
 
     reporter.update_stage(BootstrapStage::PreparingBootstrap);
 
