--- conflicted
+++ resolved
@@ -54,9 +54,6 @@
     StoreItem<bool, defaults::bool_true, journal::hash("Run XYZ Calibration")> run_xyz_calib;
     StoreItem<bool, defaults::bool_true, journal::hash("Run First Layer")> run_first_layer;
 
-<<<<<<< HEAD
-    StoreItem<bool, defaults::fsensor_enabled, journal::hash("FSensor Enabled V2")> fsensor_enabled;
-=======
     /// Global filament sensor enable
     StoreItem<bool, defaults::fsensor_enabled, journal::hash("FSensor Enabled V2")> fsensor_enabled;
 
@@ -65,7 +62,6 @@
 
     /// Bitfield of enabled toolhead filament sensors
     StoreItem<uint8_t, defaults::uint8_t_ff, journal::hash("Side FSensors enabled")> fsensor_extruder_enabled_bits;
->>>>>>> 0de68b87
 
     // nozzle PID variables
     StoreItem<float, defaults::pid_nozzle_p, journal::hash("PID Nozzle P")> pid_nozzle_p;
@@ -374,10 +370,6 @@
     StoreItem<TestResult, defaults::test_result_unknown, journal::hash("Test Result Phase Stepping")> selftest_result_phase_stepping;
 #endif
 
-#if PRINTER_IS_PRUSA_XL
-    StoreItem<TestResult, defaults::test_result_unknown, journal::hash("Selftest Result - Nozzle Diameter")> selftest_result_nozzle_diameter;
-#endif
-
     SelftestTool get_selftest_result_tool(uint8_t index);
     void set_selftest_result_tool(uint8_t index, SelftestTool value);
 
