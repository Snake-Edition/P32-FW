--- conflicted
+++ resolved
@@ -391,11 +391,7 @@
 // Above this temperature the heater will be switched off.
 // This can protect components from overheating, but NOT from shorts and failures.
 // (Use MINTEMP for thermistor short/failure protection.)
-<<<<<<< HEAD
-#define HEATER_0_MAXTEMP 290 + 10
-=======
 #define HEATER_0_MAXTEMP 295
->>>>>>> 0de68b87
 #define HEATER_1_MAXTEMP 275
 #define HEATER_2_MAXTEMP 275
 #define HEATER_3_MAXTEMP 275
@@ -407,7 +403,7 @@
 // Thus all usage in the UI must be lowered by 10C to offer a valid temperature limit.
 // Those 10C are a safety margin used throughout the whole Marlin code
 // (without a proper #define though :( )
-#define BED_MAXTEMP 110 + 10
+#define BED_MAXTEMP 110
 #define BED_MAXTEMP_SAFETY_MARGIN 10
 #define BOARD_MAXTEMP 120
 #define CHAMBER_MAXTEMP 100
@@ -545,9 +541,7 @@
 
 // Uncomment one of these options to enable CoreXY, CoreXZ, or CoreYZ kinematics
 // either in the usual order or reversed
-#ifdef MINI_COREXY
-    #define COREXY
-#endif
+//#define COREXY
 //#define COREXZ
 //#define COREYZ
 //#define COREYX
@@ -1026,53 +1020,29 @@
 // Direction of endstops when homing; 1=MAX, -1=MIN
 // :[-1,1]
 #define X_HOME_DIR 1
-#ifdef MINI_COREXY
-    #define Y_HOME_DIR 1
-#else
-    #define Y_HOME_DIR -1
-#endif
+#define Y_HOME_DIR -1
 #define Z_HOME_DIR -1
 
 // @section machine
 
 // The size of the print bed
 #define X_BED_SIZE 180
-#ifdef MINI_LONG_BED
-    #define Y_BED_SIZE 250
-#else
-    #define Y_BED_SIZE 180
-#endif
-#ifdef MINI_COREXY
-    #define Z_SIZE 255
-#else
-    #define Z_SIZE 185
-#endif
+#define Y_BED_SIZE 180
+#define Z_SIZE 185
 
 // Travel limits (mm) after homing, corresponding to endstop positions.
 #define X_MIN_POS -2
-
-#ifdef MINI_COREXY
-    #define Y_MIN_POS -2
-#else
-    #define Y_MIN_POS -3
-#endif
-
+#define Y_MIN_POS -3
 #define Z_MIN_POS 0
 #define X_MAX_POS X_BED_SIZE
-
-#ifdef MINI_COREXY
-    #define Y_MAX_POS (Y_BED_SIZE + 1)
-#else
-    #define Y_MAX_POS Y_BED_SIZE
-#endif
-
+#define Y_MAX_POS Y_BED_SIZE
 #ifdef USE_PRUSA_EEPROM_AS_SOURCE_OF_DEFAULT_VALUES
-    #define DEFAULT_Z_MAX_POS Z_SIZE
+    #define DEFAULT_Z_MAX_POS 185
     #define Z_MIN_LEN_LIMIT 1
     #define Z_MAX_LEN_LIMIT 10000
     #define Z_MAX_POS (get_z_max_pos_mm())
 #else
-    #define Z_MAX_POS Z_SIZE
+    #define Z_MAX_POS 185
 #endif
 
 /// Distance between start of the axis to the position where ordinary movement is allowed
@@ -1421,7 +1391,7 @@
  *    +-------------->X     +-------------->X     +-------------->Y
  *     XY_SKEW_FACTOR        XZ_SKEW_FACTOR        YZ_SKEW_FACTOR
  */
-#define SKEW_CORRECTION
+//#define SKEW_CORRECTION
 
 #if ENABLED(SKEW_CORRECTION)
     // Input all length measurements here:
@@ -1433,7 +1403,7 @@
     // to override the above measurements:
     #define XY_SKEW_FACTOR 0.0
 
-    #define SKEW_CORRECTION_FOR_Z
+    //#define SKEW_CORRECTION_FOR_Z
     #if ENABLED(SKEW_CORRECTION_FOR_Z)
         #define XZ_DIAG_AC 282.8427124746
         #define XZ_DIAG_BD 282.8427124746
@@ -1445,7 +1415,7 @@
     #endif
 
 // Enable this option for M852 to set skew at runtime
-#define SKEW_CORRECTION_GCODE
+//#define SKEW_CORRECTION_GCODE
 #endif
 
 //=============================================================================
@@ -1533,11 +1503,11 @@
     // Specify a park position as { X, Y, Z }
     #define NOZZLE_PARK_POINT \
         { (X_MAX_POS - 10), (Y_MAX_POS - 10), 20 }
-    #define NOZZLE_PARK_POINT_M600 \
+        #define NOZZLE_PARK_POINT_M600 \
         {(X_MIN_POS + 10), (Y_MIN_POS + 10), 20 }
-    #define NOZZLE_PARK_XY_FEEDRATE 999 // (mm/s) X and Y axes feedrate (also used for delta Z axis)
-    #define NOZZLE_UNPARK_XY_FEEDRATE 999 // (mm/s) X and Y axes feedrate for unparking after m600
-    #define NOZZLE_PARK_Z_FEEDRATE 999 // (mm/s) Z axis feedrate (not used for delta printers)
+    #define NOZZLE_PARK_XY_FEEDRATE 100 // (mm/s) X and Y axes feedrate (also used for delta Z axis)
+    #define NOZZLE_UNPARK_XY_FEEDRATE 30 // (mm/s) X and Y axes feedrate for unparking after m600
+    #define NOZZLE_PARK_Z_FEEDRATE 5 // (mm/s) Z axis feedrate (not used for delta printers)
 
     /**
      * Park the nozzle after print is finished
