/**
 * Marlin 3D Printer Firmware
 * Copyright (C) 2019 MarlinFirmware [https://github.com/MarlinFirmware/Marlin]
 *
 * Based on Sprinter and grbl.
 * Copyright (C) 2011 Camiel Gubbels / Erik van der Zalm
 *
 * This program is free software: you can redistribute it and/or modify
 * it under the terms of the GNU General Public License as published by
 * the Free Software Foundation, either version 3 of the License, or
 * (at your option) any later version.
 *
 * This program is distributed in the hope that it will be useful,
 * but WITHOUT ANY WARRANTY; without even the implied warranty of
 * MERCHANTABILITY or FITNESS FOR A PARTICULAR PURPOSE.  See the
 * GNU General Public License for more details.
 *
 * You should have received a copy of the GNU General Public License
 * along with this program.  If not, see <http://www.gnu.org/licenses/>.
 *
 */
#pragma once

#define MOTHERBOARD BOARD_BUDDY_2209_02

// clang-format off

/**
 * Configuration.h
 *
 * Basic settings such as:
 *
 * - Type of electronics
 * - Type of temperature sensor
 * - Printer geometry
 * - Endstop configuration
 * - LCD controller
 * - Extra features
 *
 * Advanced settings can be found in Configuration_adv.h
 *
 */
#define CONFIGURATION_H_VERSION 020000
#define USE_PRUSA_EEPROM_AS_SOURCE_OF_DEFAULT_VALUES

#ifdef USE_PRUSA_EEPROM_AS_SOURCE_OF_DEFAULT_VALUES
    #include "config_store/store_c_api.h"
#endif

//===========================================================================
//============================= Getting Started =============================
//===========================================================================

/**
 * Here are some standard links for getting your machine calibrated:
 *
 * http://reprap.org/wiki/Calibration
 * http://youtu.be/wAL9d7FgInk
 * http://calculator.josefprusa.cz
 * http://reprap.org/wiki/Triffid_Hunter%27s_Calibration_Guide
 * http://www.thingiverse.com/thing:5573
 * https://sites.google.com/site/repraplogphase/calibration-of-your-reprap
 * http://www.thingiverse.com/thing:298812
 */

//===========================================================================
//============================= DELTA Printer ===============================
//===========================================================================
// For a Delta printer start with one of the configuration files in the
// config/examples/delta directory and customize for your machine.
//

//===========================================================================
//============================= SCARA Printer ===============================
//===========================================================================
// For a SCARA printer start with the configuration files in
// config/examples/SCARA and customize for your machine.
//

// @section info

// User-specified version info of this build to display in [Pronterface, etc] terminal window during
// startup. Implementation of an idea by Prof Braino to inform user that any changes made to this
// build by the user have been successfully uploaded into firmware.
#define STRING_CONFIG_H_AUTHOR "(none, default config)" // Who made the changes.
#define SHOW_BOOTSCREEN

/**
 * *** VENDORS PLEASE READ ***
 *
 * Marlin allows you to add a custom boot image for Graphical LCDs.
 * With this option Marlin will first show your custom screen followed
 * by the standard Marlin logo with version number and web URL.
 *
 * We encourage you to take advantage of this new feature and we also
 * respectfully request that you retain the unmodified Marlin boot screen.
 */

// Enable to show the bitmap in Marlin/_Bootscreen.h on startup.
//#define SHOW_CUSTOM_BOOTSCREEN

// Enable to show the bitmap in Marlin/_Statusscreen.h on the status screen.
//#define CUSTOM_STATUS_SCREEN_IMAGE

// @section machine

/**
 * Select the serial port on the board to use for communication with the host.
 * This allows the connection of wireless adapters (for instance) to non-default port pins.
 * Note: The first serial port (-1 or 0) will always be used by the Arduino bootloader.
 *
 * :[-1, 0, 1, 2, 3, 4, 5, 6, 7]
 */
#define SERIAL_PORT -1

/**
 * Select a secondary serial port on the board to use for communication with the host.
 * This allows the connection of wireless adapters (for instance) to non-default port pins.
 * Serial port -1 is the USB emulated serial port, if available.
 *
 * :[-1, 0, 1, 2, 3, 4, 5, 6, 7]
 */
//#define SERIAL_PORT_2 -1

/**
 * This setting determines the communication speed of the printer.
 *
 * 250000 works in most cases, but you might try a lower speed if
 * you commonly experience drop-outs during host printing.
 * You may try up to 1000000 to speed up SD file transfer.
 *
 * :[2400, 9600, 19200, 38400, 57600, 115200, 250000, 500000, 1000000]
 */
#define BAUDRATE 115200

// Enable the Bluetooth serial interface on AT90USB devices
//#define BLUETOOTH

// Optional custom name for your RepStrap or other custom machine
// Displayed in the LCD "Ready" message
//#define CUSTOM_MACHINE_NAME "3D Printer"

// Define this to set a unique identifier for this printer, (Used by some programs to differentiate between machines)
// You can use an online service to generate a random UUID. (eg http://www.uuidgenerator.net/version4)
//#define MACHINE_UUID "00000000-0000-0000-0000-000000000000"

// @section extruder

// This defines the number of extruders
// :[1, 2, 3, 4, 5, 6]
#include <option/has_mmu2.h>
#if HAS_MMU2()
#define EXTRUDERS 5
#else
#define EXTRUDERS 1
#endif

// Generally expected filament diameter (1.75, 2.85, 3.0, ...). Used for Volumetric, Filament Width Sensor, etc.
#define DEFAULT_NOMINAL_FILAMENT_DIA 1.75

// For Cyclops or any "multi-extruder" that shares a single nozzle.
//#define SINGLENOZZLE

/**
 * Průša MK2 Single Nozzle Multi-Material Multiplexer, and variants.
 *
 * This device allows one stepper driver on a control board to drive
 * two to eight stepper motors, one at a time, in a manner suitable
 * for extruders.
 *
 * This option only allows the multiplexer to switch on tool-change.
 * Additional options to configure custom E moves are pending.
 */
//#define MK2_MULTIPLEXER
#if ENABLED(MK2_MULTIPLEXER)
// Override the default DIO selector pins here, if needed.
// Some pins files may provide defaults for these pins.
//#define E_MUX0_PIN 40  // Always Required
//#define E_MUX1_PIN 42  // Needed for 3 to 8 inputs
//#define E_MUX2_PIN 44  // Needed for 5 to 8 inputs
#endif

/**
 * Prusa Multi-Material Unit v2
 *
 * Requires EXTRUDERS = 5
 *
 * For additional configuration see Configuration_adv.h
 */
#if HAS_MMU2()
#define MMU_MODEL PRUSA_MMU2S
#endif

/**
 * Tool mapping and spool join - adopted from XL's toolchange, reimplemented for MMU2
 */
#if HAS_MMU2()
#define PRUSA_TOOL_MAPPING
#define PRUSA_SPOOL_JOIN
#endif

// A dual extruder that uses a single stepper motor
//#define SWITCHING_EXTRUDER
#if ENABLED(SWITCHING_EXTRUDER)
    #define SWITCHING_EXTRUDER_SERVO_NR 0
    #define SWITCHING_EXTRUDER_SERVO_ANGLES \
        { 0, 90 } // Angles for E0, E1[, E2, E3]
    #if EXTRUDERS > 3
        #define SWITCHING_EXTRUDER_E23_SERVO_NR 1
    #endif
#endif

// A dual-nozzle that uses a servomotor to raise/lower one (or both) of the nozzles
//#define SWITCHING_NOZZLE
#if ENABLED(SWITCHING_NOZZLE)
    #define SWITCHING_NOZZLE_SERVO_NR 0
    //#define SWITCHING_NOZZLE_E1_SERVO_NR 1          // If two servos are used, the index of the second
    #define SWITCHING_NOZZLE_SERVO_ANGLES \
        { 0, 90 } // Angles for E0, E1 (single servo) or lowered/raised (dual servo)
#endif

/**
 * Two separate X-carriages with extruders that connect to a moving part
 * via a solenoid docking mechanism. Requires SOL1_PIN and SOL2_PIN.
 */
//#define PARKING_EXTRUDER

/**
 * Two separate X-carriages with extruders that connect to a moving part
 * via a magnetic docking mechanism using movements and no solenoid
 *
 * project   : https://www.thingiverse.com/thing:3080893
 * movements : https://youtu.be/0xCEiG9VS3k
 *             https://youtu.be/Bqbcs0CU2FE
 */
//#define MAGNETIC_PARKING_EXTRUDER

#if EITHER(PARKING_EXTRUDER, MAGNETIC_PARKING_EXTRUDER)

    #define PARKING_EXTRUDER_PARKING_X \
        { -78, 184 } // X positions for parking the extruders
    #define PARKING_EXTRUDER_GRAB_DISTANCE 1 // (mm) Distance to move beyond the parking point to grab the extruder
//#define MANUAL_SOLENOID_CONTROL                   // Manual control of docking solenoids with M380 S / M381

    #if ENABLED(PARKING_EXTRUDER)

        #define PARKING_EXTRUDER_SOLENOIDS_INVERT // If enabled, the solenoid is NOT magnetized with applied voltage
        #define PARKING_EXTRUDER_SOLENOIDS_PINS_ACTIVE LOW // LOW or HIGH pin signal energizes the coil
        #define PARKING_EXTRUDER_SOLENOIDS_DELAY 250 // (ms) Delay for magnetic field. No delay if 0 or not defined.
    //#define MANUAL_SOLENOID_CONTROL                   // Manual control of docking solenoids with M380 S / M381

    #elif ENABLED(MAGNETIC_PARKING_EXTRUDER)

        #define MPE_FAST_SPEED 9000 // (mm/m) Speed for travel before last distance point
        #define MPE_SLOW_SPEED 4500 // (mm/m) Speed for last distance travel to park and couple
        #define MPE_TRAVEL_DISTANCE 10 // (mm) Last distance point
        #define MPE_COMPENSATION 0 // Offset Compensation -1 , 0 , 1 (multiplier) only for coupling

    #endif

#endif

/**
 * Switching Toolhead
 *
 * Support for swappable and dockable toolheads, such as
 * the E3D Tool Changer. Toolheads are locked with a servo.
 */
//#define SWITCHING_TOOLHEAD
#if ENABLED(SWITCHING_TOOLHEAD)
    #define SWITCHING_TOOLHEAD_SERVO_NR 2 // Index of the servo connector
    #define SWITCHING_TOOLHEAD_SERVO_ANGLES \
        { 0, 180 } // (degrees) Angles for Lock, Unlock
    #define SWITCHING_TOOLHEAD_Y_POS 235 // (mm) Y position of the toolhead dock
    #define SWITCHING_TOOLHEAD_Y_SECURITY 10 // (mm) Security distance Y axis
    #define SWITCHING_TOOLHEAD_Y_CLEAR 60 // (mm) Minimum distance from dock for unobstructed X axis
    #define SWITCHING_TOOLHEAD_X_POS \
        { 215, 0 } // (mm) X positions for parking the extruders
#endif

// Offset of the extruders (uncomment if using more than one and relying on firmware to position when changing).
// The offset has to be X=0, Y=0 for the extruder 0 hotend (default extruder).
// For the other hotends it is their distance from the extruder 0 hotend.
//#define HOTEND_OFFSET_X {0.0, 20.00} // (mm) relative X-offset for each nozzle
//#define HOTEND_OFFSET_Y {0.0, 5.00}  // (mm) relative Y-offset for each nozzle
//#define HOTEND_OFFSET_Z {0.0, 0.00}  // (mm) relative Z-offset for each nozzle

// @section temperature

//===========================================================================
//============================= Thermal Settings ============================
//===========================================================================

/**
 * --NORMAL IS 4.7kohm PULLUP!-- 1kohm pullup can be used on hotend sensor, using correct resistor and table
 *
 * Temperature sensors available:
 *
 *     0 : not used
 *     1 : 100k thermistor - best choice for EPCOS 100k (4.7k pullup)
 *     2 : 200k thermistor - ATC Semitec 204GT-2 (4.7k pullup)
 *     3 : Mendel-parts thermistor (4.7k pullup)
 *     4 : 10k thermistor !! do not use it for a hotend. It gives bad resolution at high temp. !!
 *     5 : 100K thermistor - ATC Semitec 104GT-2/104NT-4-R025H42G (Used in ParCan & J-Head) (4.7k pullup)
 *   501 : 100K Zonestar (Tronxy X3A) Thermistor
 *     6 : 100k EPCOS - Not as accurate as table 1 (created using a fluke thermocouple) (4.7k pullup)
 *     7 : 100k Honeywell thermistor 135-104LAG-J01 (4.7k pullup)
 *    71 : 100k Honeywell thermistor 135-104LAF-J01 (4.7k pullup)
 *     8 : 100k 0603 SMD Vishay NTCS0603E3104FXT (4.7k pullup)
 *     9 : 100k GE Sensing AL03006-58.2K-97-G1 (4.7k pullup)
 *    10 : 100k RS thermistor 198-961 (4.7k pullup)
 *    11 : 100k beta 3950 1% thermistor (4.7k pullup)
 *    12 : 100k 0603 SMD Vishay NTCS0603E3104FXT (4.7k pullup) (calibrated for Makibox hot bed)
 *    13 : 100k Hisens 3950  1% up to 300°C for hotend "Simple ONE " & "Hotend "All In ONE"
 *    15 : 100k thermistor calibration for JGAurora A5 hotend
 *    20 : the PT100 circuit found in the Ultimainboard V2.x
 *    60 : 100k Maker's Tool Works Kapton Bed Thermistor beta=3950
 *    61 : 100k Formbot / Vivedino 3950 350C thermistor 4.7k pullup
 *    66 : 4.7M High Temperature thermistor from Dyze Design
 *    67 : 450C thermistor from SliceEngineering
 *    70 : the 100K thermistor found in the bq Hephestos 2
 *    75 : 100k Generic Silicon Heat Pad with NTC 100K MGB18-104F39050L32 thermistor
 *
 *       1k ohm pullup tables - This is atypical, and requires changing out the 4.7k pullup for 1k.
 *                              (but gives greater accuracy and more stable PID)
 *    51 : 100k thermistor - EPCOS (1k pullup)
 *    52 : 200k thermistor - ATC Semitec 204GT-2 (1k pullup)
 *    55 : 100k thermistor - ATC Semitec 104GT-2 (Used in ParCan & J-Head) (1k pullup)
 *
 *  1047 : Pt1000 with 4k7 pullup
 *  1010 : Pt1000 with 1k pullup (non standard)
 *   147 : Pt100 with 4k7 pullup
 *   110 : Pt100 with 1k pullup (non standard)
 *
 *         Use these for Testing or Development purposes. NEVER for production machine.
 *   998 : Dummy Table that ALWAYS reads 25°C or the temperature defined below.
 *   999 : Dummy Table that ALWAYS reads 100°C or the temperature defined below.
 *
 *  2000 : 100k TDK NTC Chip Thermistor 100K NTCG104LH104JT1 thermistor (4k7 pullup) board thermistor
 *  2005 : 100k NTCG NTC Chip Thermistor (104NT-4-R025H42G)
 */
#define TEMP_SENSOR_0 55
#define TEMP_SENSOR_1 0
#define TEMP_SENSOR_2 0
#define TEMP_SENSOR_3 0
#define TEMP_SENSOR_4 0
#define TEMP_SENSOR_5 0
#define TEMP_SENSOR_BED 2004

#define TEMP_SENSOR_BOARD 2000
#define TEMP_SENSOR_CHAMBER 0
#define HEATER_CHAMBER_PIN -1 // On/off pin for enclosure heating system

// Dummy thermistor constant temperature readings, for use with 998 and 999
#define DUMMY_THERMISTOR_998_VALUE 25
#define DUMMY_THERMISTOR_999_VALUE 100

#define TEMP_RESIDENCY_TIME 5 // (seconds) Time to wait for hotend to "settle" in M109
#define TEMP_WINDOW 1 // (°C) Temperature proximity for the "temperature reached" timer
#define TEMP_HYSTERESIS 3 // (°C) Temperature proximity considered "close enough" to the target

#define TEMP_BED_RESIDENCY_TIME 5 // (seconds) Time to wait for bed to "settle" in M190
#define TEMP_BED_WINDOW 1 // (°C) Temperature proximity for the "temperature reached" timer
#define TEMP_BED_HYSTERESIS 3 // (°C) Temperature proximity considered "close enough" to the target

#define TEMP_CHAMBER_HYSTERESIS 3 // (°C) Temperature proximity considered "close enough" to the target

// Below this temperature the heater will be switched off
// because it probably indicates a broken thermistor wire.
#define HEATER_0_MINTEMP 5
#define HEATER_1_MINTEMP 5
#define HEATER_2_MINTEMP 5
#define HEATER_3_MINTEMP 5
#define HEATER_4_MINTEMP 5
#define HEATER_5_MINTEMP 5
#define BED_MINTEMP 5
#define CHAMBER_MINTEMP 5
#define BOARD_MINTEMP 5

// Above this temperature the heater will be switched off.
// This can protect components from overheating, but NOT from shorts and failures.
// (Use MINTEMP for thermistor short/failure protection.)
#define HEATER_0_MAXTEMP 305
#define HEATER_1_MAXTEMP 275
#define HEATER_2_MAXTEMP 275
#define HEATER_3_MAXTEMP 275
#define HEATER_4_MAXTEMP 275
#define HEATER_5_MAXTEMP 275
#define HEATER_MAXTEMP_SAFETY_MARGIN 15
#define BED_MAXTEMP 125
#define BED_MAXTEMP_SAFETY_MARGIN 5
#define CHAMBER_MAXTEMP 100
#define BOARD_MAXTEMP 120

//===========================================================================
//============================= PID Settings ================================
//===========================================================================
// PID Tuning Guide here: http://reprap.org/wiki/PID_Tuning

// Comment the following line to disable PID and enable bang-bang.
#define PIDTEMP
#define BANG_MAX 255 // Limits current to nozzle while in bang-bang mode; 255=full current
#define PID_MAX BANG_MAX // Limits current to nozzle while PID is active (see PID_FUNCTIONAL_RANGE below); 255=full current
#define PID_K1 0.95 // Smoothing factor within any PID loop
#if ENABLED(PIDTEMP)
    //#define PID_EDIT_MENU         // Add PID editing to the "Advanced Settings" menu. (~700 bytes of PROGMEM)
    //#define PID_AUTOTUNE_MENU     // Add PID auto-tuning to the "Advanced Settings" menu. (~250 bytes of PROGMEM)
    //#define PID_DEBUG             // Sends debug data to the serial port.
    //#define PID_OPENLOOP 1        // Puts PID in open loop. M104/M140 sets the output power from 0 to PID_MAX
    #define HW_PWM_HEATERS          // PWM with hardware PWM output
    //#define PID_PARAMS_PER_HOTEND // Uses separate PID parameters for each extruder (useful for mismatched extruders)
    // Set/get with gcode: M301 E[extruder number, 0-2]
    /**
     * If the temperature difference between the target temperature and the actual temperature
     * is more than PID_FUNCTIONAL_RANGE then the PID will be shut off and the heater will be set to min/max.
     */
    #define PID_FUNCTIONAL_RANGE 500

    // RING
    #define DEFAULT_Kp 15.00
    #define DEFAULT_Ki 1.00
    #define DEFAULT_Kd 56.00

    //#define STEADY_STATE_HOTEND // Enable support for STEADY_STATE_HOTEND (feed-forward thermal management)
    #define STEADY_STATE_HOTEND_LINEAR_COOLING_TERM 0.322
    #define STEADY_STATE_HOTEND_QUADRATIC_COOLING_TERM 0.0002
    #define STEADY_STATE_HOTEND_FAN_COOLING_TERM 9.24
#endif // PIDTEMP

//===========================================================================
//============================= PID > Bed Temperature Control ===============
//===========================================================================

/**
 * PID Bed Heating
 *
 * If this option is enabled set PID constants below.
 * If this option is disabled, bang-bang will be used.
 *
 * The PID frequency will be the same as the extruder PWM.
 * If PID_dT is the default, and correct for the hardware/configuration, that means 7.689Hz,
 * which is fine for driving a square wave into a resistive load and does not significantly
 * impact FET heating. This also works fine on a Fotek SSR-10DA Solid State Relay into a 250W
 * heater. If your configuration is significantly different than this and you don't understand
 * the issues involved, don't use bed PID until someone else verifies that your hardware works.
 */
#define PIDTEMPBED
#if ENABLED(PIDTEMPBED)

    //#define PID_BED_DEBUG // Sends debug data to the serial port.

    //120V 250W silicone heater into 4mm borosilicate (MendelMax 1.5+)
    //from FOPDT model - kp=.39 Tp=405 Tdead=66, Tc set to 79.2, aggressive factor of .15 (vs .1, 1, 10)
    //#define DEFAULT_bedKp 10.00
    //#define DEFAULT_bedKi .023
    //#define DEFAULT_bedKd 305.4

    //120V 250W silicone heater into 4mm borosilicate (MendelMax 1.5+)
    //from pidautotune
    //#define DEFAULT_bedKp 97.1
    //#define DEFAULT_bedKi 1.41
    //#define DEFAULT_bedKd 1675.16

    //24V Prusa MK3 bed
    #define DEFAULT_bedKp 126.13
    #define DEFAULT_bedKi 4.30
    #define DEFAULT_bedKd 924.76

// FIND YOUR OWN: "M303 E-1 C8 S90" to run autotune on the bed at 90 degreesC for 8 cycles.
#endif // PIDTEMPBED

// @section extruder

/**
 * Prevent extrusion if the temperature is below EXTRUDE_MINTEMP.
 * Add M302 to set the minimum extrusion temperature and/or turn
 * cold extrusion prevention on and off.
 *
 * *** IT IS HIGHLY RECOMMENDED TO LEAVE THIS OPTION ENABLED! ***
 */
#define PREVENT_COLD_EXTRUSION
#define EXTRUDE_MINTEMP 170

/**
 * Prevent a single extrusion longer than EXTRUDE_MAXLENGTH.
 * Note: For Bowden Extruders make this large enough to allow load/unload.
 */
#define PREVENT_LENGTHY_EXTRUDE
#define EXTRUDE_MAXLENGTH 200


//===========================================================================
//===============+=== PID > Heatbreak autocooling Control ===================
//===========================================================================

//PID autocooling
//#define PIDTEMPHEATBREAK

#if ENABLED(PIDTEMPHEATBREAK)
    //#define PID_HEATBREAK_DEBUG // enable debug output for heatbreak fan PID regulator
    #define MAX_HEATBREAK_POWER 255 // limits duty cycle to heatbreak fan; 255=full current
    #define MIN_START_HEATBREAK_POWER 255 // Minimum PWM needed to start fan spinning reliably
    #define MIN_STOP_HEATBREAK_POWER 55 // Minimum PWM needed to keep fan spinning reliably
    #define HEATBREAK_FAN_KICK_CYCLES -1 // Output at least MIN_START_HEATBREAK_POWER once per cycles, -1 to deliver starting pulse just once
    #define HEATBREAK_FAN_ALWAYS_ON_NOZZLE_TEMPERATURE 45 // Never switch off heatbreak fan when nozzle temperature is over
    #define DEFAULT_HEATBREAK_TEMPERATURE 36
    #define HEATBREAK_FAN_ID 1  //fan id for autocontroll

    #define HEATBREAK_PID_K1 0.995
    #define DEFAULT_heatbreakKp 25.50
    #define DEFAULT_heatbreakKi 5.00
    #define DEFAULT_heatbreakKd 300.00
#endif


//===========================================================================
//======================== Thermal Runaway Protection =======================
//===========================================================================

/**
 * Thermal Protection provides additional protection to your printer from damage
 * and fire. Marlin always includes safe min and max temperature ranges which
 * protect against a broken or disconnected thermistor wire.
 *
 * The issue: If a thermistor falls out, it will report the much lower
 * temperature of the air in the room, and the the firmware will keep
 * the heater on.
 *
 * If you get "Thermal Runaway" or "Heating failed" errors the
 * details can be tuned in Configuration_adv.h
 */

#define THERMAL_PROTECTION_HOTENDS // Enable thermal protection for all extruders
#define THERMAL_PROTECTION_BED // Enable thermal protection for the heated bed
//#define THERMAL_PROTECTION_CHAMBER // Enable thermal protection for the heated chamber

//===========================================================================
//============================= Mechanical Settings =========================
//===========================================================================

// @section machine

// Uncomment one of these options to enable CoreXY, CoreXZ, or CoreYZ kinematics
// either in the usual order or reversed
#ifdef I3_COREXY
    #define COREXY
#endif
//#define COREXZ
//#define COREYZ
//#define COREYX
//#define COREZX
//#define COREZY

//===========================================================================
//============================== Endstop Settings ===========================
//===========================================================================

// @section homing

//! Move in opposite direction as first homing move
//! useful for sensor-less homing to avoid clicking noise
//! implemented only for Cartesian kinematics
#define MOVE_BACK_BEFORE_HOMING
#if ENABLED(MOVE_BACK_BEFORE_HOMING)
    #define MOVE_BACK_BEFORE_HOMING_DISTANCE 10.0f
#endif

// Specify here all the endstop connectors that are connected to any endstop or probe.
// Almost all printers will be using one per axis. Probes will use one or more of the
// extra connectors. Leave undefined any used for non-endstop and non-probe purposes.
#define USE_XMIN_PLUG
#define USE_YMIN_PLUG
#define USE_ZMIN_PLUG
#define USE_XMAX_PLUG
#define USE_YMAX_PLUG
#define USE_ZMAX_PLUG

// Enable pullup for all endstops to prevent a floating state
#define ENDSTOPPULLUPS
#if DISABLED(ENDSTOPPULLUPS)
// Disable ENDSTOPPULLUPS to set pullups individually
//#define ENDSTOPPULLUP_XMAX
//#define ENDSTOPPULLUP_YMAX
//#define ENDSTOPPULLUP_ZMAX
//#define ENDSTOPPULLUP_XMIN
//#define ENDSTOPPULLUP_YMIN
//#define ENDSTOPPULLUP_ZMIN
//#define ENDSTOPPULLUP_ZMIN_PROBE
#endif

// Enable pulldown for all endstops to prevent a floating state
//#define ENDSTOPPULLDOWNS
#if DISABLED(ENDSTOPPULLDOWNS)
// Disable ENDSTOPPULLDOWNS to set pulldowns individually
//#define ENDSTOPPULLDOWN_XMAX
//#define ENDSTOPPULLDOWN_YMAX
//#define ENDSTOPPULLDOWN_ZMAX
//#define ENDSTOPPULLDOWN_XMIN
//#define ENDSTOPPULLDOWN_YMIN
//#define ENDSTOPPULLDOWN_ZMIN
//#define ENDSTOPPULLDOWN_ZMIN_PROBE
#endif

// Mechanical endstop with COM to ground and NC to Signal uses "false" here (most common setup).
    #define X_MIN_ENDSTOP_INVERTING true // set to true to invert the logic of the endstop.
    #define Y_MIN_ENDSTOP_INVERTING true // set to true to invert the logic of the endstop.
    #define Z_MIN_ENDSTOP_INVERTING true // set to true to invert the logic of the endstop.
    #define X_MAX_ENDSTOP_INVERTING true // set to true to invert the logic of the endstop.
    #define Y_MAX_ENDSTOP_INVERTING true // set to true to invert the logic of the endstop.
    #define Z_MAX_ENDSTOP_INVERTING true // set to true to invert the logic of the endstop.
    #define Z_MIN_PROBE_ENDSTOP_INVERTING Z_MIN_ENDSTOP_INVERTING // set to true to invert the logic of the probe.

/**
 * Stepper Drivers
 *
 * These settings allow Marlin to tune stepper driver timing and enable advanced options for
 * stepper drivers that support them. You may also override timing options in Configuration_adv.h.
 *
 * A4988 is assumed for unspecified drivers.
 *
 * Options: A4988, A5984, DRV8825, LV8729, TB6560, TB6600, TMC2100,
 *          TMC2130, TMC2130_STANDALONE, TMC2208, TMC2208_STANDALONE,
 *          TMC26X,  TMC26X_STANDALONE,  TMC2660, TMC2660_STANDALONE,
 *          TMC2160, TMC2160_STANDALONE, TMC5130, TMC5130_STANDALONE,
 *          TMC5160, TMC5160_STANDALONE
 * :['A4988', 'A5984', 'DRV8825', 'LV8729', 'TB6560', 'TB6600', 'TMC2100', 'TMC2130', 'TMC2130_STANDALONE', 'TMC2160', 'TMC2160_STANDALONE', 'TMC2208', 'TMC2208_STANDALONE', 'TMC26X', 'TMC26X_STANDALONE', 'TMC2660', 'TMC2660_STANDALONE', 'TMC5130', 'TMC5130_STANDALONE', 'TMC5160', 'TMC5160_STANDALONE']
 */
    #define X_DRIVER_TYPE TMC2130
    #define Y_DRIVER_TYPE TMC2130
    #define Z_DRIVER_TYPE TMC2130
    #define E0_DRIVER_TYPE TMC2130

//#define X_DRIVER_TYPE  A4988
//#define Y_DRIVER_TYPE  A4988
//#define Z_DRIVER_TYPE  A4988
//#define X2_DRIVER_TYPE A4988
//#define Y2_DRIVER_TYPE A4988
//#define Z2_DRIVER_TYPE A4988
//#define Z3_DRIVER_TYPE A4988
//#define E0_DRIVER_TYPE A4988
//#define E1_DRIVER_TYPE A4988
//#define E2_DRIVER_TYPE A4988
//#define E3_DRIVER_TYPE A4988
//#define E4_DRIVER_TYPE A4988
//#define E5_DRIVER_TYPE A4988

// Enable this feature if all enabled endstop pins are interrupt-capable.
// This will remove the need to poll the interrupt pins, saving many CPU cycles.
#define ENDSTOP_INTERRUPTS_FEATURE

/**
 * Endstop Noise Threshold
 *
 * Enable if your probe or endstops falsely trigger due to noise.
 *
 * - Higher values may affect repeatability or accuracy of some bed probes.
 * - To fix noise install a 100nF ceramic capacitor inline with the switch.
 * - This feature is not required for common micro-switches mounted on PCBs
 *   based on the Makerbot design, which already have the 100nF capacitor.
 *
 * :[2,3,4,5,6,7]
 */
//#define ENDSTOP_NOISE_THRESHOLD 2

//=============================================================================
//============================== Movement Settings ============================
//=============================================================================
// @section motion

/**
 * Default Settings
 *
 * These settings can be reset by M502
 *
 * Note that if EEPROM is enabled, saved values will override these.
 */

/**
 * With this option each E stepper can have its own factors for the
 * following movement settings. If fewer factors are given than the
 * total number of extruders, the last value applies to the rest.
 */
//#define DISTINCT_E_FACTORS

/**
 * Default Axis Steps Per Unit (steps/mm)
 * Override with M92
 *                                      X, Y, Z, E0 [, E1[, E2[, E3[, E4[, E5]]]]]
 */
#define DEFAULT_AXIS_STEPS_PER_UNIT_E0 266 // 95% of the original 280 to account for normalised flow
#define DEFAULT_AXIS_STEPS_PER_UNIT \
    { 100, 100, 400, DEFAULT_AXIS_STEPS_PER_UNIT_E0 }
/**
 * Default Max Feed Rate (mm/s)
 * Override with M203
 *                                      X, Y, Z, E0 [, E1[, E2[, E3[, E4[, E5]]]]]
 */
#define DEFAULT_MAX_FEEDRATE \
    { 200, 200, 40, 45 }

/// HW limits of feed rate
#define HWLIMIT_NORMAL_MAX_FEEDRATE \
    { 300, 300, 12, 120 }
#define HWLIMIT_STEALTH_MAX_FEEDRATE \
    { 160, 160, 40, 100 }

/**
 * Default Max Acceleration (change/s) change = mm/s
 * (Maximum start speed for accelerated moves)
 * Override with M201
 *                                      X, Y, Z, E0 [, E1[, E2[, E3[, E4[, E5]]]]]
 */
#define DEFAULT_MAX_ACCELERATION \
    { 1250, 1250, 400, 4000 }

/// HW limits of max acceleration
#define HWLIMIT_NORMAL_MAX_ACCELERATION \
    { 7000, 7000, 750, 6000 }
#define HWLIMIT_STEALTH_MAX_ACCELERATION \
    { 2500, 2500, 200, 2500 }

/**
 * Default Acceleration (change/s) change = mm/s
 * Override with M204
 *
 *   M204 P    Acceleration
 *   M204 R    Retract Acceleration
 *   M204 T    Travel Acceleration
 */
#define DEFAULT_ACCELERATION 1250 // X, Y, Z and E acceleration for printing moves
#define DEFAULT_RETRACT_ACCELERATION 1250 // E acceleration for retracts
#define DEFAULT_TRAVEL_ACCELERATION 1250 // X, Y, Z acceleration for travel (non printing) moves

//
// Use Junction Deviation instead of traditional Jerk Limiting
//
#define CLASSIC_JERK
#if DISABLED(CLASSIC_JERK)
    #define JUNCTION_DEVIATION_MM 0.02 // (mm) Distance from real junction edge
#endif

/**
 * Default Jerk (mm/s)
 * Override with M205 X Y Z E
 *
 * "Jerk" specifies the minimum speed change that requires acceleration.
 * When changing speed and direction, if the difference is less than the
 * value set here, it may happen instantaneously.
 */
#if ENABLED(CLASSIC_JERK)
    #define DEFAULT_XJERK 8.0
    #define DEFAULT_YJERK 8.0
    #define DEFAULT_ZJERK 2.0
#endif

#define DEFAULT_EJERK 5 // May be used by Linear Advance

/// HW limits of Jerk
#define HWLIMIT_NORMAL_JERK { 10, 10, 2, 10 }
#define HWLIMIT_STEALTH_JERK { 8, 8, 2, 10 }

/**
 * S-Curve Acceleration
 *
 * This option eliminates vibration during printing by fitting a Bézier
 * curve to move acceleration, producing much smoother direction changes.
 *
 * See https://github.com/synthetos/TinyG/wiki/Jerk-Controlled-Motion-Explained
 */
//#define S_CURVE_ACCELERATION

//===========================================================================
//============================= Z Probe Options =============================
//===========================================================================
// @section probes

//
// See http://marlinfw.org/docs/configuration/probes.html
//

/**
 * Z_MIN_PROBE_USES_Z_MIN_ENDSTOP_PIN
 *
 * Enable this option for a probe connected to the Z Min endstop pin.
 */
#define Z_MIN_PROBE_USES_Z_MIN_ENDSTOP_PIN

/**
 * Z_MIN_PROBE_PIN
 *
 * Define this pin if the probe is not connected to Z_MIN_PIN.
 * If not defined the default pin for the selected MOTHERBOARD
 * will be used. Most of the time the default is what you want.
 *
 *  - The simplest option is to use a free endstop connector.
 *  - Use 5V for powered (usually inductive) sensors.
 *
 *  - RAMPS 1.3/1.4 boards may use the 5V, GND, and Aux4->D32 pin:
 *    - For simple switches connect...
 *      - normally-closed switches to GND and D32.
 *      - normally-open switches to 5V and D32.
 *
 */
//#define Z_MIN_PROBE_PIN 32 // Pin 32 is the RAMPS default

/**
 * Probe Type
 *
 * Allen Key Probes, Servo Probes, Z-Sled Probes, FIX_MOUNTED_PROBE, etc.
 * Activate one of these to use Auto Bed Leveling below.
 */

/**
 * The "Manual Probe" provides a means to do "Auto" Bed Leveling without a probe.
 * Use G29 repeatedly, adjusting the Z height at each point with movement commands
 * or (with LCD_BED_LEVELING) the LCD controller.
 */
//#define PROBE_MANUALLY
//#define MANUAL_PROBE_START_Z 0.2

/**
 * A Fix-Mounted Probe either doesn't deploy or needs manual deployment.
 *   (e.g., an inductive probe or a nozzle-based probe-switch.)
 */
#define FIX_MOUNTED_PROBE

// Display heatbreak temperature as FILAMENT on LCD status screen footer
//#define LCD_HEATBREAK_TO_FILAMENT

/**
 * Z Servo Probe, such as an endstop switch on a rotating arm.
 */
//#define Z_PROBE_SERVO_NR 0   // Defaults to SERVO 0 connector.
//#define Z_SERVO_ANGLES {70,0}  // Z Servo Deploy and Stow angles

/**
 * The BLTouch probe uses a Hall effect sensor and emulates a servo.
 */
//#define BLTOUCH
#if ENABLED(BLTOUCH)
    //#define BLTOUCH_DELAY 375   // (ms) Enable and increase if needed

    // BLTouch V3.0 and newer smart series
    //#define BLTOUCH_V3
    #if ENABLED(BLTOUCH_V3)
    //#define BLTOUCH_FORCE_5V_MODE
    //#define BLTOUCH_FORCE_OPEN_DRAIN_MODE
    #endif
#endif

// A probe that is deployed and stowed with a solenoid pin (SOL1_PIN)
//#define SOLENOID_PROBE

// A sled-mounted probe like those designed by Charles Bell.
//#define Z_PROBE_SLED
//#define SLED_DOCKING_OFFSET 5  // The extra distance the X axis must travel to pickup the sled. 0 should be fine but you can push it further if you'd like.

// A probe deployed by moving the x-axis, such as the Wilson II's rack-and-pinion probe designed by Marty Rice.
//#define RACK_AND_PINION_PROBE
#if ENABLED(RACK_AND_PINION_PROBE)
    #define Z_PROBE_DEPLOY_X X_MIN_POS
    #define Z_PROBE_RETRACT_X X_MAX_POS
#endif

//
// For Z_PROBE_ALLEN_KEY see the Delta example configurations.
//

/**
 *   Z Probe to nozzle (X,Y) offset, relative to (0, 0).
 *   X and Y offsets must be integers.
 *
 *   In the following example the X and Y offsets are both positive:
 *   #define X_PROBE_OFFSET_FROM_EXTRUDER 10
 *   #define Y_PROBE_OFFSET_FROM_EXTRUDER 10
 *
 *      +-- BACK ---+
 *      |           |
 *    L |    (+) P  | R <-- probe (20,20)
 *    E |           | I
 *    F | (-) N (+) | G <-- nozzle (10,10)
 *    T |           | H
 *      |    (-)    | T
 *      |           |
 *      O-- FRONT --+
 *    (0,0)
 */
#define NOZZLE_TO_PROBE_OFFSET \
    { 23, 5, 0 }

// Certain types of probes need to stay away from edges
#define MIN_PROBE_EDGE 0

// X and Y axis travel speed (mm/m) to get to the first probe location
#define XY_PROBE_SPEED_INITIAL 8000

// X and Y axis travel speed (mm/m) between probes
#define XY_PROBE_SPEED  18000

// Feedrate (mm/m) for the first approach when double-probing (MULTIPLE_PROBING == 2)
#define Z_PROBE_SPEED_FAST HOMING_FEEDRATE_Z

// Feedrate (mm/m) for the "accurate" probe of each point
#define Z_PROBE_SPEED_SLOW (Z_PROBE_SPEED_FAST / 3)

// [ms] delay before first Z probe for taring
#define Z_FIRST_PROBE_DELAY 0

// The number of probes to perform at each point.
//   Set to 2 for a fast/slow probe, using the second probe result.
//   Set to 3 or more for slow probes, averaging the results.
#define MULTIPLE_PROBING 2

// Extra probing  for loadcell to remove out of bounds measured values caused by external non interesting things
#define EXTRA_PROBING 1
#define EXTRA_PROBING_TOL 0.1 // If the measured Z value is larger than this value, remove it and remeasure
#define EXTRA_PROBING_RAIL 1.2 // Maximum value of Z measurement
#define EXTRA_PROBING_MAXFAIL 5 // Maximum allowed number of failed probing measurements

/**
 * Z probes require clearance when deploying, stowing, and moving between
 * probe points to avoid hitting the bed and other hardware.
 * Servo-mounted probes require extra space for the arm to rotate.
 * Inductive probes need space to keep from triggering early.
 *
 * Use these settings to specify the distance (mm) to raise the probe (or
 * lower the bed). The values set here apply over and above any (negative)
 * probe Z Offset set with Z_PROBE_OFFSET_FROM_EXTRUDER, M851, or the LCD.
 * Only integer values >= 1 are valid here.
 *
 * Example: `M851 Z-5` with a CLEARANCE of 4  =>  9mm from bed to nozzle.
 *     But: `M851 Z+1` with a CLEARANCE of 2  =>  2mm from bed to nozzle.
 */
#define Z_CLEARANCE_BEFORE_PROBING 5 // Z Clearance before first MBL probe
#define Z_CLEARANCE_DEPLOY_PROBE 0 // Z Clearance for Deploy/Stow
#define Z_CLEARANCE_BETWEEN_PROBES 1 // Z Clearance between probe points
#define Z_CLEARANCE_MULTI_PROBE 0.5 // Z Clearance between multiple probes
#define Z_AFTER_PROBING 2 // Z position after probing is done

#define Z_PROBE_LOW_POINT -2 // Farthest distance below the trigger-point to go before stopping

// For M851 give a range for adjusting the Z probe offset
#define Z_PROBE_OFFSET_RANGE_MIN -20
#define Z_PROBE_OFFSET_RANGE_MAX 20

// Enable the M48 repeatability test to test probe accuracy
//#define Z_MIN_PROBE_REPEATABILITY_TEST

/**
 * Enable one or more of the following if probing seems unreliable.
 * Heaters and/or fans can be disabled during probing to minimize electrical
 * noise. A delay can also be added to allow noise and vibration to settle.
 * These options are most useful for the BLTouch probe, but may also improve
 * readings with inductive probes and piezo sensors.
 */
//#define PROBING_FANS_OFF          // Turn fans off when probing
//#define PROBING_STEPPERS_OFF      // Turn steppers off (unless needed to hold position) when probing
//#define DELAY_BEFORE_PROBING 200  // (ms) To prevent vibrations from triggering piezo sensors

// For Inverting Stepper Enable Pins (Active Low) use 0, Non Inverting (Active High) use 1
// :{ 0:'Low', 1:'High' }
#define X_ENABLE_ON 0
#define Y_ENABLE_ON 0
#define Z_ENABLE_ON 0
#define E_ENABLE_ON 0 // For all extruders

// Disables axis stepper immediately when it's not being used.
// WARNING: When motors turn off there is a chance of losing position accuracy!
#define DISABLE_X false
#define DISABLE_Y false
#define DISABLE_Z false

// X and Y axes ENABLE/DISABLE functions are linked through pins
#if BOARD_IS_XBUDDY()
  #define XY_LINKED_ENABLE true
#endif

// Warn on display about possibly reduced accuracy
//#define DISABLE_REDUCED_ACCURACY_WARNING

// @section extruder

#define DISABLE_E false // For all extruders
#define DISABLE_INACTIVE_EXTRUDER // Keep only the active extruder enabled

// default values
#define DEFAULT_INVERT_X_DIR false
#define DEFAULT_INVERT_Y_DIR true
#define DEFAULT_INVERT_Z_DIR false


#define DEFAULT_INVERT_E0_DIR false

#ifdef USE_PRUSA_EEPROM_AS_SOURCE_OF_DEFAULT_VALUES
    //this part if header is accesible only from C++ because of bool
    #define INVERT_X_DIR  has_inverted_x()
    #define INVERT_Y_DIR  has_inverted_y()
    #define INVERT_Z_DIR  has_inverted_z()
    #define INVERT_E0_DIR has_inverted_e()
#else // !USE_PRUSA_EEPROM_AS_SOURCE_OF_DEFAULT_VALUES
    // @section machine
    // Invert the stepper direction. Change (or reverse the motor connector) if an axis goes the wrong way.
    #define INVERT_X_DIR DEFAULT_INVERT_X_DIR
    #define INVERT_Y_DIR DEFAULT_INVERT_Y_DIR
    #define INVERT_Z_DIR DEFAULT_INVERT_Z_DIR

    // @section extruder
    #define INVERT_E0_DIR DEFAULT_INVERT_E0_DIR
#endif // USE_PRUSA_EEPROM_AS_SOURCE_OF_DEFAULT_VALUES

//remaining extruders are not stored in eeprom, thus cannot be changed
#define INVERT_E1_DIR false
#define INVERT_E2_DIR false
#define INVERT_E3_DIR false
#define INVERT_E4_DIR false
#define INVERT_E5_DIR false

// @section homing

//#define NO_MOTION_BEFORE_HOMING  // Inhibit movement until all axes have been homed

//#define UNKNOWN_Z_NO_RAISE // Don't raise Z (lower the bed) if Z is "unknown." For beds that fall when Z is powered off.
/**
 * (mm) Minimal Z height before homing (G28) for Z clearance above the bed, clamps, ...
 * Be sure you have this distance over your Z_MAX_POS in case.
 */
#define Z_HOMING_HEIGHT 4

// Direction of endstops when homing; 1=MAX, -1=MIN
// :[-1,1]
#define X_HOME_DIR -1
#define Y_HOME_DIR -1
#define Z_HOME_DIR -1

// @section machine

// The size of the print bed
#define X_BED_SIZE 250
#define Y_BED_SIZE 210
#define Z_SIZE 210

// Travel limits (mm) after homing, corresponding to endstop positions.
#define X_MIN_POS -1
#define Y_MIN_POS -4
#define Z_MIN_POS 0
#define X_MAX_POS (X_BED_SIZE + 1)
#define Y_MAX_POS (Y_BED_SIZE + 1)
#define Y_MAX_PRINT_POS Y_MAX_POS
#ifdef USE_PRUSA_EEPROM_AS_SOURCE_OF_DEFAULT_VALUES
    #define DEFAULT_Z_MAX_POS (Z_SIZE + 1)
    #define Z_MIN_LEN_LIMIT 1
    #define Z_MAX_LEN_LIMIT 10000
    #define Z_MAX_POS (get_z_max_pos_mm())
#else
    #define Z_MAX_POS (Z_SIZE + 1)
#endif

/// How much space there is between the bed and the ceiling for Z = 0 on CoreXY printers
/// If defined, the printer will check max_printed_z and if a move would result in the model getting above this clearance,
/// it will prompt the user
/// Requires HAS_CEILING_CLEARANCE()
// #define Z_CEILING_CLEARANCE 100

/// Distance between start of the axis to the position where ordinary movement is allowed
#define X_HOME_GAP 0.5f
#define Y_HOME_GAP 0.5f
#define Z_HOME_GAP 0

/// Space after allowed end of axis where axis should end
/// Don't use until printer specs are finalized
#define X_END_GAP 5
#define Y_END_GAP 5
#define Z_END_GAP 10

/**
 * Number of precise homing tries
 *
 * Three times more tries are used when recovering from crash
 * or power panic.
 */
#define PRECISE_HOMING_TRIES 12

/**
 * Software Endstops
 *
 * - Prevent moves outside the set machine bounds.
 * - Individual axes can be disabled, if desired.
 * - X and Y only apply to Cartesian robots.
 * - Use 'M211' to set software endstops on/off or report current state
 */

// Min software endstops constrain movement within minimum coordinate bounds
#define MIN_SOFTWARE_ENDSTOPS
#if ENABLED(MIN_SOFTWARE_ENDSTOPS)
    #define MIN_SOFTWARE_ENDSTOP_X
    #define MIN_SOFTWARE_ENDSTOP_Y
    #define MIN_SOFTWARE_ENDSTOP_Z
#endif

// Max software endstops constrain movement within maximum coordinate bounds
#define MAX_SOFTWARE_ENDSTOPS
#if ENABLED(MAX_SOFTWARE_ENDSTOPS)
    #define MAX_SOFTWARE_ENDSTOP_X
    #define MAX_SOFTWARE_ENDSTOP_Y
    #define MAX_SOFTWARE_ENDSTOP_Z
#endif

#if EITHER(MIN_SOFTWARE_ENDSTOPS, MAX_SOFTWARE_ENDSTOPS)
//#define SOFT_ENDSTOPS_MENU_ITEM  // Enable/Disable software endstops from the LCD
#endif

/**
 * Filament Runout Sensors
 * Mechanical or opto endstops are used to check for the presence of filament.
 *
 * RAMPS-based boards use SERVO3_PIN for the first runout sensor.
 * For other boards you may need to define FIL_RUNOUT_PIN, FIL_RUNOUT2_PIN, etc.
 * By default the firmware assumes HIGH=FILAMENT PRESENT.
 */
//#define FILAMENT_RUNOUT_SENSOR
#if ENABLED(FILAMENT_RUNOUT_SENSOR)
    #define NUM_RUNOUT_SENSORS 1 // Number of sensors, up to one per extruder. Define a FIL_RUNOUT#_PIN for each.
    #define FIL_RUNOUT_INVERTING false // set to true to invert the logic of the sensor.
    #define FIL_RUNOUT_PULLUP // Use internal pullup for filament runout pins.
    //#define FIL_RUNOUT_PULLDOWN      // Use internal pulldown for filament runout pins.

    // Set one or more commands to execute on filament runout.
    // (After 'M412 H' Marlin will ask the host to handle the process.)
    #define FILAMENT_RUNOUT_SCRIPT "M600"

// After a runout is detected, continue printing this length of filament
// before executing the runout script. Useful for a sensor at the end of
// a feed tube. Requires 4 bytes SRAM per sensor, plus 4 bytes overhead.
//#define FILAMENT_RUNOUT_DISTANCE_MM 25

    #ifdef FILAMENT_RUNOUT_DISTANCE_MM
    // Enable this option to use an encoder disc that toggles the runout pin
    // as the filament moves. (Be sure to set FILAMENT_RUNOUT_DISTANCE_MM
    // large enough to avoid false positives.)
    //#define FILAMENT_MOTION_SENSOR
    #endif
#endif

//===========================================================================
//=============================== Bed Leveling ==============================
//===========================================================================
// @section calibrate

/**
 * Choose one of the options below to enable G29 Bed Leveling. The parameters
 * and behavior of G29 will change depending on your selection.
 *
 *  If using a Probe for Z Homing, enable Z_SAFE_HOMING also!
 *
 * - AUTO_BED_LEVELING_UBL (Unified Bed Leveling)
 *   A comprehensive bed leveling system combining the features and benefits
 *   of other systems. UBL also includes integrated Mesh Generation, Mesh
 *   Validation and Mesh Editing systems.
 */
#define AUTO_BED_LEVELING_UBL

/**
 * Normally G28 leaves leveling disabled on completion. Enable
 * this option to have G28 restore the prior leveling state.
 */
#define RESTORE_LEVELING_AFTER_G28 false

/**
 * Enable detailed logging of G28, G29, M48, etc.
 * Turn on with the command 'M111 S32'.
 * NOTE: Requires a lot of PROGMEM!
 */
//#define DEBUG_LEVELING_FEATURE

#if ENABLED(AUTO_BED_LEVELING_UBL)
    // Gradually reduce leveling correction until a set height is reached,
    // at which point movement will be level to the machine's XY plane.
    // The height can be set with M420 Z<height>
    #define ENABLE_LEVELING_FADE_HEIGHT

    // For Cartesian machines, instead of dividing moves on mesh boundaries,
    // split up moves into short segments like a Delta. This follows the
    // contours of the bed more closely than edge-to-edge straight moves.
    #define SEGMENT_LEVELED_MOVES
    #define LEVELED_SEGMENT_LENGTH 5.0 // (mm) Length of all segments (except the last one)
#endif

#if ENABLED(AUTO_BED_LEVELING_UBL)

//===========================================================================
//========================= Unified Bed Leveling ============================
//===========================================================================

//#define MESH_EDIT_GFX_OVERLAY   // Display a graphics overlay while editing the mesh

    #define GRID_BORDER 1 // border we are never gonna probe, only border of size 1 is currently supported
    #define GRID_MAJOR_STEP 3 // the offset between major points
    #define GRID_MAJOR_POINTS_X 7 // number of major probes on the X axis
    #define GRID_MAJOR_POINTS_Y 7 // number of major probes on the Y axis
    #define GRID_MAX_POINTS_X 21
    #define GRID_MAX_POINTS_Y 21
    //#define GRID_MAX_POINTS_X (GRID_BORDER * 2 + GRID_MAJOR_POINTS_X + ((GRID_MAJOR_POINTS_X - 1) * (GRID_MAJOR_STEP - 1))) // full resolution of the grid (X axis)
    //#define GRID_MAX_POINTS_Y (GRID_BORDER * 2 + GRID_MAJOR_POINTS_Y + ((GRID_MAJOR_POINTS_Y - 1) * (GRID_MAJOR_STEP - 1))) // full resolution of the grid (X axis)

    #define UBL_MESH_EDIT_MOVES_Z // Sophisticated users prefer no movement of nozzle
    #define UBL_SAVE_ACTIVE_ON_M500 // Save the currently active mesh in the current slot on M500
#endif // BED_LEVELING

/**
 * Add a bed leveling sub-menu for ABL or MBL.
 * Include a guided procedure if manual probing is enabled.
 */
//#define LCD_BED_LEVELING

#if ENABLED(LCD_BED_LEVELING)
    #define MESH_EDIT_Z_STEP 0.025 // (mm) Step size while manually probing Z axis.
    #define LCD_PROBE_Z_RANGE 4 // (mm) Z Range centered on Z_MIN_POS for LCD Z adjustment
//#define MESH_EDIT_MENU        // Add a menu to edit mesh points
#endif

// Add a menu item to move between bed corners for manual bed adjustment
//#define LEVEL_BED_CORNERS

#if ENABLED(LEVEL_BED_CORNERS)
    #define LEVEL_CORNERS_INSET 30 // (mm) An inset for corner leveling
    #define LEVEL_CORNERS_Z_HOP 4.0 // (mm) Move nozzle up before moving between corners
//#define LEVEL_CENTER_TOO        // Move to the center after the last corner
#endif

/**
 * Commands to execute at the end of G29 probing.
 * Useful to retract or move the Z probe out of the way.
 */
//#define Z_PROBE_END_SCRIPT "G1 Z10 F12000\nG1 X15 Y330\nG1 Z0.5\nG1 Z10"

// @section homing

// The center of the bed is at (X=0, Y=0)
//#define BED_CENTER_AT_0_0

// Manually set the home position. Leave these undefined for automatic settings.
// For DELTA this is the top-center of the Cartesian print volume.
//#define MANUAL_X_HOME_POS 0
//#define MANUAL_Y_HOME_POS 0
//#define MANUAL_Z_HOME_POS 0

// Use "Z Safe Homing" to avoid homing with a Z probe outside the bed area.
//
// With this feature enabled:
//
// - Allow Z homing only after X and Y homing AND stepper drivers still enabled.
// - If stepper drivers time out, it will need X and Y homing again before Z homing.
// - Move the Z probe (or nozzle) to a defined XY point before Z Homing when homing all axes (G28).
// - Prevent Z homing when the Z probe is outside bed area.
//
#define Z_SAFE_HOMING

#if ENABLED(Z_SAFE_HOMING)
    #define Z_SAFE_HOMING_X_POINT (36.5) // X point for Z homing when homing all axes (G28).
    #define Z_SAFE_HOMING_Y_POINT (14) // Y point for Z homing when homing all axes (G28).
#endif

// Homing speeds (mm/m)
#define HOMING_FEEDRATE_XY (70 * 60)
#define HOMING_FEEDRATE_Z (8 * 60)
#define HOMING_FEEDRATE_INVERTED_Z (30 * 60)

// Validate that endstops are triggered on homing moves
//#define VALIDATE_HOMING_ENDSTOPS

// @section calibrate

/**
 * Bed Skew Compensation
 *
 * This feature corrects for misalignment in the XYZ axes.
 *
 * Take the following steps to get the bed skew in the XY plane:
 *  1. Print a test square (e.g., https://www.thingiverse.com/thing:2563185)
 *  2. For XY_DIAG_AC measure the diagonal A to C
 *  3. For XY_DIAG_BD measure the diagonal B to D
 *  4. For XY_SIDE_AD measure the edge A to D
 *
 * Marlin automatically computes skew factors from these measurements.
 * Skew factors may also be computed and set manually:
 *
 *  - Compute AB     : SQRT(2*AC*AC+2*BD*BD-4*AD*AD)/2
 *  - XY_SKEW_FACTOR : TAN(PI/2-ACOS((AC*AC-AB*AB-AD*AD)/(2*AB*AD)))
 *
 * If desired, follow the same procedure for XZ and YZ.
 * Use these diagrams for reference:
 *
 *    Y                     Z                     Z
 *    ^     B-------C       ^     B-------C       ^     B-------C
 *    |    /       /        |    /       /        |    /       /
 *    |   /       /         |   /       /         |   /       /
 *    |  A-------D          |  A-------D          |  A-------D
 *    +-------------->X     +-------------->X     +-------------->Y
 *     XY_SKEW_FACTOR        XZ_SKEW_FACTOR        YZ_SKEW_FACTOR
 */
//#define SKEW_CORRECTION

#if ENABLED(SKEW_CORRECTION)
    // Input all length measurements here:
    #define XY_DIAG_AC 282.8427124746
    #define XY_DIAG_BD 282.8427124746
    #define XY_SIDE_AD 200

    // Or, set the default skew factors directly here
    // to override the above measurements:
    #define XY_SKEW_FACTOR 0.0

    //#define SKEW_CORRECTION_FOR_Z
    #if ENABLED(SKEW_CORRECTION_FOR_Z)
        #define XZ_DIAG_AC 282.8427124746
        #define XZ_DIAG_BD 282.8427124746
        #define YZ_DIAG_AC 282.8427124746
        #define YZ_DIAG_BD 282.8427124746
        #define YZ_SIDE_AD 200
        #define XZ_SKEW_FACTOR 0.0
        #define YZ_SKEW_FACTOR 0.0
    #endif

// Enable this option for M852 to set skew at runtime
//#define SKEW_CORRECTION_GCODE
#endif

//=============================================================================
//============================= Additional Features ===========================
//=============================================================================

// @section extras

//
// EEPROM
//
// The microcontroller can store settings in the EEPROM, e.g. max velocity...
// M500 - stores parameters in EEPROM
// M501 - reads parameters from EEPROM (if you need reset them after you changed them temporarily).
// M502 - reverts to the default "factory settings".  You still need to store them in EEPROM afterwards if you want to.
//
//#define DISABLE_M503    // Saves ~2700 bytes of PROGMEM. Disable for release!
//#define EEPROM_CHITCHAT   // Give feedback on EEPROM commands. Disable to save PROGMEM.

//
// Host Keepalive
//
// When enabled Marlin will send a busy status message to the host
// every couple of seconds when it can't accept commands.
//
#define HOST_KEEPALIVE_FEATURE // Disable this if your host doesn't like keepalive messages
#define DEFAULT_KEEPALIVE_INTERVAL 2 // Number of seconds between "busy" messages. Set with M113.
#define BUSY_WHILE_HEATING // Some hosts require "busy" messages even during heating

//
// M100 Free Memory Watcher
//
//#define M100_FREE_MEMORY_WATCHER    // Add M100 (Free Memory Watcher) to debug memory usage

//
// G20/G21 Inch mode support
//
//#define INCH_MODE_SUPPORT

//
// M149 Set temperature units support
//
//#define TEMPERATURE_UNITS_SUPPORT

// @section temperature

// Preheat Constants
#define PREHEAT_1_LABEL "PLA"
#define PREHEAT_1_TEMP_HOTEND 215
#define PREHEAT_1_TEMP_BED 60
#define PREHEAT_1_FAN_SPEED 0 // Value from 0 to 255

#define PREHEAT_2_LABEL "PET"
#define PREHEAT_2_TEMP_HOTEND 230
#define PREHEAT_2_TEMP_BED 85
#define PREHEAT_2_FAN_SPEED 0 // Value from 0 to 255

/**
 * Nozzle Park
 *
 * Park the nozzle at the given XYZ position on idle or G27.
 *
 * The "P" parameter controls the action applied to the Z axis:
 *
 *    P0  (Default) If Z is below park Z raise the nozzle.
 *    P1  Raise the nozzle always to Z-park height.
 *    P2  Raise the nozzle by Z-park amount, limited to Z_MAX_POS.
 */
<<<<<<< HEAD
#define NOZZLE_PARK_FEATURE

#if ENABLED(NOZZLE_PARK_FEATURE)
    #define Z_AXIS_LOAD_POS  40
    #define Z_AXIS_UNLOAD_POS 20
    #define Y_AXIS_LOAD_POS    (std::numeric_limits<float>::quiet_NaN())
    #define Y_AXIS_UNLOAD_POS  (std::numeric_limits<float>::quiet_NaN())
    #define X_AXIS_LOAD_POS  (std::numeric_limits<float>::quiet_NaN())
    #define X_AXIS_UNLOAD_POS  (std::numeric_limits<float>::quiet_NaN())

    #define X_NOZZLE_PARK_POINT (X_MAX_POS - 10)
    #define Y_NOZZLE_PARK_POINT (Y_MAX_POS - 10)
    #define Z_NOZZLE_PARK_POINT 20 // !!! THESE ARE NOT ABSOLUTE COORDINATES, BUT A RAISE VALUE (HOPEFULLY EVERYWHERE)
    // #define Z_NOZZLE_PARK_POINT_MIN 10 // Always raise the nozzle by this amount when parking on print end
=======
    #define Z_AXIS_LOAD_POS  40.0f
    #define Z_AXIS_UNLOAD_POS 20.0f
    #define Y_AXIS_LOAD_POS    mapi::ParkingPosition::unchanged
    #define Y_AXIS_UNLOAD_POS  mapi::ParkingPosition::unchanged
    #define X_AXIS_LOAD_POS  mapi::ParkingPosition::unchanged
    #define X_AXIS_UNLOAD_POS  mapi::ParkingPosition::unchanged

    #define X_NOZZLE_PARK_POINT (X_MAX_POS - 10.0f)
    #define Y_NOZZLE_PARK_POINT (Y_MAX_POS - 10.0f)
    #define Z_NOZZLE_PARK_POINT 20.0f
    // #define Z_NOZZLE_PARK_POINT_MIN 10.0f // Always raise the nozzle by this amount when parking on print end
    #define Z_NOZZLE_PARK_RISE 20.0f // Relative Z rise
>>>>>>> b91eeda0

    #define XYZ_NOZZLE_PARK_POINT \
        {X_NOZZLE_PARK_POINT, Y_NOZZLE_PARK_POINT, Z_NOZZLE_PARK_POINT}

    #define XYZ_NOZZLE_PARK_POINT_ON_PRINT_END XYZ_NOZZLE_PARK_POINT

<<<<<<< HEAD
    #define X_NOZZLE_PARK_POINT_M600    (X_MIN_POS + 10)
    #define Y_NOZZLE_PARK_POINT_M600    (Y_MIN_POS + 10)
    #define Z_NOZZLE_PARK_POINT_M600    20
=======
    #define X_NOZZLE_PARK_POINT_M600    (X_MIN_POS + 10.0f)
    #define Y_NOZZLE_PARK_POINT_M600    (Y_MIN_POS + 10.0f)
    #define Z_NOZZLE_PARK_POINT_M600    20.0f
>>>>>>> b91eeda0
    #define XYZ_NOZZLE_PARK_POINT_M600 \
        {X_NOZZLE_PARK_POINT_M600, Y_NOZZLE_PARK_POINT_M600, Z_NOZZLE_PARK_POINT_M600}

    #define NOZZLE_PARK_XY_FEEDRATE 100 // (mm/s) X and Y axes feedrate (also used for delta Z axis)
    #define NOZZLE_PARK_Z_FEEDRATE 5 // (mm/s) Z axis feedrate (not used for delta printers)

    /**
     * Park the nozzle after print is finished
     * When disabled, similar functionality can be still achieved with slicer "End G-code"
     */
    #define PARK_HEAD_ON_PRINT_FINISH

    #define Z_NOZZLE_CLEANING_FAILED_POINT 60
    #define XYZ_NOZZLE_CLEANINIG_FAILED_POINT \
        {X_NOZZLE_PARK_POINT_M600, Y_NOZZLE_PARK_POINT_M600, Z_NOZZLE_CLEANING_FAILED_POINT}

/**
 * Print Job Timer
 *
 * Automatically start and stop the print job timer on M104/M109/M190.
 *
 *   M104 (hotend, no wait) - high temp = none,        low temp = stop timer
 *   M109 (hotend, wait)    - high temp = start timer, low temp = stop timer
 *   M190 (bed, wait)       - high temp = start timer, low temp = none
 *
 * The timer can also be controlled with the following commands:
 *
 *   M75 - Start the print job timer
 *   M76 - Pause the print job timer
 *   M77 - Stop the print job timer
 */
#define PRINTJOB_TIMER_AUTOSTART

/**
 * Print Counter
 *
 * Track statistical data such as:
 *
 *  - Total print jobs
 *  - Total successful print jobs
 *  - Total failed print jobs
 *  - Total time printing
 *
 * View the current statistics with M78.
 */
//#define PRINTCOUNTER

//=============================================================================
//============================= LCD and SD support ============================
//=============================================================================

// @section lcd

/**
 * SD CARD: SPI SPEED
 *
 * Enable one of the following items for a slower SPI transfer speed.
 * This may be required to resolve "volume init" errors.
 */
//#define SPI_SPEED SPI_HALF_SPEED
//#define SPI_SPEED SPI_QUARTER_SPEED
//#define SPI_SPEED SPI_EIGHTH_SPEED

//
// ENCODER SETTINGS
//
// This option overrides the default number of encoder pulses needed to
// produce one step. Should be increased for high-resolution encoders.
//
//#define ENCODER_PULSES_PER_STEP 4

//
// Use this option to override the number of step signals required to
// move between next/prev menu items.
//
//#define ENCODER_STEPS_PER_MENU_ITEM 1

/**
 * Encoder Direction Options
 *
 * Test your encoder's behavior first with both options disabled.
 *
 *  Reversed Value Edit and Menu Nav? Enable REVERSE_ENCODER_DIRECTION.
 *  Reversed Menu Navigation only?    Enable REVERSE_MENU_DIRECTION.
 *  Reversed Value Editing only?      Enable BOTH options.
 */

//
// This option reverses the encoder direction everywhere.
//
//  Set this option if CLOCKWISE causes values to DECREASE
//
//#define REVERSE_ENCODER_DIRECTION

//
// This option reverses the encoder direction for navigating LCD menus.
//
//  If CLOCKWISE normally moves DOWN this makes it go UP.
//  If CLOCKWISE normally moves UP this makes it go DOWN.
//
//#define REVERSE_MENU_DIRECTION

//
// Individual Axis Homing
//
// Add individual axis homing items (Home X, Home Y, and Home Z) to the LCD menu.
//
//#define INDIVIDUAL_AXIS_HOMING_MENU

//
// SPEAKER/BUZZER
//
// If you have a speaker that can produce tones, enable it here.
// By default Marlin assumes you have a buzzer with a fixed frequency.
//
//#define SPEAKER

//
// The duration and frequency for the UI feedback sound.
// Set these to 0 to disable audio feedback in the LCD menus.
//
// Note: Test audio output with the G-Code:
//  M300 S<frequency Hz> P<duration ms>
//
//#define LCD_FEEDBACK_FREQUENCY_DURATION_MS 2
//#define LCD_FEEDBACK_FREQUENCY_HZ 5000

//=============================================================================
//======================== LCD / Controller Selection =========================
//========================   (Character-based LCDs)   =========================
//=============================================================================

//
// RepRapDiscount Smart Controller.
// http://reprap.org/wiki/RepRapDiscount_Smart_Controller
//
// Note: Usually sold with a white PCB.
//
//#define REPRAP_DISCOUNT_SMART_CONTROLLER

//
// Original RADDS LCD Display+Encoder+SDCardReader
// http://doku.radds.org/dokumentation/lcd-display/
//
//#define RADDS_DISPLAY

//
// ULTIMAKER Controller.
//
//#define ULTIMAKERCONTROLLER

//
// PanelOne from T3P3 (via RAMPS 1.4 AUX2/AUX3)
// http://reprap.org/wiki/PanelOne
//
//#define PANEL_ONE

//
// GADGETS3D G3D LCD/SD Controller
// http://reprap.org/wiki/RAMPS_1.3/1.4_GADGETS3D_Shield_with_Panel
//
// Note: Usually sold with a blue PCB.
//
//#define G3D_PANEL

//
// RigidBot Panel V1.0
// http://www.inventapart.com/
//
//#define RIGIDBOT_PANEL

//
// Makeboard 3D Printer Parts 3D Printer Mini Display 1602 Mini Controller
// https://www.aliexpress.com/item/Micromake-Makeboard-3D-Printer-Parts-3D-Printer-Mini-Display-1602-Mini-Controller-Compatible-with-Ramps-1/32765887917.html
//
//#define MAKEBOARD_MINI_2_LINE_DISPLAY_1602

//=============================================================================
//======================== LCD / Controller Selection =========================
//=====================   (I2C and Shift-Register LCDs)   =====================
//=============================================================================

//
// CONTROLLER TYPE: I2C
//
// Note: These controllers require the installation of Arduino's LiquidCrystal_I2C
// library. For more info: https://github.com/kiyoshigawa/LiquidCrystal_I2C
//

//
// Sainsmart (YwRobot) LCD Displays
//
// These require F.Malpartida's LiquidCrystal_I2C library
// https://bitbucket.org/fmalpartida/new-liquidcrystal/wiki/Home
//
//#define LCD_SAINSMART_I2C_1602
//#define LCD_SAINSMART_I2C_2004

//
// Generic LCM1602 LCD adapter
//
//#define LCM1602

//
// PANELOLU2 LCD with status LEDs,
// separate encoder and click inputs.
//
// Note: This controller requires Arduino's LiquidTWI2 library v1.2.3 or later.
// For more info: https://github.com/lincomatic/LiquidTWI2
//
// Note: The PANELOLU2 encoder click input can either be directly connected to
// a pin (if BTN_ENC defined to != -1) or read through I2C (when BTN_ENC == -1).
//
//#define LCD_I2C_PANELOLU2

//
// Panucatt VIKI LCD with status LEDs,
// integrated click & L/R/U/D buttons, separate encoder inputs.
//
//#define LCD_I2C_VIKI

//
// CONTROLLER TYPE: Shift register panels
//

//
// 2-wire Non-latching LCD SR from https://goo.gl/aJJ4sH
// LCD configuration: http://reprap.org/wiki/SAV_3D_LCD
//
//#define SAV_3DLCD

//
// 3-wire SR LCD with strobe using 74HC4094
// https://github.com/mikeshub/SailfishLCD
// Uses the code directly from Sailfish
//
//#define FF_INTERFACEBOARD

//=============================================================================
//=======================   LCD / Controller Selection  =======================
//=========================      (Graphical LCDs)      ========================
//=============================================================================

//
// CONTROLLER TYPE: Graphical 128x64 (DOGM)
//
// IMPORTANT: The U8glib library is required for Graphical Display!
//            https://github.com/olikraus/U8glib_Arduino
//

//
// RepRapDiscount FULL GRAPHIC Smart Controller
// http://reprap.org/wiki/RepRapDiscount_Full_Graphic_Smart_Controller
//
//#define REPRAP_DISCOUNT_FULL_GRAPHIC_SMART_CONTROLLER

//
// ReprapWorld Graphical LCD
// https://reprapworld.com/?products_details&products_id/1218
//
//#define REPRAPWORLD_GRAPHICAL_LCD

//
// Activate one of these if you have a Panucatt Devices
// Viki 2.0 or mini Viki with Graphic LCD
// http://panucatt.com
//
//#define VIKI2
//#define miniVIKI

//
// MakerLab Mini Panel with graphic
// controller and SD support - http://reprap.org/wiki/Mini_panel
//
//#define MINIPANEL

//
// MaKr3d Makr-Panel with graphic controller and SD support.
// http://reprap.org/wiki/MaKr3d_MaKrPanel
//
//#define MAKRPANEL

//
// Adafruit ST7565 Full Graphic Controller.
// https://github.com/eboston/Adafruit-ST7565-Full-Graphic-Controller/
//
//#define ELB_FULL_GRAPHIC_CONTROLLER

//
// BQ LCD Smart Controller shipped by
// default with the BQ Hephestos 2 and Witbox 2.
//
//#define BQ_LCD_SMART_CONTROLLER

//
// Cartesio UI
// http://mauk.cc/webshop/cartesio-shop/electronics/user-interface
//
//#define CARTESIO_UI

//
// LCD for Melzi Card with Graphical LCD
//
//#define LCD_FOR_MELZI

//
// SSD1306 OLED full graphics generic display
//
//#define U8GLIB_SSD1306

//
// SAV OLEd LCD module support using either SSD1306 or SH1106 based LCD modules
//
//#define SAV_3DGLCD
#if ENABLED(SAV_3DGLCD)
    //#define U8GLIB_SSD1306
    #define U8GLIB_SH1106
#endif

//
// Original Ulticontroller from Ultimaker 2 printer with SSD1309 I2C display and encoder
// https://github.com/Ultimaker/Ultimaker2/tree/master/1249_Ulticontroller_Board_(x1)
//
//#define ULTI_CONTROLLER

//
// TinyBoy2 128x64 OLED / Encoder Panel
//
//#define OLED_PANEL_TINYBOY2

//
// MKS MINI12864 with graphic controller and SD support
// http://reprap.org/wiki/MKS_MINI_12864
//
//#define MKS_MINI_12864

//
// Factory display for Creality CR-10
// https://www.aliexpress.com/item/Universal-LCD-12864-3D-Printer-Display-Screen-With-Encoder-For-CR-10-CR-7-Model/32833148327.html
//
// This is RAMPS-compatible using a single 10-pin connector.
// (For CR-10 owners who want to replace the Melzi Creality board but retain the display)
//
//#define CR10_STOCKDISPLAY

//
// ANET and Tronxy Graphical Controller
//
// Anet 128x64 full graphics lcd with rotary encoder as used on Anet A6
// A clone of the RepRapDiscount full graphics display but with
// different pins/wiring (see pins_ANET_10.h).
//
//#define ANET_FULL_GRAPHICS_LCD

//
// MKS OLED 1.3" 128 × 64 FULL GRAPHICS CONTROLLER
// http://reprap.org/wiki/MKS_12864OLED
//
// Tiny, but very sharp OLED display
//
//#define MKS_12864OLED          // Uses the SH1106 controller (default)
//#define MKS_12864OLED_SSD1306  // Uses the SSD1306 controller

//
// AZSMZ 12864 LCD with SD
// https://www.aliexpress.com/store/product/3D-printer-smart-controller-SMART-RAMPS-OR-RAMPS-1-4-LCD-12864-LCD-control-panel-green/2179173_32213636460.html
//
//#define AZSMZ_12864

//
// Silvergate GLCD controller
// http://github.com/android444/Silvergate
//
//#define SILVER_GATE_GLCD_CONTROLLER

//
// Extensible UI
//
// Enable third-party or vendor customized user interfaces that aren't
// packaged with Marlin. Source code for the user interface will need to
// be placed in "src/lcd/extensible_ui/lib"
//
#define EXTENSIBLE_UI

//=============================================================================
//=============================== Graphical TFTs ==============================
//=============================================================================

//
// MKS Robin 320x240 color display
//
//#define MKS_ROBIN_TFT

//=============================================================================
//=============================== Extra Features ==============================
//=============================================================================

// @section extras

//Enable autopower control
//Automaticly turn off power when is not need it
#define AUTO_POWER_CONTROL

//Timeout for disenable psu [s]
#define POWER_TIMEOUT 1

//Enable psu control
#define PSU_CONTROL

//Psu active logit state
#define PSU_ACTIVE_HIGH 1

//Ignore Z axes enable mod
#define POWER_IGNORE_Z 1

// Incrementing this by 1 will double the software PWM frequency,
// affecting heaters.
// However, control resolution will be halved for each increment;
// at zero value, there are 128 effective control positions.
#define SOFT_PWM_SCALE 0

// If SOFT_PWM_SCALE is set to a value higher than 0, dithering can
// be used to mitigate the associated resolution loss. If enabled,
// some of the PWM cycles are stretched so on average the desired
// duty cycle is attained.
//#define SOFT_PWM_DITHER

// SkeinForge sends the wrong arc g-codes when using Arc Point as fillet procedure
//#define SF_ARC_FIX

// Support for the BariCUDA Paste Extruder
//#define BARICUDA

/**
 * R/C SERVO support
 * Sponsored by TrinityLabs, Reworked by codexmas
 */

/**
 * Number of servos
 *
 * For some servo-related options NUM_SERVOS will be set automatically.
 * Set this manually if there are extra servos needing manual control.
 * Leave undefined or set to 0 to entirely disable the servo subsystem.
 */
//#define NUM_SERVOS 3 // Servo index starts with 0 for M280 command

// Delay (in milliseconds) before the next move will start, to give the servo time to reach its target angle.
// 300ms is a good value but you can try less delay.
// If the servo can't reach the requested position, increase it.
#define SERVO_DELAY \
    { 300 }

// Only power servos during movement, otherwise leave off to prevent jitter
//#define DEACTIVATE_SERVOS_AFTER_MOVE

// Allow servo angle to be edited and saved to EEPROM
//#define EDITABLE_SERVO_ANGLES<|MERGE_RESOLUTION|>--- conflicted
+++ resolved
@@ -542,9 +542,7 @@
 
 // Uncomment one of these options to enable CoreXY, CoreXZ, or CoreYZ kinematics
 // either in the usual order or reversed
-#ifdef I3_COREXY
-    #define COREXY
-#endif
+//#define COREXY
 //#define COREXZ
 //#define COREYZ
 //#define COREYX
@@ -1045,7 +1043,6 @@
 #define Z_MIN_POS 0
 #define X_MAX_POS (X_BED_SIZE + 1)
 #define Y_MAX_POS (Y_BED_SIZE + 1)
-#define Y_MAX_PRINT_POS Y_MAX_POS
 #ifdef USE_PRUSA_EEPROM_AS_SOURCE_OF_DEFAULT_VALUES
     #define DEFAULT_Z_MAX_POS (Z_SIZE + 1)
     #define Z_MIN_LEN_LIMIT 1
@@ -1391,22 +1388,6 @@
  *    P1  Raise the nozzle always to Z-park height.
  *    P2  Raise the nozzle by Z-park amount, limited to Z_MAX_POS.
  */
-<<<<<<< HEAD
-#define NOZZLE_PARK_FEATURE
-
-#if ENABLED(NOZZLE_PARK_FEATURE)
-    #define Z_AXIS_LOAD_POS  40
-    #define Z_AXIS_UNLOAD_POS 20
-    #define Y_AXIS_LOAD_POS    (std::numeric_limits<float>::quiet_NaN())
-    #define Y_AXIS_UNLOAD_POS  (std::numeric_limits<float>::quiet_NaN())
-    #define X_AXIS_LOAD_POS  (std::numeric_limits<float>::quiet_NaN())
-    #define X_AXIS_UNLOAD_POS  (std::numeric_limits<float>::quiet_NaN())
-
-    #define X_NOZZLE_PARK_POINT (X_MAX_POS - 10)
-    #define Y_NOZZLE_PARK_POINT (Y_MAX_POS - 10)
-    #define Z_NOZZLE_PARK_POINT 20 // !!! THESE ARE NOT ABSOLUTE COORDINATES, BUT A RAISE VALUE (HOPEFULLY EVERYWHERE)
-    // #define Z_NOZZLE_PARK_POINT_MIN 10 // Always raise the nozzle by this amount when parking on print end
-=======
     #define Z_AXIS_LOAD_POS  40.0f
     #define Z_AXIS_UNLOAD_POS 20.0f
     #define Y_AXIS_LOAD_POS    mapi::ParkingPosition::unchanged
@@ -1419,22 +1400,15 @@
     #define Z_NOZZLE_PARK_POINT 20.0f
     // #define Z_NOZZLE_PARK_POINT_MIN 10.0f // Always raise the nozzle by this amount when parking on print end
     #define Z_NOZZLE_PARK_RISE 20.0f // Relative Z rise
->>>>>>> b91eeda0
 
     #define XYZ_NOZZLE_PARK_POINT \
         {X_NOZZLE_PARK_POINT, Y_NOZZLE_PARK_POINT, Z_NOZZLE_PARK_POINT}
 
     #define XYZ_NOZZLE_PARK_POINT_ON_PRINT_END XYZ_NOZZLE_PARK_POINT
 
-<<<<<<< HEAD
-    #define X_NOZZLE_PARK_POINT_M600    (X_MIN_POS + 10)
-    #define Y_NOZZLE_PARK_POINT_M600    (Y_MIN_POS + 10)
-    #define Z_NOZZLE_PARK_POINT_M600    20
-=======
     #define X_NOZZLE_PARK_POINT_M600    (X_MIN_POS + 10.0f)
     #define Y_NOZZLE_PARK_POINT_M600    (Y_MIN_POS + 10.0f)
     #define Z_NOZZLE_PARK_POINT_M600    20.0f
->>>>>>> b91eeda0
     #define XYZ_NOZZLE_PARK_POINT_M600 \
         {X_NOZZLE_PARK_POINT_M600, Y_NOZZLE_PARK_POINT_M600, Z_NOZZLE_PARK_POINT_M600}
 
