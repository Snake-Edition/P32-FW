--- conflicted
+++ resolved
@@ -1440,13 +1440,8 @@
     // Park at the back of XL
     #define X_NOZZLE_PARK_POINT (X_MIN_POS + 10)
     #define Y_NOZZLE_PARK_POINT (Y_MAX_POS - 110)
-<<<<<<< HEAD
-    #define Z_NOZZLE_PARK_POINT 20 // !!! THESE ARE NOT ABSOLUTE COORDINATES, BUT A RAISE VALUE (HOPEFULLY EVERYWHERE)
-    // #define Z_NOZZLE_PARK_POINT_MIN 10 // Always raise the nozzle by this amount when parking on print end
-=======
     #define Z_NOZZLE_PARK_POINT 20.0f
     // #define Z_NOZZLE_PARK_POINT_MIN 10.0f // Always raise the nozzle by this amount when parking on print end
->>>>>>> b91eeda0
 
     #define XYZ_NOZZLE_PARK_POINT \
         {X_NOZZLE_PARK_POINT, Y_NOZZLE_PARK_POINT, Z_NOZZLE_PARK_POINT}
