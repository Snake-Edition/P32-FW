--- conflicted
+++ resolved
@@ -1391,157 +1391,6 @@
 
 #endif // HAS_TRINAMIC
 
-<<<<<<< HEAD
-// @section L6470
-
-/**
- * L6470 Stepper Driver options
- *
- * Arduino-L6470 library (0.7.0 or higher) is required for this stepper driver.
- * https://github.com/ameyer/Arduino-L6470
- *
- * Requires the following to be defined in your pins_YOUR_BOARD file
- *     L6470_CHAIN_SCK_PIN
- *     L6470_CHAIN_MISO_PIN
- *     L6470_CHAIN_MOSI_PIN
- *     L6470_CHAIN_SS_PIN
- *     L6470_RESET_CHAIN_PIN  (optional)
- */
-#if HAS_DRIVER(L6470)
-
-//#define L6470_CHITCHAT        // Display additional status info
-
-    #if AXIS_DRIVER_TYPE_X(L6470)
-        #define X_MICROSTEPS 128 // Number of microsteps (VALID: 1, 2, 4, 8, 16, 32, 128)
-        #define X_OVERCURRENT 2000 // (mA) Current where the driver detects an over current (VALID: 375 x (1 - 16) - 6A max - rounds down)
-        #define X_STALLCURRENT 1500 // (mA) Current where the driver detects a stall (VALID: 31.25 * (1-128) -  4A max - rounds down)
-        #define X_MAX_VOLTAGE 127 // 0-255, Maximum effective voltage seen by stepper
-        #define X_CHAIN_POS 0 // Position in SPI chain, 0=Not in chain, 1=Nearest MOSI
-    #endif
-
-    #if AXIS_DRIVER_TYPE_X2(L6470)
-        #define X2_MICROSTEPS 128
-        #define X2_OVERCURRENT 2000
-        #define X2_STALLCURRENT 1500
-        #define X2_MAX_VOLTAGE 127
-        #define X2_CHAIN_POS 0
-    #endif
-
-    #if AXIS_DRIVER_TYPE_Y(L6470)
-        #define Y_MICROSTEPS 128
-        #define Y_OVERCURRENT 2000
-        #define Y_STALLCURRENT 1500
-        #define Y_MAX_VOLTAGE 127
-        #define Y_CHAIN_POS 0
-    #endif
-
-    #if AXIS_DRIVER_TYPE_Y2(L6470)
-        #define Y2_MICROSTEPS 128
-        #define Y2_OVERCURRENT 2000
-        #define Y2_STALLCURRENT 1500
-        #define Y2_MAX_VOLTAGE 127
-        #define Y2_CHAIN_POS 0
-    #endif
-
-    #if AXIS_DRIVER_TYPE_Z(L6470)
-        #define Z_MICROSTEPS 128
-        #define Z_OVERCURRENT 2000
-        #define Z_STALLCURRENT 1500
-        #define Z_MAX_VOLTAGE 127
-        #define Z_CHAIN_POS 0
-    #endif
-
-    #if AXIS_DRIVER_TYPE_Z2(L6470)
-        #define Z2_MICROSTEPS 128
-        #define Z2_OVERCURRENT 2000
-        #define Z2_STALLCURRENT 1500
-        #define Z2_MAX_VOLTAGE 127
-        #define Z2_CHAIN_POS 0
-    #endif
-
-    #if AXIS_DRIVER_TYPE_Z3(L6470)
-        #define Z3_MICROSTEPS 128
-        #define Z3_OVERCURRENT 2000
-        #define Z3_STALLCURRENT 1500
-        #define Z3_MAX_VOLTAGE 127
-        #define Z3_CHAIN_POS 0
-    #endif
-
-    #if AXIS_DRIVER_TYPE_E0(L6470)
-        #define E0_MICROSTEPS 128
-        #define E0_OVERCURRENT 2000
-        #define E0_STALLCURRENT 1500
-        #define E0_MAX_VOLTAGE 127
-        #define E0_CHAIN_POS 0
-    #endif
-
-    #if AXIS_DRIVER_TYPE_E1(L6470)
-        #define E1_MICROSTEPS 128
-        #define E1_OVERCURRENT 2000
-        #define E1_STALLCURRENT 1500
-        #define E1_MAX_VOLTAGE 127
-        #define E1_CHAIN_POS 0
-    #endif
-
-    #if AXIS_DRIVER_TYPE_E2(L6470)
-        #define E2_MICROSTEPS 128
-        #define E2_OVERCURRENT 2000
-        #define E2_STALLCURRENT 1500
-        #define E2_MAX_VOLTAGE 127
-        #define E2_CHAIN_POS 0
-    #endif
-
-    #if AXIS_DRIVER_TYPE_E3(L6470)
-        #define E3_MICROSTEPS 128
-        #define E3_OVERCURRENT 2000
-        #define E3_STALLCURRENT 1500
-        #define E3_MAX_VOLTAGE 127
-        #define E3_CHAIN_POS 0
-    #endif
-
-    #if AXIS_DRIVER_TYPE_E4(L6470)
-        #define E4_MICROSTEPS 128
-        #define E4_OVERCURRENT 2000
-        #define E4_STALLCURRENT 1500
-        #define E4_MAX_VOLTAGE 127
-        #define E4_CHAIN_POS 0
-    #endif
-
-    #if AXIS_DRIVER_TYPE_E5(L6470)
-        #define E5_MICROSTEPS 128
-        #define E5_OVERCURRENT 2000
-        #define E5_STALLCURRENT 1500
-        #define E5_MAX_VOLTAGE 127
-        #define E5_CHAIN_POS 0
-    #endif
-
-/**
-   * Monitor L6470 drivers for error conditions like over temperature and over current.
-   * In the case of over temperature Marlin can decrease the drive until the error condition clears.
-   * Other detected conditions can be used to stop the current print.
-   * Relevant g-codes:
-   * M906 - I1/2/3/4/5  Set or get motor drive level using axis codes X, Y, Z, E. Report values if no axis codes given.
-   *         I not present or I0 or I1 - X, Y, Z or E0
-   *         I2 - X2, Y2, Z2 or E1
-   *         I3 - Z3 or E3
-   *         I4 - E4
-   *         I5 - E5
-   * M916 - Increase drive level until get thermal warning
-   * M917 - Find minimum current thresholds
-   * M918 - Increase speed until max or error
-   * M122 S0/1 - Report driver parameters
-   */
-//#define MONITOR_L6470_DRIVER_STATUS
-
-    #if ENABLED(MONITOR_L6470_DRIVER_STATUS)
-        #define KVAL_HOLD_STEP_DOWN 1
-    //#define L6470_STOP_ON_ERROR
-    #endif
-
-#endif // L6470
-
-=======
->>>>>>> b91eeda0
 // @section extras
 
 /**
