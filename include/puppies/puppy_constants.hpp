#pragma once

#include <array>
#include <cstdint>
#include <ranges>
#include <utility>
#include <option/has_dwarf.h>
#include <option/has_modularbed.h>
#include <option/has_xbuddy_extension.h>
#include <option/has_puppies.h>
#include <option/has_xbuddy_extension.h>

namespace buddy::puppies {

static_assert(HAS_PUPPIES(), "Why do you include this file if you don't use any puppies");

inline constexpr int DWARF_MAX_COUNT = 6;
inline constexpr int max_bootstrap_perc { 90 };

enum PuppyType : size_t {
    DWARF,
    MODULARBED,
    XBUDDY_EXTENSION,
};

<<<<<<< HEAD
constexpr std::array PUPPY_TYPES {
#if HAS_MODULARBED()
    MODULARBED,
#endif
#if HAS_DWARF()
        DWARF,
#endif
#if HAS_XBUDDY_EXTENSION()
        XBUDDY_EXTENSION,
#endif
};

=======
>>>>>>> b25d06bf
/// Dock is a location where a Puppy can live
enum class Dock : uint8_t {
    MODULAR_BED,
    DWARF_1,
    DWARF_2,
    DWARF_3,
    DWARF_4,
    DWARF_5,
    DWARF_6,
    XBUDDY_EXTENSION,
};

static_assert(std::to_underlying(Dock::XBUDDY_EXTENSION) == 7, "Must stay 8th puppy, because we are unable to do dynamic address assignemnt on startup on xBuddy");

constexpr auto DOCKS = std::to_array({
#if HAS_MODULARBED()
    Dock::MODULAR_BED,
#endif
#if HAS_DWARF()
        Dock::DWARF_1,
        Dock::DWARF_2,
        Dock::DWARF_3,
        Dock::DWARF_4,
        Dock::DWARF_5,
        Dock::DWARF_6,
#endif
#if HAS_XBUDDY_EXTENSION()
        Dock::XBUDDY_EXTENSION,
#endif
});

using DockIterator = decltype(DOCKS)::const_iterator;

constexpr const char *to_string(Dock k) {
    switch (k) {
#if HAS_MODULARBED()
    case Dock::MODULAR_BED:
        return "MODULAR_BED";
#endif
#if HAS_DWARF()
    case Dock::DWARF_1:
        return "DWARF_1";
    case Dock::DWARF_2:
        return "DWARF_2";
    case Dock::DWARF_3:
        return "DWARF_3";
    case Dock::DWARF_4:
        return "DWARF_4";
    case Dock::DWARF_5:
        return "DWARF_5";
    case Dock::DWARF_6:
        return "DWARF_6";
#endif
#if HAS_XBUDDY_EXTENSION()
    case Dock::XBUDDY_EXTENSION:
        return "XBUDDY_EXTENSION";
#endif
    default:
        std::abort();
    }
    std::unreachable();
}

constexpr PuppyType to_puppy_type(Dock dock) {
    switch (dock) {
#if HAS_MODULARBED()
    case Dock::MODULAR_BED:
        return MODULARBED;
#endif
#if HAS_DWARF()
    case Dock::DWARF_1:
    case Dock::DWARF_2:
    case Dock::DWARF_3:
    case Dock::DWARF_4:
    case Dock::DWARF_5:
    case Dock::DWARF_6:
        return DWARF;
#endif
#if HAS_XBUDDY_EXTENSION()
    case Dock::XBUDDY_EXTENSION:
        return XBUDDY_EXTENSION;
#endif
    default:
        std::abort();
    }
    std::unreachable();
}

constexpr bool is_dynamicly_addressable(PuppyType puppy) {
    switch (puppy) {
#if HAS_MODULARBED()
    case MODULARBED:
        return true;
#endif
#if HAS_DWARF()
    case DWARF:
        return true;
#endif
#if HAS_XBUDDY_EXTENSION()
    case XBUDDY_EXTENSION:
        return false;
#endif
    default:
        std::abort();
    }
    std::unreachable();
}

#if HAS_DWARF()
static auto DWARFS = DOCKS | std::views::filter([](const auto dock) { return to_puppy_type(dock) == DWARF; });

constexpr size_t to_dwarf_index(Dock dock) {
    switch (dock) {
    case Dock::DWARF_1:
    case Dock::DWARF_2:
    case Dock::DWARF_3:
    case Dock::DWARF_4:
    case Dock::DWARF_5:
    case Dock::DWARF_6:
        return std::to_underlying(dock) - std::to_underlying(Dock::DWARF_1);
    default:
        std::abort();
    }
    std::unreachable();
}
#endif

struct PuppyInfo {
    const char *name;
    const char *fw_path;
    uint8_t hw_info_hwtype; //< expected hardware info in hwtype
};

// Data about each puppy type, indexed via PuppyType enum
inline constexpr PuppyInfo get_puppy_info(PuppyType puppy) {
    switch (puppy) {
#if HAS_DWARF()
    case DWARF:
        return {
            "dwarf",
            "/internal/res/puppies/fw-dwarf.bin",
            42,
        };
#endif
#if HAS_MODULARBED()
    case MODULARBED:
        return {
            "modularbed",
            "/internal/res/puppies/fw-modularbed.bin",
            43,
        };
#endif
#if HAS_XBUDDY_EXTENSION()
    case XBUDDY_EXTENSION:
        return {
            "xbuddy extension",
            "/internal/res/puppies/fw-xbuddy-extension.bin",
            44,
        };
#endif
    default:
        std::abort();
    }
    std::unreachable();
}

struct DockInfo {
    const char *crash_dump_path; // internal path where crash dump is stored
};

/**
 * @brief Data about each dock, indexed by the enum Dock
 *
 */
inline constexpr DockInfo get_dock_info(Dock dock) {
    switch (dock) {
#if HAS_MODULARBED()
    case Dock::MODULAR_BED:
        return {
            "/internal/dump_modularbed.dmp",
        };
#endif
#if HAS_DWARF()
    case Dock::DWARF_1:
        return {
            "/internal/dump_dwarf1.dmp",
        };
    case Dock::DWARF_2:
        return {
            "/internal/dump_dwarf2.dmp",
        };
    case Dock::DWARF_3:
        return {
            "/internal/dump_dwarf3.dmp",
        };
    case Dock::DWARF_4:
        return {
            "/internal/dump_dwarf4.dmp",
        };
    case Dock::DWARF_5:
        return {
            "/internal/dump_dwarf5.dmp",
        };
    case Dock::DWARF_6:
        return {
            "/internal/dump_dwarf6.dmp",
        };
#endif
#if HAS_XBUDDY_EXTENSION()
    case Dock::XBUDDY_EXTENSION:
        return {
            "/internal/dump_xbuddy_extension.dmp",
        };
#endif
    default:
        std::abort();
    }
    std::unreachable();
}

} // namespace buddy::puppies<|MERGE_RESOLUTION|>--- conflicted
+++ resolved
@@ -23,21 +23,6 @@
     XBUDDY_EXTENSION,
 };
 
-<<<<<<< HEAD
-constexpr std::array PUPPY_TYPES {
-#if HAS_MODULARBED()
-    MODULARBED,
-#endif
-#if HAS_DWARF()
-        DWARF,
-#endif
-#if HAS_XBUDDY_EXTENSION()
-        XBUDDY_EXTENSION,
-#endif
-};
-
-=======
->>>>>>> b25d06bf
 /// Dock is a location where a Puppy can live
 enum class Dock : uint8_t {
     MODULAR_BED,
