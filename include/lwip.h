/**
 ******************************************************************************
 * File Name          : LWIP.h
 * Description        : This file provides code for the configuration
 *                      of the LWIP.
 ******************************************************************************
 * This notice applies to any and all portions of this file
 * that are not between comment pairs USER CODE BEGIN and
 * USER CODE END. Other portions of this file, whether
 * inserted by the user or by software development tools
 * are owned by their respective copyright owners.
 *
 * Copyright (c) 2019 STMicroelectronics International N.V.
 * All rights reserved.
 *
 * Redistribution and use in source and binary forms, with or without
 * modification, are permitted, provided that the following conditions are met:
 *
 * 1. Redistribution of source code must retain the above copyright notice,
 *    this list of conditions and the following disclaimer.
 * 2. Redistributions in binary form must reproduce the above copyright notice,
 *    this list of conditions and the following disclaimer in the documentation
 *    and/or other materials provided with the distribution.
 * 3. Neither the name of STMicroelectronics nor the names of other
 *    contributors to this software may be used to endorse or promote products
 *    derived from this software without specific written permission.
 * 4. This software, including modifications and/or derivative works of this
 *    software, must execute solely and exclusively on microcontroller or
 *    microprocessor devices manufactured by or for STMicroelectronics.
 * 5. Redistribution and use of this software other than as permitted under
 *    this license is void and will automatically terminate your rights under
 *    this license.
 *
 * THIS SOFTWARE IS PROVIDED BY STMICROELECTRONICS AND CONTRIBUTORS "AS IS"
 * AND ANY EXPRESS, IMPLIED OR STATUTORY WARRANTIES, INCLUDING, BUT NOT
 * LIMITED TO, THE IMPLIED WARRANTIES OF MERCHANTABILITY, FITNESS FOR A
 * PARTICULAR PURPOSE AND NON-INFRINGEMENT OF THIRD PARTY INTELLECTUAL PROPERTY
 * RIGHTS ARE DISCLAIMED TO THE FULLEST EXTENT PERMITTED BY LAW. IN NO EVENT
 * SHALL STMICROELECTRONICS OR CONTRIBUTORS BE LIABLE FOR ANY DIRECT, INDIRECT,
 * INCIDENTAL, SPECIAL, EXEMPLARY, OR CONSEQUENTIAL DAMAGES (INCLUDING, BUT NOT
 * LIMITED TO, PROCUREMENT OF SUBSTITUTE GOODS OR SERVICES; LOSS OF USE, DATA,
 * OR PROFITS; OR BUSINESS INTERRUPTION) HOWEVER CAUSED AND ON ANY THEORY OF
 * LIABILITY, WHETHER IN CONTRACT, STRICT LIABILITY, OR TORT (INCLUDING
 * NEGLIGENCE OR OTHERWISE) ARISING IN ANY WAY OUT OF THE USE OF THIS SOFTWARE,
 * EVEN IF ADVISED OF THE POSSIBILITY OF SUCH DAMAGE.
 *
 *************************************************************************

 */

/*
 * file changes note
 * 		20200122: Joshy
 * 			Added Interface functions for LwIP customization
 * 			code formatted
 *
 * */

#ifndef _MINI_LWIP_H
#define _MINI_LWIP_H
#ifdef __cplusplus
extern "C" {
#endif

<<<<<<< HEAD
/* Includes ------------------------------------------------------------------*/
#include "lwip/opt.h"
#include "lwip/mem.h"
#include "lwip/memp.h"
#include "netif/etharp.h"
#include "lwip/dhcp.h"
#include "lwip/netif.h"
#include "lwip/timeouts.h"
#include "ethernetif.h"
/* Includes for RTOS ---------------------------------------------------------*/
#if WITH_RTOS
#include "lwip/tcpip.h"
#endif /* WITH_RTOS */
/* chip specific includes ----------------------------------------------------*/
#include "stm32f4xx_hal.h"
/* lwip customization includes -----------------------------------------------*/
#ifdef BUDDY_USE_WSAPI
#include "lwsapi.h" // use WSAPI web application server
#else
#include "lwip/apps/httpd.h"
#endif

extern struct netif eth0;
/* Global Variables ---------------------------------------------------------*/
=======
    /* USER CODE BEGIN 0 */
    #include "stm32f4xx_hal.h"
    #include "eeprom.h"

extern struct netif eth0;
extern char interface_hostname[LAN_HOSTNAME_MAX_LEN + 1];
/* USER CODE END 0 */

/* Global Variables ----------------------------------------------------------*/
>>>>>>> 48cf1fca
extern ETH_HandleTypeDef heth;

/*!****************************************************************************
* \brief Main LwIP stack initialization function
*
* \param    void
*
* \return	void
*
*****************************************************************************/
void MX_LWIP_Init(void);

/* MINI LwIP interface functions --------------------------------------------*/

/*!****************************************************************************
* \brief Interface function for initializing HTTP server.
*
* \param    void
*
* \return	void
*
*****************************************************************************/
void http_server_init(void);

#ifdef __cplusplus
}
#endif
#endif /*_MINI_LWIP_H */<|MERGE_RESOLUTION|>--- conflicted
+++ resolved
@@ -62,7 +62,6 @@
 extern "C" {
 #endif
 
-<<<<<<< HEAD
 /* Includes ------------------------------------------------------------------*/
 #include "lwip/opt.h"
 #include "lwip/mem.h"
@@ -84,20 +83,10 @@
 #else
 #include "lwip/apps/httpd.h"
 #endif
-
-extern struct netif eth0;
+#include "eeprom.h"
 /* Global Variables ---------------------------------------------------------*/
-=======
-    /* USER CODE BEGIN 0 */
-    #include "stm32f4xx_hal.h"
-    #include "eeprom.h"
-
 extern struct netif eth0;
 extern char interface_hostname[LAN_HOSTNAME_MAX_LEN + 1];
-/* USER CODE END 0 */
-
-/* Global Variables ----------------------------------------------------------*/
->>>>>>> 48cf1fca
 extern ETH_HandleTypeDef heth;
 
 /*!****************************************************************************
