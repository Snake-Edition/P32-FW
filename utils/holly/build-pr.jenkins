--- conflicted
+++ resolved
@@ -158,11 +158,6 @@
                                 def dev_items
                                 if (env.BRANCH_NAME.startsWith("RELEASE-") || env.BRANCH_NAME == "xl" || env.BRANCH_NAME == "mk4-release") {
                                     // This is an RC build
-<<<<<<< HEAD
-                                    short_suffix = "-RC3+${commit_nr}"
-                                    full_suffix = "${short_suffix}.B${env.BUILD_NUMBER}"
-=======
->>>>>>> 0de68b87
                                     dev_items = "no"
                                 } else {
                                     // This is build of an ordinary branch (not a release branch)
