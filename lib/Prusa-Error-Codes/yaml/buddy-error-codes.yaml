--- conflicted
+++ resolved
@@ -39,13 +39,6 @@
     approved: true
 
   - code: "XX102"
-<<<<<<< HEAD
-    printers: [iX, XL, COREONE]
-    title: "PRECISE HOMING REFINEMENT FAILED"
-    text: "Consider adjusting belt tension."
-    id: "PRECISE_REFINEMENT_FAILED"
-    gui_layout: "red_screen"
-=======
     printers: [iX, COREONE]
     title: "PRECISE HOMING FAILED"
     text: "Failed to calibrate homing. Continuing can cause layer shifts after rehoming."
@@ -59,7 +52,6 @@
     text: "Failed to calibrate homing. Continuing can cause layer shifts after rehoming and toolchange issues."
     id: "PRECISE_REFINEMENT_FAILED"
     gui_layout: "warning_dialog"
->>>>>>> b91eeda0
     approved: true
 
   - code: "XX103"
@@ -226,8 +218,6 @@
     type: WARNING
     gui_layout: "warning_dialog"
     approved: true
-<<<<<<< HEAD
-=======
 
   - code: "XX118"
     title: "HOMING CALIBRATION NEEDED"
@@ -254,7 +244,6 @@
     id: "HOMING_CALIBRATION_FROM_MENU_NEEDED"
     gui_layout: "warning_dialog"
     approved: true
->>>>>>> b91eeda0
 
   # TEMPERATURE    xx2xx
 
@@ -412,8 +401,6 @@
     id: "CHAMBER_MINTEMP"
     gui_layout: "red_screen"
     approved: true
-<<<<<<< HEAD
-=======
 
   - code: "XX216"
     printers: [iX]
@@ -422,7 +409,6 @@
     id: "HEATBREAK_COOLING_TOO_SLOW"
     gui_layout: "red_screen"
     approved: true
->>>>>>> b91eeda0
 
   - code: "XX250"
     printers: [iX, XL]
@@ -749,8 +735,6 @@
     id: "ACCELEROMETER_COMMUNICATION_FAILED"
     gui_layout: "warning_dialog"
     approved: true
-<<<<<<< HEAD
-=======
 
   - code: "XX324"
     printers: [MK4, COREONE, iX, XL, MK3.5]
@@ -761,7 +745,6 @@
     approved: true
 
 # CONNECTIVITY   xx4xx   # Connectivity - Wi - Fi, LAN, Prusa Connect Cloud
->>>>>>> b91eeda0
 
   - code: "XX401"
     title: "CONNECT REGISTRATION FAILED"
@@ -1050,8 +1033,6 @@
     id: "DWARF_TMC"
     gui_layout: "red_screen"
     approved: true
-<<<<<<< HEAD
-=======
 
   - code: "XX537"
     title: "SELFTEST NOT PASSED"
@@ -1066,7 +1047,6 @@
     id: "INTERNAL_ERROR"
     gui_layout: "red_screen"
     approved: true
->>>>>>> b91eeda0
 
   - code: "XX601"
     title: "UNKNOWN ERROR"
@@ -1168,29 +1148,17 @@
 
   - code: "XX701"
     printers: [COREONE]
-<<<<<<< HEAD
-    title: "Firmware Update Required"
-    text: "Insert the bundled USB drive, restart the printer and click the knob once during the boot. This will install the MK4 firmware."
-=======
     title: "Firmware Update Required"
     text: "Insert the bundled USB drive, restart the printer and click the knob once during the boot. This will install the MK4 firmware."
     id: "DIFFERENT_FW_REQUIRED"
     approved: true
-
-  - code: "XX701"
-    printers: [MK4]
-    title: "Firmware Update Required"
-    text: "Insert the bundled USB drive, restart the printer and click the knob once during the boot. This will install the correct firmware for your hardware."
->>>>>>> b91eeda0
-    id: "DIFFERENT_FW_REQUIRED"
-    approved: false
 
   - code: "XX701"
     printers: [MK4]
     title: "Firmware Update Required"
     text: "Insert the bundled USB drive, restart the printer and click the knob once during the boot. This will install the correct firmware for your hardware."
     id: "DIFFERENT_FW_REQUIRED"
-    approved: false
+    approved: true
 
   - code: "XX701"
     printers: [MK3.5]
@@ -1505,11 +1473,7 @@
     id: "ENCLOSURE_FILTER_EXPIRATION_WARNING"
     type: "CONNECT"
     gui_layout: "warning_dialog"
-<<<<<<< HEAD
-    approved: false
-=======
-    approved: true
->>>>>>> b91eeda0
+    approved: true
 
   - code: "XX832"
     printers: [XL]
@@ -1527,11 +1491,7 @@
     id: "ENCLOSURE_FILTER_EXPIRATION"
     type: "CONNECT"
     gui_layout: "warning_dialog"
-<<<<<<< HEAD
-    approved: false
-=======
-    approved: true
->>>>>>> b91eeda0
+    approved: true
 
   - code: "XX833"
     printers: [iX, MK4, COREONE, MK3.5, MINI, XL]
@@ -1601,9 +1561,6 @@
     id: "CHAMBER_FILTRATION_FAN_ERROR"
     type: "CONNECT"
     gui_layout: "warning_dialog"
-<<<<<<< HEAD
-    approved: true
-=======
     approved: true
 
   - code: "XX841"
@@ -1668,4 +1625,3 @@
     type: "CONNECT"
     gui_layout: "warning_dialog"
     approved: true
->>>>>>> b91eeda0
