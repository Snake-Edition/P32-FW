if(NOT TARGET Marlin_Config)
  message(FATAL_ERROR "Target Marlin_Config does not exist.")
endif()

# Minimal Marlin configuration common to all boards
add_library(
  Marlin
  Marlin/Marlin/src/core/serial.cpp
  Marlin/Marlin/src/core/utility.cpp
  Marlin/Marlin/src/feature/motordriver_util.cpp
  Marlin/Marlin/src/feature/tmc_util.cpp
  Marlin/Marlin/src/gcode/parser.cpp
  Marlin/Marlin/src/HAL/HAL_STM32_F4_F7/HAL.cpp
  Marlin/Marlin/src/HAL/HAL_STM32_F4_F7/STM32F4/timers.cpp
  Marlin/Marlin/src/HAL/HAL_STM32_F4_F7/STM32F7/timers.cpp
  Marlin/Marlin/src/HAL/HAL_STM32_F4_F7/STM32G0/timers.cpp
  Marlin/Marlin/src/lcd/extensible_ui/ui_api.cpp
  Marlin/Marlin/src/lcd/ultralcd.cpp
  Marlin/Marlin/src/libs/stopwatch.cpp
  Marlin/Marlin/src/Marlin.cpp
  Marlin/Marlin/src/module/configuration_store.cpp
  Marlin/Marlin/src/module/stepper/indirection.cpp
  Marlin/Marlin/src/module/stepper/trinamic.cpp
  Marlin/Marlin/src/module/temperature.cpp
  )

if(HAS_PLANNER)
  target_sources(
    Marlin
    PRIVATE Marlin/Marlin/src/feature/precise_stepping/precise_stepping.cpp
            Marlin/Marlin/src/gcode/config/M92.cpp
            Marlin/Marlin/src/module/endstops.cpp
            Marlin/Marlin/src/module/motion.cpp
            Marlin/Marlin/src/module/planner.cpp
            Marlin/Marlin/src/module/stepper.cpp
    )
endif()

target_compile_options(Marlin PRIVATE $<$<COMPILE_LANGUAGE:CXX>:-Wno-psabi>)

if(BOARD_IS_MASTER_BOARD)
  # Full Marlin configuration for printing (*BUDDY boards)
  target_sources(
    Marlin
    PRIVATE Marlin/Marlin/src/feature/babystep.cpp
            Marlin/Marlin/src/feature/backlash.cpp
            Marlin/Marlin/src/feature/bedlevel/bedlevel.cpp
            Marlin/Marlin/src/feature/bedlevel/ubl/ubl.cpp
            Marlin/Marlin/src/feature/bedlevel/ubl/ubl_G29.cpp
            Marlin/Marlin/src/feature/host_actions.cpp
            Marlin/Marlin/src/feature/input_shaper/input_shaper.cpp
            Marlin/Marlin/src/feature/input_shaper/input_shaper_config.cpp
            Marlin/Marlin/src/feature/power.cpp
            Marlin/Marlin/src/feature/pressure_advance/pressure_advance.cpp
            Marlin/Marlin/src/feature/pressure_advance/pressure_advance_config.cpp
            Marlin/Marlin/src/feature/print_area.cpp
            Marlin/Marlin/src/feature/prusa/e-stall_detector.cpp
            Marlin/Marlin/src/feature/prusa/measure_axis.cpp
            Marlin/Marlin/src/feature/runout.cpp
            Marlin/Marlin/src/feature/spindle_laser.cpp
            Marlin/Marlin/src/feature/twibus.cpp
            Marlin/Marlin/src/gcode/bedlevel/G42.cpp
            Marlin/Marlin/src/gcode/bedlevel/M420.cpp
            Marlin/Marlin/src/gcode/bedlevel/ubl/G29.cpp
            Marlin/Marlin/src/gcode/bedlevel/ubl/M421.cpp
            Marlin/Marlin/src/gcode/calibrate/G28.cpp
            Marlin/Marlin/src/gcode/calibrate/G65.cpp
            Marlin/Marlin/src/gcode/calibrate/G80.cpp
            Marlin/Marlin/src/gcode/calibrate/M666.cpp
            Marlin/Marlin/src/gcode/calibrate/M852.cpp
            Marlin/Marlin/src/gcode/config/M200-M205.cpp
            Marlin/Marlin/src/gcode/config/M217.cpp
            Marlin/Marlin/src/gcode/config/M218.cpp
            Marlin/Marlin/src/gcode/config/M220.cpp
            Marlin/Marlin/src/gcode/config/M221.cpp
            Marlin/Marlin/src/gcode/config/M301.cpp
            Marlin/Marlin/src/gcode/config/M302.cpp
            Marlin/Marlin/src/gcode/config/M304.cpp
            Marlin/Marlin/src/gcode/config/M575.cpp
            Marlin/Marlin/src/gcode/control/M108_M112_M410.cpp
            Marlin/Marlin/src/gcode/control/M111.cpp
            Marlin/Marlin/src/gcode/control/M120_M121.cpp
            Marlin/Marlin/src/gcode/control/M17_M18_M84.cpp
            Marlin/Marlin/src/gcode/control/M211.cpp
            Marlin/Marlin/src/gcode/control/M226.cpp
            Marlin/Marlin/src/gcode/control/M350_M351.cpp
            Marlin/Marlin/src/gcode/control/M42.cpp
            Marlin/Marlin/src/gcode/control/M7-M9.cpp
            Marlin/Marlin/src/gcode/control/M80_M81.cpp
            Marlin/Marlin/src/gcode/control/M86.cpp
            Marlin/Marlin/src/gcode/control/M999.cpp
            Marlin/Marlin/src/gcode/eeprom/M500-M504.cpp
            Marlin/Marlin/src/gcode/feature/advance/M900.cpp
            Marlin/Marlin/src/gcode/feature/i2c/M260_M261.cpp
            Marlin/Marlin/src/gcode/feature/input_shaper/M593.cpp
            Marlin/Marlin/src/gcode/feature/input_shaper/M74.cpp
            Marlin/Marlin/src/gcode/feature/modular_bed/M556.cpp
            Marlin/Marlin/src/gcode/feature/modular_bed/M557.cpp
            Marlin/Marlin/src/gcode/feature/pressure_advance/M572.cpp
            Marlin/Marlin/src/gcode/feature/print_area/M555.cpp
            Marlin/Marlin/src/gcode/feature/runout/M412.cpp
            Marlin/Marlin/src/gcode/feature/trinamic/M122.cpp
            Marlin/Marlin/src/gcode/feature/trinamic/M569.cpp
            Marlin/Marlin/src/gcode/feature/trinamic/M906.cpp
            Marlin/Marlin/src/gcode/feature/trinamic/M911-M914.cpp
            Marlin/Marlin/src/gcode/gcode.cpp
            Marlin/Marlin/src/gcode/geometry/G53-G59.cpp
            Marlin/Marlin/src/gcode/geometry/G92.cpp
            Marlin/Marlin/src/gcode/geometry/M206_M428.cpp
            Marlin/Marlin/src/gcode/host/M110.cpp
            Marlin/Marlin/src/gcode/host/M113.cpp
            Marlin/Marlin/src/gcode/host/M114.cpp
            Marlin/Marlin/src/gcode/host/M118.cpp
            Marlin/Marlin/src/gcode/host/M119.cpp
            Marlin/Marlin/src/gcode/host/M16.cpp
            Marlin/Marlin/src/gcode/lcd/M0_M1.cpp
            Marlin/Marlin/src/gcode/lcd/M117.cpp
            Marlin/Marlin/src/gcode/lcd/M300.cpp
            Marlin/Marlin/src/gcode/lcd/M73_PE.cpp
            Marlin/Marlin/src/gcode/motion/G0_G1.cpp
            Marlin/Marlin/src/gcode/motion/G2_G3.cpp
            Marlin/Marlin/src/gcode/motion/G4.cpp
            Marlin/Marlin/src/gcode/motion/G5.cpp
            Marlin/Marlin/src/gcode/motion/M290.cpp
            Marlin/Marlin/src/gcode/motion/M400.cpp
            Marlin/Marlin/src/gcode/probe/G30.cpp
            Marlin/Marlin/src/gcode/probe/M401_M402.cpp
            Marlin/Marlin/src/gcode/probe/M851.cpp
            Marlin/Marlin/src/gcode/queue.cpp
            Marlin/Marlin/src/gcode/stats/M31.cpp
            Marlin/Marlin/src/gcode/stats/M75-M78.cpp
            Marlin/Marlin/src/gcode/temperature/M104_M109.cpp
            Marlin/Marlin/src/gcode/temperature/M105.cpp
            Marlin/Marlin/src/gcode/temperature/M106_M107.cpp
            Marlin/Marlin/src/gcode/temperature/M140_M190.cpp
            Marlin/Marlin/src/gcode/temperature/M142.cpp
            Marlin/Marlin/src/gcode/temperature/M155.cpp
            Marlin/Marlin/src/gcode/temperature/M303.cpp
            Marlin/Marlin/src/gcode/units/M82_M83.cpp
            Marlin/Marlin/src/HAL/HAL_STM32_F4_F7/Servo.cpp
            Marlin/Marlin/src/HAL/HAL_STM32_F4_F7/STM32F7/TMC2660.cpp
            Marlin/Marlin/src/libs/buzzer.cpp
            Marlin/Marlin/src/libs/crc16.cpp
            Marlin/Marlin/src/libs/hex_print_routines.cpp
            Marlin/Marlin/src/libs/least_squares_fit.cpp
            Marlin/Marlin/src/libs/numtostr.cpp
            Marlin/Marlin/src/libs/vector_3.cpp
            Marlin/Marlin/src/module/delta.cpp
            Marlin/Marlin/src/module/planner_bezier.cpp
            Marlin/Marlin/src/module/printcounter.cpp
            Marlin/Marlin/src/module/probe.cpp
            Marlin/Marlin/src/module/prusa/homing_utils.cpp
            Marlin/Marlin/src/module/scara.cpp
            Marlin/Marlin/src/module/servo.cpp
            Marlin/Marlin/src/module/stepper/TMC26X.cpp
    )

  if(HAS_REMOTE_ACCELEROMETER OR HAS_LOCAL_ACCELEROMETER)
    target_sources(
      Marlin
      PRIVATE Marlin/Marlin/src/gcode/calibrate/M958.cpp
              Marlin/Marlin/src/module/prusa/accelerometer.cpp
              Marlin/Marlin/src/module/prusa/fourier_series.cpp
      )
  endif()
  if(HAS_LOCAL_ACCELEROMETER)
    target_sources(Marlin PRIVATE Marlin/Marlin/src/module/prusa/accelerometer_local.cpp)
    target_link_libraries(Marlin PRIVATE LIS2DH12)
  endif()
  if(HAS_REMOTE_ACCELEROMETER)
    target_sources(
      Marlin PRIVATE Marlin/Marlin/src/module/prusa/accelerometer_remote.cpp
                     Marlin/Marlin/src/module/prusa/accelerometer_utils.cpp
      )
  endif()

  if(HAS_POWER_PANIC OR HAS_CRASH_DETECTION)
    # Power panic/crash detection module
    target_sources(
      Marlin PRIVATE Marlin/Marlin/src/feature/prusa/crash_recovery.cpp
                     Marlin/Marlin/src/feature/prusa/crash_recovery_counters.cpp
      )
  endif()

  if(HAS_PRECISE_HOMING)
    # cartesian precise homing
    target_sources(
      Marlin PRIVATE Marlin/Marlin/src/module/prusa/homing_cart.cpp
                     Marlin/Marlin/src/module/prusa/homing_modus.cpp
      )
  endif()

  if(HAS_PRECISE_HOMING_COREXY)
    # corexy precise homing
    target_sources(Marlin PRIVATE Marlin/Marlin/src/module/prusa/homing_corexy.cpp)
  endif()

  if(HAS_TOOLCHANGER)
    target_sources(
      Marlin
      PRIVATE Marlin/Marlin/src/gcode/control/T.cpp
              Marlin/Marlin/src/module/prusa/spool_join.cpp
              Marlin/Marlin/src/module/prusa/tool_mapper.cpp
              Marlin/Marlin/src/module/prusa/toolchanger.cpp
              Marlin/Marlin/src/module/prusa/toolchanger_utils.cpp
      )
  endif()

  if(HAS_MMU2)
    target_sources(
      Marlin
      PRIVATE Marlin/Marlin/src/feature/prusa/MMU2/mmu2_command_guard.cpp
              Marlin/Marlin/src/feature/prusa/MMU2/mmu2_marlin2.cpp
              Marlin/Marlin/src/feature/prusa/MMU2/mmu2_mk4.cpp
              Marlin/Marlin/src/feature/prusa/MMU2/protocol_logic.cpp
              Marlin/Marlin/src/gcode/control/T.cpp
              Marlin/Marlin/src/gcode/feature/prusa/MMU2/M403.cpp
              Marlin/Marlin/src/module/prusa/spool_join.cpp
              Marlin/Marlin/src/module/prusa/tool_mapper.cpp
              Marlin/Marlin/src/module/tool_change.cpp
      )
  endif()

  if(HAS_PHASE_STEPPING)
    target_sources(
<<<<<<< HEAD
      Marlin
      PRIVATE Marlin/Marlin/src/feature/phase_stepping/calibration.cpp
              Marlin/Marlin/src/feature/phase_stepping/phase_stepping.cpp
              Marlin/Marlin/src/gcode/feature/phase_stepping/M97x.cpp
      )
    target_link_libraries(Marlin PRIVATE sfl-library)
=======
      Marlin PRIVATE Marlin/Marlin/src/feature/phase_stepping/phase_stepping.cpp
                     Marlin/Marlin/src/gcode/feature/phase_stepping/M97x.cpp
      )

    if(HAS_PHASE_STEPPING_CALIBRATION)
      target_sources(Marlin PRIVATE Marlin/Marlin/src/feature/phase_stepping/calibration.cpp)
      target_link_libraries(Marlin PRIVATE sfl-library)
    endif()
>>>>>>> b91eeda0
  endif()
endif()

target_compile_features(Marlin PUBLIC cxx_std_17)
target_include_directories(
  Marlin PUBLIC Marlin/Marlin/src Marlin/Marlin/src/gcode/lcd Marlin/Marlin Marlin
  )

target_link_libraries(
  Marlin
  PUBLIC Arduino::Core
         Arduino::TMCStepper
         Marlin_Config
         error_codes
         marlin_server_types
         SG14
         buddy_utils
  )
target_link_libraries(Marlin PRIVATE CppStdExtensions logging freertos)

if(HAS_XBUDDY_EXTENSION)
  target_link_libraries(Marlin PUBLIC XBuddyExtensionShared)
endif()<|MERGE_RESOLUTION|>--- conflicted
+++ resolved
@@ -67,7 +67,6 @@
             Marlin/Marlin/src/gcode/calibrate/G65.cpp
             Marlin/Marlin/src/gcode/calibrate/G80.cpp
             Marlin/Marlin/src/gcode/calibrate/M666.cpp
-            Marlin/Marlin/src/gcode/calibrate/M852.cpp
             Marlin/Marlin/src/gcode/config/M200-M205.cpp
             Marlin/Marlin/src/gcode/config/M217.cpp
             Marlin/Marlin/src/gcode/config/M218.cpp
@@ -223,14 +222,6 @@
 
   if(HAS_PHASE_STEPPING)
     target_sources(
-<<<<<<< HEAD
-      Marlin
-      PRIVATE Marlin/Marlin/src/feature/phase_stepping/calibration.cpp
-              Marlin/Marlin/src/feature/phase_stepping/phase_stepping.cpp
-              Marlin/Marlin/src/gcode/feature/phase_stepping/M97x.cpp
-      )
-    target_link_libraries(Marlin PRIVATE sfl-library)
-=======
       Marlin PRIVATE Marlin/Marlin/src/feature/phase_stepping/phase_stepping.cpp
                      Marlin/Marlin/src/gcode/feature/phase_stepping/M97x.cpp
       )
@@ -239,7 +230,6 @@
       target_sources(Marlin PRIVATE Marlin/Marlin/src/feature/phase_stepping/calibration.cpp)
       target_link_libraries(Marlin PRIVATE sfl-library)
     endif()
->>>>>>> b91eeda0
   endif()
 endif()
 
