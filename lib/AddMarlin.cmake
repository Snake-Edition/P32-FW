--- conflicted
+++ resolved
@@ -8,32 +8,6 @@
   Marlin/Marlin/src/core/serial.cpp
   Marlin/Marlin/src/core/utility.cpp
   Marlin/Marlin/src/feature/tmc_util.cpp
-<<<<<<< HEAD
-  Marlin/Marlin/src/feature/touch/xpt2046.cpp
-  Marlin/Marlin/src/gcode/bedlevel/G26.cpp
-  Marlin/Marlin/src/gcode/bedlevel/G42.cpp
-  Marlin/Marlin/src/gcode/bedlevel/M420.cpp
-  Marlin/Marlin/src/gcode/bedlevel/abl/G29.cpp
-  Marlin/Marlin/src/gcode/bedlevel/abl/M421.cpp
-  Marlin/Marlin/src/gcode/bedlevel/mbl/G29.cpp
-  Marlin/Marlin/src/gcode/bedlevel/ubl/G29.cpp
-  Marlin/Marlin/src/gcode/bedlevel/ubl/M421.cpp
-  Marlin/Marlin/src/gcode/calibrate/G28.cpp
-  Marlin/Marlin/src/gcode/calibrate/M852.cpp
-  Marlin/Marlin/src/gcode/calibrate/G65.cpp
-  Marlin/Marlin/src/gcode/calibrate/M666.cpp
-  Marlin/Marlin/src/gcode/config/M200-M205.cpp
-  Marlin/Marlin/src/gcode/config/M217.cpp
-  Marlin/Marlin/src/gcode/config/M220.cpp
-  Marlin/Marlin/src/gcode/config/M221.cpp
-  Marlin/Marlin/src/gcode/config/M218.cpp
-  Marlin/Marlin/src/gcode/config/M301.cpp
-  Marlin/Marlin/src/gcode/config/M302.cpp
-  Marlin/Marlin/src/gcode/config/M304.cpp
-  Marlin/Marlin/src/gcode/config/M305.cpp
-  Marlin/Marlin/src/gcode/config/M575.cpp
-=======
->>>>>>> bb55cb2e
   Marlin/Marlin/src/gcode/config/M92.cpp
   Marlin/Marlin/src/gcode/parser.cpp
   Marlin/Marlin/src/HAL/HAL_STM32_F4_F7/HAL.cpp
@@ -107,6 +81,7 @@
             Marlin/Marlin/src/gcode/calibrate/G65.cpp
             Marlin/Marlin/src/gcode/calibrate/G80.cpp
             Marlin/Marlin/src/gcode/calibrate/M666.cpp
+            Marlin/Marlin/src/gcode/calibrate/M852.cpp
             Marlin/Marlin/src/gcode/config/M200-M205.cpp
             Marlin/Marlin/src/gcode/config/M217.cpp
             Marlin/Marlin/src/gcode/config/M218.cpp
