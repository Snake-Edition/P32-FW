/**
 * Marlin 3D Printer Firmware
 * Copyright (c) 2019 MarlinFirmware [https://github.com/MarlinFirmware/Marlin]
 *
 * Based on Sprinter and grbl.
 * Copyright (c) 2011 Camiel Gubbels / Erik van der Zalm
 *
 * This program is free software: you can redistribute it and/or modify
 * it under the terms of the GNU General Public License as published by
 * the Free Software Foundation, either version 3 of the License, or
 * (at your option) any later version.
 *
 * This program is distributed in the hope that it will be useful,
 * but WITHOUT ANY WARRANTY; without even the implied warranty of
 * MERCHANTABILITY or FITNESS FOR A PARTICULAR PURPOSE.  See the
 * GNU General Public License for more details.
 *
 * You should have received a copy of the GNU General Public License
 * along with this program.  If not, see <http://www.gnu.org/licenses/>.
 *
 */

/**************
 * ui_api.cpp *
 **************/

/****************************************************************************
 *   Written By Marcio Teixeira 2018 - Aleph Objects, Inc.                  *
 *                                                                          *
 *   This program is free software: you can redistribute it and/or modify   *
 *   it under the terms of the GNU General Public License as published by   *
 *   the Free Software Foundation, either version 3 of the License, or      *
 *   (at your option) any later version.                                    *
 *                                                                          *
 *   This program is distributed in the hope that it will be useful,        *
 *   but WITHOUT ANY WARRANTY; without even the implied warranty of         *
 *   MERCHANTABILITY or FITNESS FOR A PARTICULAR PURPOSE.  See the          *
 *   GNU General Public License for more details.                           *
 *                                                                          *
 *   To view a copy of the GNU General Public License, go to the following  *
 *   location: <http://www.gnu.org/licenses/>.                              *
 ****************************************************************************/

#include "../../inc/MarlinConfigPre.h"

#if ENABLED(EXTENSIBLE_UI)

#include "ui_api.h"
#include "../ultralcd.h"

namespace ExtUI {
<<<<<<< HEAD
  static struct {
    uint8_t printer_killed : 1;
    #if ENABLED(JOYSTICK)
      uint8_t jogging : 1;
    #endif
  } flags;

  #ifdef __SAM3X8E__
    /**
     * Implement a special millis() to allow time measurement
     * within an ISR (such as when the printer is killed).
     *
     * To keep proper time, must be called at least every 1s.
     */
    uint32_t safe_millis() {
      // Not killed? Just call millis()
      if (!flags.printer_killed) return millis();

      static uint32_t currTimeHI = 0; /* Current time */

      // Machine was killed, reinit SysTick so we are able to compute time without ISRs
      if (currTimeHI == 0) {
        // Get the last time the Arduino time computed (from CMSIS) and convert it to SysTick
        currTimeHI = (uint32_t)((GetTickCount() * (uint64_t)(F_CPU / 8000)) >> 24);

        // Reinit the SysTick timer to maximize its period
        SysTick->LOAD  = SysTick_LOAD_RELOAD_Msk;                    // get the full range for the systick timer
        SysTick->VAL   = 0;                                          // Load the SysTick Counter Value
        SysTick->CTRL  = // MCLK/8 as source
                         // No interrupts
                         SysTick_CTRL_ENABLE_Msk;                    // Enable SysTick Timer
     }

      // Check if there was a timer overflow from the last read
      if (SysTick->CTRL & SysTick_CTRL_COUNTFLAG_Msk) {
        // There was. This means (SysTick_LOAD_RELOAD_Msk * 1000 * 8)/F_CPU ms has elapsed
        currTimeHI++;
      }

      // Calculate current time in milliseconds
      uint32_t currTimeLO = SysTick_LOAD_RELOAD_Msk - SysTick->VAL; // (in MCLK/8)
      uint64_t currTime = ((uint64_t)currTimeLO) | (((uint64_t)currTimeHI) << 24);

      // The ms count is
      return (uint32_t)(currTime / (F_CPU / 8000));
    }
  #endif // __SAM3X8E__

  void delay_us(unsigned long us) { DELAY_US(us); }

  void delay_ms(unsigned long ms) {
    if (flags.printer_killed)
      DELAY_US(ms * 1000);
    else
      safe_delay(ms);
  }

  void yield() {
    if (!flags.printer_killed)
      thermalManager.manage_heater();
  }

  void enableHeater(const extruder_t extruder) {
    #if HOTENDS && HEATER_IDLE_HANDLER
      thermalManager.reset_heater_idle_timer(extruder - E0);
    #else
      UNUSED(extruder);
    #endif
  }

  void enableHeater(const heater_t heater) {
    #if HEATER_IDLE_HANDLER
      switch (heater) {
        #if HAS_HEATED_BED
          case BED:
            thermalManager.reset_bed_idle_timer();
            return;
        #endif
        #if HAS_HEATED_CHAMBER
          case CHAMBER: return; // Chamber has no idle timer
        #endif
        default:
          #if HOTENDS
            thermalManager.reset_heater_idle_timer(heater - H0);
          #endif
          break;
      }
    #else
      UNUSED(heater);
    #endif
  }

  #if ENABLED(JOYSTICK)
    /**
     * Jogs in the direction given by the vector (dx, dy, dz).
     * The values range from -1 to 1 mapping to the maximum
     * feedrate for an axis.
     *
     * The axis will continue to jog until this function is
     * called with all zeros.
     */
    void jog(const xyz_float_t &dir) {
      // The "destination" variable is used as a scratchpad in
      // Marlin by GCODE routines, but should remain untouched
      // during manual jogging, allowing us to reuse the space
      // for our direction vector.
      destination = dir;
      flags.jogging = !NEAR_ZERO(dir.x) || !NEAR_ZERO(dir.y) || !NEAR_ZERO(dir.z);
    }

    // Called by the polling routine in "joystick.cpp"
    void _joystick_update(xyz_float_t &norm_jog) {
      if (flags.jogging) {
        #define OUT_OF_RANGE(VALUE) (VALUE < -1.0f || VALUE > 1.0f)

        if (OUT_OF_RANGE(destination.x) || OUT_OF_RANGE(destination.y) || OUT_OF_RANGE(destination.z)) {
          // If destination on any axis is out of range, it
          // probably means the UI forgot to stop jogging and
          // ran GCODE that wrote a position to destination.
          // To prevent a disaster, stop jogging.
          flags.jogging = false;
          return;
        }
        norm_jog = destination;
      }
    }
  #endif

  bool isHeaterIdle(const extruder_t extruder) {
    return false
      #if HOTENDS && HEATER_IDLE_HANDLER
        || thermalManager.hotend_idle[extruder - E0].timed_out
      #else
        ; UNUSED(extruder)
      #endif
    ;
  }

  bool isHeaterIdle(const heater_t heater) {
    #if HEATER_IDLE_HANDLER
      switch (heater) {
        #if HAS_HEATED_BED
          case BED: return thermalManager.bed_idle.timed_out;
        #endif
        #if HAS_HEATED_CHAMBER
          case CHAMBER: return false; // Chamber has no idle timer
        #endif
        default:
          #if HOTENDS
            return thermalManager.hotend_idle[heater - H0].timed_out;
          #else
            return false;
          #endif
      }
    #else
      UNUSED(heater);
      return false;
    #endif
  }

  float getActualTemp_celsius(const heater_t heater) {
    switch (heater) {
      #if HAS_HEATED_BED
        case BED: return thermalManager.degBed();
      #endif
      #if HAS_HEATED_CHAMBER
        case CHAMBER: return thermalManager.degChamber();
      #endif
      default: return thermalManager.degHotend(heater - H0);
    }
  }

  float getActualTemp_celsius(const extruder_t extruder) {
    return thermalManager.degHotend(extruder - E0);
  }

  float getTargetTemp_celsius(const heater_t heater) {
    switch (heater) {
      #if HAS_HEATED_BED
        case BED: return thermalManager.degTargetBed();
      #endif
      #if HAS_HEATED_CHAMBER
        case CHAMBER: return thermalManager.degTargetChamber();
      #endif
      default: return thermalManager.degTargetHotend(heater - H0);
    }
  }

  float getTargetTemp_celsius(const extruder_t extruder) {
    return thermalManager.degTargetHotend(extruder - E0);
  }

  float getTargetFan_percent(const fan_t fan) {
    #if FAN_COUNT > 0
      return thermalManager.fanPercent(thermalManager.fan_speed[fan - FAN0]);
    #else
      UNUSED(fan);
      return 0;
    #endif
  }

  float getActualFan_percent(const fan_t fan) {
    #if FAN_COUNT > 0
      return thermalManager.fanPercent(thermalManager.scaledFanSpeed(fan - FAN0));
    #else
      UNUSED(fan);
      return 0;
    #endif
  }

  float getAxisPosition_mm(const axis_t axis) {
    return
      #if ENABLED(JOYSTICK)
        flags.jogging ? destination[axis] :
      #endif
      current_position[axis];
  }

  float getAxisPosition_mm(const extruder_t extruder) {
    const extruder_t old_tool = getActiveTool();
    setActiveTool(extruder);
    const float epos = (
      #if ENABLED(JOYSTICK)
        flags.jogging ? destination.e :
      #endif
      current_position.e
    );
    setActiveTool(old_tool);
    return epos;
  }

  void setAxisPosition_mm(const float position, const axis_t axis) {
    // Start with no limits to movement
    float min = current_position[axis] - 1000,
          max = current_position[axis] + 1000;

    // Limit to software endstops, if enabled
    #if HAS_SOFTWARE_ENDSTOPS
      if (soft_endstops_enabled) switch (axis) {
        case X_AXIS:
          #if ENABLED(MIN_SOFTWARE_ENDSTOP_X)
            min = soft_endstop.min.x;
          #endif
          #if ENABLED(MAX_SOFTWARE_ENDSTOP_X)
            max = soft_endstop.max.x;
          #endif
          break;
        case Y_AXIS:
          #if ENABLED(MIN_SOFTWARE_ENDSTOP_Y)
            min = soft_endstop.min.y;
          #endif
          #if ENABLED(MAX_SOFTWARE_ENDSTOP_Y)
            max = soft_endstop.max.y;
          #endif
          break;
        case Z_AXIS:
          #if ENABLED(MIN_SOFTWARE_ENDSTOP_Z)
            min = soft_endstop.min.z;
          #endif
          #if ENABLED(MAX_SOFTWARE_ENDSTOP_Z)
            max = soft_endstop.max.z;
          #endif
        default: break;
      }
    #endif // HAS_SOFTWARE_ENDSTOPS

    // Delta limits XY based on the current offset from center
    // This assumes the center is 0,0
    #if ENABLED(DELTA)
      if (axis != Z_AXIS) {
        max = SQRT(sq((float)(DELTA_PRINTABLE_RADIUS)) - sq(current_position[Y_AXIS - axis])); // (Y_AXIS - axis) == the other axis
        min = -max;
      }
    #endif

    current_position[axis] = constrain(position, min, max);
    line_to_current_position(MMM_TO_MMS(manual_feedrate_mm_m[axis]));
  }

  void setAxisPosition_mm(const float position, const extruder_t extruder) {
    setActiveTool(extruder);

    current_position.e = position;
    line_to_current_position(MMM_TO_MMS(manual_feedrate_mm_m.e));
  }

  void setActiveTool(const extruder_t extruder) {
    #if EXTRUDERS > 1
      const uint8_t e = extruder - E0;
      if (e != active_extruder) tool_change(e, tool_return_t::no_return);
      active_extruder = e;
    #else
      UNUSED(extruder);
    #endif
  }

  extruder_t getActiveTool() {
    switch (active_extruder) {
      case 5:  return E5;
      case 4:  return E4;
      case 3:  return E3;
      case 2:  return E2;
      case 1:  return E1;
      default: return E0;
    }
  }

  bool isMoving() { return planner.has_blocks_queued(); }

  bool canMove(const axis_t axis) {
    switch (axis) {
      #if IS_KINEMATIC || ENABLED(NO_MOTION_BEFORE_HOMING)
        case X: return TEST(axis_homed, X_AXIS);
        case Y: return TEST(axis_homed, Y_AXIS);
        case Z: return TEST(axis_homed, Z_AXIS);
      #else
        case X: case Y: case Z: return true;
      #endif
      default: return false;
    }
  }

  bool canMove(const extruder_t extruder) {
    return !thermalManager.tooColdToExtrude(extruder - E0);
  }

  #if HAS_SOFTWARE_ENDSTOPS
    bool getSoftEndstopState() { return soft_endstops_enabled; }
    void setSoftEndstopState(const bool value) { soft_endstops_enabled = value; }
  #endif

  #if HAS_TRINAMIC
    float getAxisCurrent_mA(const axis_t axis) {
      switch (axis) {
        #if AXIS_IS_TMC(X)
          case X: return stepperX.getMilliamps();
        #endif
        #if AXIS_IS_TMC(Y)
          case Y: return stepperY.getMilliamps();
        #endif
        #if AXIS_IS_TMC(Z)
          case Z: return stepperZ.getMilliamps();
        #endif
        default: return NAN;
      };
    }

    float getAxisCurrent_mA(const extruder_t extruder) {
      switch (extruder) {
        #if AXIS_IS_TMC(E0)
          case E0: return stepperE0.getMilliamps();
        #endif
        #if AXIS_IS_TMC(E1)
          case E1: return stepperE1.getMilliamps();
        #endif
        #if AXIS_IS_TMC(E2)
          case E2: return stepperE2.getMilliamps();
        #endif
        #if AXIS_IS_TMC(E3)
          case E3: return stepperE3.getMilliamps();
        #endif
        #if AXIS_IS_TMC(E4)
          case E4: return stepperE4.getMilliamps();
        #endif
        #if AXIS_IS_TMC(E5)
          case E5: return stepperE5.getMilliamps();
        #endif
        default: return NAN;
      };
    }

    void  setAxisCurrent_mA(const float mA, const axis_t axis) {
      switch (axis) {
        #if AXIS_IS_TMC(X)
          case X: stepperX.rms_current(constrain(mA, 500, 1500)); break;
        #endif
        #if AXIS_IS_TMC(Y)
          case Y: stepperY.rms_current(constrain(mA, 500, 1500)); break;
        #endif
        #if AXIS_IS_TMC(Z)
          case Z: stepperZ.rms_current(constrain(mA, 500, 1500)); break;
        #endif
        default: break;
      };
    }

    void  setAxisCurrent_mA(const float mA, const extruder_t extruder) {
      switch (extruder) {
        #if AXIS_IS_TMC(E0)
          case E0: stepperE0.rms_current(constrain(mA, 500, 1500)); break;
        #endif
        #if AXIS_IS_TMC(E1)
          case E1: stepperE1.rms_current(constrain(mA, 500, 1500)); break;
        #endif
        #if AXIS_IS_TMC(E2)
          case E2: stepperE2.rms_current(constrain(mA, 500, 1500)); break;
        #endif
        #if AXIS_IS_TMC(E3)
          case E3: stepperE3.rms_current(constrain(mA, 500, 1500)); break;
        #endif
        #if AXIS_IS_TMC(E4)
          case E4: stepperE4.rms_current(constrain(mA, 500, 1500)); break;
        #endif
        #if AXIS_IS_TMC(E5)
          case E5: stepperE5.rms_current(constrain(mA, 500, 1500)); break;
        #endif
        default: break;
      };
    }

    int getTMCBumpSensitivity(const axis_t axis) {
      switch (axis) {
        #if X_SENSORLESS
          case X: return stepperX.stall_sensitivity();
        #endif
        #if Y_SENSORLESS
          case Y: return stepperY.stall_sensitivity();
        #endif
        #if Z_SENSORLESS
          case Z: return stepperZ.stall_sensitivity();
        #endif
        default: return 0;
      }
    }

    void setTMCBumpSensitivity(const float value, const axis_t axis) {
      switch (axis) {
        #if X_SENSORLESS || Y_SENSORLESS || Z_SENSORLESS
          #if X_SENSORLESS
            #if ENABLED(CRASH_RECOVERY)
              case X: crash_s.home_sensitivity[0] = value; break;
            #else
              case X: stepperX.stall_sensitivity(value); break;
            #endif
          #endif
          #if Y_SENSORLESS
            #if ENABLED(CRASH_RECOVERY)
              case Y: crash_s.home_sensitivity[1] = value; break;
            #else
              case Y: stepperY.stall_sensitivity(value); break;
            #endif
          #endif
          #if Z_SENSORLESS
            #if ENABLED(CRASH_RECOVERY)
              case Z: crash_s.home_sensitivity[2] = value; break;
            #else
              case Z: stepperZ.stall_sensitivity(value); break;
            #endif
          #endif
        #else
          UNUSED(value);
        #endif
        default: break;
      }
    }
  #endif

  float getAxisSteps_per_mm(const axis_t axis) {
    return planner.settings.axis_steps_per_mm[axis];
  }

  float getAxisSteps_per_mm(const extruder_t extruder) {
    UNUSED_E(extruder);
    return planner.settings.axis_steps_per_mm[E_AXIS_N(extruder - E0)];
  }

  void setAxisSteps_per_mm(const float value, const axis_t axis) {
    auto s = planner.user_settings;
    s.axis_steps_per_mm[axis] = value;
    s.axis_msteps_per_mm[axis] = value * PLANNER_STEPS_MULTIPLIER;
    planner.apply_settings(s);
  }

  void setAxisSteps_per_mm(const float value, const extruder_t extruder) {
    UNUSED_E(extruder);
    auto s = planner.user_settings;
    s.axis_steps_per_mm[E_AXIS_N(axis - E0)] = value;
    s.axis_msteps_per_mm[E_AXIS_N(axis - E0)] = value * PLANNER_STEPS_MULTIPLIER;
    planner.apply_settings(s);
  }

  feedRate_t getAxisMaxFeedrate_mm_s(const axis_t axis) {
    return planner.settings.max_feedrate_mm_s[axis];
  }

  feedRate_t getAxisMaxFeedrate_mm_s(const extruder_t extruder) {
    UNUSED_E(extruder);
    return planner.settings.max_feedrate_mm_s[E_AXIS_N(axis - E0)];
  }

  void setAxisMaxFeedrate_mm_s(const feedRate_t value, const axis_t axis) {
    planner.set_max_feedrate(axis, value);
  }

  void setAxisMaxFeedrate_mm_s(const feedRate_t value, const extruder_t extruder) {
    planner.set_max_feedrate(E_AXIS_N(extruder - E0), value);
  }

  float getAxisMaxAcceleration_mm_s2(const axis_t axis) {
    return planner.settings.max_acceleration_mm_per_s2[axis];
  }

  float getAxisMaxAcceleration_mm_s2(const extruder_t extruder) {
    UNUSED_E(extruder);
    return planner.settings.max_acceleration_mm_per_s2[E_AXIS_N(extruder - E0)];
  }

  void setAxisMaxAcceleration_mm_s2(const float value, const axis_t axis) {
    planner.set_max_acceleration(axis, value);
  }

  void setAxisMaxAcceleration_mm_s2(const float value, const extruder_t extruder) {
    planner.set_max_acceleration(E_AXIS_N(extruder - E0), value);
  }

  #if HAS_FILAMENT_SENSOR
    bool getFilamentRunoutEnabled()                 { return runout.enabled; }
    void setFilamentRunoutEnabled(const bool value) { runout.enabled = value; }

    #ifdef FILAMENT_RUNOUT_DISTANCE_MM
      float getFilamentRunoutDistance_mm()                 { return runout.runout_distance(); }
      void setFilamentRunoutDistance_mm(const float value) { runout.set_runout_distance(constrain(value, 0, 999)); }
    #endif
  #endif

  #if ENABLED(LIN_ADVANCE)
    float getLinearAdvance_mm_mm_s(const extruder_t extruder) {
      return (extruder < EXTRUDERS) ? planner.extruder_advance_K[extruder - E0] : 0;
    }

    void setLinearAdvance_mm_mm_s(const float value, const extruder_t extruder) {
      if (extruder < EXTRUDERS)
        planner.extruder_advance_K[extruder - E0] = constrain(value, 0, 999);
    }
  #endif

  #if DISABLED(CLASSIC_JERK)

    float getJunctionDeviation_mm() {
      return planner.junction_deviation_mm;
    }

    void setJunctionDeviation_mm(const float value) {
      planner.junction_deviation_mm = constrain(value, 0.01, 0.3);
      #if ENABLED(LIN_ADVANCE)
        planner.recalculate_max_e_jerk();
      #endif
    }

  #else

    float getAxisMaxJerk_mm_s(const axis_t axis) {
      return planner.settings.max_jerk[axis];
    }

    float getAxisMaxJerk_mm_s(const extruder_t) {
      return planner.settings.max_jerk.e;
    }

    void setAxisMaxJerk_mm_s(const float value, const axis_t axis) {
      planner.set_max_jerk((AxisEnum)axis, value);
    }

    void setAxisMaxJerk_mm_s(const float value, const extruder_t) {
      planner.set_max_jerk(E_AXIS, value);
    }
  #endif

  feedRate_t getFeedrate_mm_s()                       { return feedrate_mm_s; }
  feedRate_t getMinFeedrate_mm_s()                    { return planner.settings.min_feedrate_mm_s; }
  feedRate_t getMinTravelFeedrate_mm_s()              { return planner.settings.min_travel_feedrate_mm_s; }
  float getPrintingAcceleration_mm_s2()               { return planner.settings.acceleration; }
  float getRetractAcceleration_mm_s2()                { return planner.settings.retract_acceleration; }
  float getTravelAcceleration_mm_s2()                 { return planner.settings.travel_acceleration; }
  void setFeedrate_mm_s(const feedRate_t fr)          { feedrate_mm_s = fr; }
  void setMinFeedrate_mm_s(const feedRate_t fr)       {
    auto s = planner.user_settings;
    s.min_feedrate_mm_s = fr;
    planner.apply_settings(s);
  }
  void setMinTravelFeedrate_mm_s(const feedRate_t fr) {
    auto s = planner.user_settings;
    s.min_travel_feedrate_mm_s = fr;
    planner.apply_settings(s);
  }
  void setPrintingAcceleration_mm_s2(const float acc) {
    auto s = planner.user_settings;
    s.acceleration = acc;
    planner.apply_settings(s);
  }
  void setRetractAcceleration_mm_s2(const float acc)  {
    auto s = planner.user_settings;
    s.retract_acceleration = acc;
    planner.apply_settings(s);
  }
  void setTravelAcceleration_mm_s2(const float acc)   {
    auto s = planner.user_settings;
    s.travel_acceleration = acc;
    planner.apply_settings(s);
  }

  #if ENABLED(BABYSTEPPING)
    bool babystepAxis_steps(const int16_t steps, const axis_t axis) {
      switch (axis) {
        #if ENABLED(BABYSTEP_XY)
          case X: babystep.add_steps(X_AXIS, steps); break;
          case Y: babystep.add_steps(Y_AXIS, steps); break;
        #endif
        case Z: babystep.add_steps(Z_AXIS, steps); break;
        default: return false;
      };
      return true;
    }

    /**
     * This function adjusts an axis during a print.
     *
     * When linked_nozzles is false, each nozzle in a multi-nozzle
     * printer can be babystepped independently of the others. This
     * lets the user to fine tune the Z-offset and Nozzle Offsets
     * while observing the first layer of a print, regardless of
     * what nozzle is printing.
     */
    void smartAdjustAxis_steps(const int16_t steps, const axis_t axis, bool linked_nozzles) {
      const float mm = steps * planner.mm_per_step[axis];

      if (!babystepAxis_steps(steps, axis)) return;

      #if ENABLED(BABYSTEP_ZPROBE_OFFSET)
        // Make it so babystepping in Z adjusts the Z probe offset.
        if (axis == Z
          #if EXTRUDERS > 1
            && (linked_nozzles || active_extruder == 0)
          #endif
        ) probe_offset.z += mm;
      #else
        UNUSED(mm);
      #endif

      #if EXTRUDERS > 1 && HAS_HOTEND_OFFSET
        /**
         * When linked_nozzles is false, as an axis is babystepped
         * adjust the hotend offsets so that the other nozzles are
         * unaffected by the babystepping of the active nozzle.
         */
        if (!linked_nozzles) {
          HOTEND_LOOP()
            if (e != active_extruder)
              hotend_offset[e][axis] += mm;

          normalizeNozzleOffset(X);
          normalizeNozzleOffset(Y);
          normalizeNozzleOffset(Z);
        }
      #else
        UNUSED(linked_nozzles);
        UNUSED(mm);
      #endif
    }

    /**
     * Converts a mm displacement to a number of whole number of
     * steps that is at least mm long.
     */
    int16_t mmToWholeSteps(const float mm, const axis_t axis) {
      const float steps = mm / planner.mm_per_step[axis];
      return steps > 0 ? ceil(steps) : floor(steps);
    }
  #endif

  float getZOffset_mm() {
    #if HAS_BED_PROBE
      return probe_offset.z;
    #elif ENABLED(BABYSTEP_DISPLAY_TOTAL)
      return babystep.axis_total[BS_TOTAL_AXIS(Z_AXIS) + 1];
    #else
      return 0.0;
    #endif
  }

  void setZOffset_mm(const float value) {
    #if HAS_BED_PROBE
      if (WITHIN(value, Z_PROBE_OFFSET_RANGE_MIN, Z_PROBE_OFFSET_RANGE_MAX))
        probe_offset.z = value;
    #elif ENABLED(BABYSTEP_DISPLAY_TOTAL)
      babystep.add_mm(Z_AXIS, (value - babystep.axis_total[BS_TOTAL_AXIS(Z_AXIS) + 1]));
    #else
      UNUSED(value);
    #endif
  }

  #if HAS_HOTEND_OFFSET

    float getNozzleOffset_mm(const axis_t axis, const extruder_t extruder) {
      if (extruder - E0 >= HOTENDS) return 0;
      return hotend_offset[extruder - E0][axis];
    }

    void setNozzleOffset_mm(const float value, const axis_t axis, const extruder_t extruder) {
      if (extruder - E0 >= HOTENDS) return;
      hotend_offset[extruder - E0][axis] = value;
    }

    /**
     * The UI should call this if needs to guarantee the first
     * nozzle offset is zero (such as when it doesn't allow the
     * user to edit the offset the first nozzle).
     */
    void normalizeNozzleOffset(const axis_t axis) {
      const float offs = hotend_offset[0][axis];
      HOTEND_LOOP() hotend_offset[e][axis] -= offs;
    }

  #endif // HAS_HOTEND_OFFSET

  #if ENABLED(BACKLASH_GCODE)
    float getAxisBacklash_mm(const axis_t axis)       { return backlash.distance_mm[axis]; }
    void setAxisBacklash_mm(const float value, const axis_t axis)
                                                      { backlash.distance_mm[axis] = constrain(value,0,5); }

    float getBacklashCorrection_percent()             { return ui8_to_percent(backlash.correction); }
    void setBacklashCorrection_percent(const float value) { backlash.correction = map(constrain(value, 0, 100), 0, 100, 0, 255); }

    #ifdef BACKLASH_SMOOTHING_MM
      float getBacklashSmoothing_mm()                 { return backlash.smoothing_mm; }
      void setBacklashSmoothing_mm(const float value) { backlash.smoothing_mm = constrain(value, 0, 999); }
    #endif
  #endif

  uint8_t getProgress_percent() {
    return ui.get_progress_percent();
  }

  uint32_t getProgress_seconds_elapsed() {
    const duration_t elapsed = print_job_timer.duration();
    return elapsed.value;
  }

  #if HAS_LEVELING
    bool getLevelingActive() { return planner.leveling_active; }
    void setLevelingActive(const bool state) { set_bed_leveling_enabled(state); }
    bool getMeshValid() { return leveling_is_valid(); }
    #if HAS_MESH
      bed_mesh_t& getMeshArray() { return Z_VALUES_ARR; }
      float getMeshPoint(const xy_uint8_t &pos) { return Z_VALUES(pos.x, pos.y); }
      void setMeshPoint(const xy_uint8_t &pos, const float zoff) {
        if (WITHIN(pos.x, 0, GRID_MAX_POINTS_X) && WITHIN(pos.y, 0, GRID_MAX_POINTS_Y)) {
          Z_VALUES(pos.x, pos.y) = zoff;
          #if ENABLED(ABL_BILINEAR_SUBDIVISION)
            bed_level_virt_interpolate();
          #endif
        }
      }
    #endif
  #endif

  #if ENABLED(HOST_PROMPT_SUPPORT)
    void setHostResponse(const uint8_t response) { host_response_handler(response); }
  #endif

  #if ENABLED(PRINTCOUNTER)
    char* getTotalPrints_str(char buffer[21])    { strcpy(buffer,i16tostr3left(print_job_timer.getStats().totalPrints));    return buffer; }
    char* getFinishedPrints_str(char buffer[21]) { strcpy(buffer,i16tostr3left(print_job_timer.getStats().finishedPrints)); return buffer; }
    char* getTotalPrintTime_str(char buffer[21]) { return duration_t(print_job_timer.getStats().printTime).toString(buffer); }
    char* getLongestPrint_str(char buffer[21])   { return duration_t(print_job_timer.getStats().longestPrint).toString(buffer); }
    char* getFilamentUsed_str(char buffer[21])   {
      printStatistics stats = print_job_timer.getStats();
      sprintf_P(buffer, PSTR("%ld.%im"), long(stats.filamentUsed / 1000), int16_t(stats.filamentUsed / 100) % 10);
      return buffer;
    }
  #endif

  float getFeedrate_percent() { return feedrate_percentage; }

  void injectCommands_P(ConstexprString gcode) {
    queue.inject_P(gcode);
  }

  bool commandsInQueue() { return (queue.has_commands_queued() || planner.processing()); }

  bool isAxisPositionKnown(const axis_t axis) {
    return TEST(axis_known_position, axis);
  }

  bool isAxisPositionKnown(const extruder_t) {
    return TEST(axis_known_position, E_AXIS);
  }

  bool isPositionKnown() { return all_axes_known(); }
  bool isMachineHomed() { return all_axes_homed(); }

  PGM_P getFirmwareName_str() {
    static const char firmware_name[] PROGMEM = "Marlin " SHORT_BUILD_VERSION;
    return firmware_name;
  }

  void setTargetTemp_celsius(float value, const heater_t heater) {
    enableHeater(heater);
    #if HAS_HEATED_BED
      if (heater == BED)
        thermalManager.setTargetBed(constrain(value, 0, BED_MAXTEMP - BED_MAXTEMP_SAFETY_MARGIN));
      else
    #endif
      {
        #if HOTENDS
          static constexpr int16_t heater_maxtemp[HOTENDS] = ARRAY_BY_HOTENDS(HEATER_0_MAXTEMP, HEATER_1_MAXTEMP, HEATER_2_MAXTEMP, HEATER_3_MAXTEMP, HEATER_4_MAXTEMP, HEATER_5_MAXTEMP);
          const int16_t e = heater - H0;
          thermalManager.setTargetHotend(constrain(value, 0, heater_maxtemp[e] - HEATER_MAXTEMP_SAFETY_MARGIN), e);
        #endif
      }
  }

  void setTargetTemp_celsius(float value, const extruder_t extruder) {
    #if HOTENDS
      constexpr int16_t heater_maxtemp[HOTENDS] = ARRAY_BY_HOTENDS(HEATER_0_MAXTEMP, HEATER_1_MAXTEMP, HEATER_2_MAXTEMP, HEATER_3_MAXTEMP, HEATER_4_MAXTEMP, HEATER_5_MAXTEMP);
      const int16_t e = extruder - E0;
      enableHeater(extruder);
      thermalManager.setTargetHotend(constrain(value, 0, heater_maxtemp[e] - HEATER_MAXTEMP_SAFETY_MARGIN), e);
    #endif
  }

  void setTargetFan_percent(const float value, const fan_t fan) {
    #if FAN_COUNT > 0
      if (fan < FAN_COUNT)
        thermalManager.set_fan_speed(fan - FAN0, map(constrain(value, 0, 100), 0, 100, 0, 255));
    #else
      UNUSED(value);
      UNUSED(fan);
    #endif
  }

  void setFeedrate_percent(const float value) {
    feedrate_percentage = constrain(value, 10, 500);
  }

  void setUserConfirmed() {
    #if HAS_RESUME_CONTINUE
      wait_for_user = false;
    #endif
  }

  void printFile(const char *filename) {
    IFSD(card.openAndPrintFile(filename), NOOP);
  }

  bool isPrintingFromMediaPaused() {
    return IFSD(isPrintingFromMedia() && !IS_SD_PRINTING(), false);
  }

  bool isPrintingFromMedia() {
    return IFSD(card.isFileOpen(), false);
  }

  bool isPrinting() {
    return (planner.processing() || isPrintingFromMedia() || IFSD(IS_SD_PRINTING(), false));
  }

  bool isMediaInserted() {
    return IFSD(IS_SD_INSERTED() && card.isMounted(), false);
  }

  void pausePrint() {
    ui.pause_print();
  }

  void resumePrint() {
    ui.resume_print();
  }

  void stopPrint() {
    ui.abort_print();
  }
=======
>>>>>>> b91eeda0

  void onUserConfirmRequired_P(PGM_P const pstr) {
    char msg[strlen_P(pstr) + 1];
    strcpy_P(msg, pstr);
    onUserConfirmRequired(msg);
  }
} // namespace ExtUI

// At the moment, we piggy-back off the ultralcd calls, but this could be cleaned up in the future

void MarlinUI::init() {
  ExtUI::onStartup();
}

void MarlinUI::update() {
  ExtUI::onIdle();
}

#endif // EXTENSIBLE_UI<|MERGE_RESOLUTION|>--- conflicted
+++ resolved
@@ -49,881 +49,6 @@
 #include "../ultralcd.h"
 
 namespace ExtUI {
-<<<<<<< HEAD
-  static struct {
-    uint8_t printer_killed : 1;
-    #if ENABLED(JOYSTICK)
-      uint8_t jogging : 1;
-    #endif
-  } flags;
-
-  #ifdef __SAM3X8E__
-    /**
-     * Implement a special millis() to allow time measurement
-     * within an ISR (such as when the printer is killed).
-     *
-     * To keep proper time, must be called at least every 1s.
-     */
-    uint32_t safe_millis() {
-      // Not killed? Just call millis()
-      if (!flags.printer_killed) return millis();
-
-      static uint32_t currTimeHI = 0; /* Current time */
-
-      // Machine was killed, reinit SysTick so we are able to compute time without ISRs
-      if (currTimeHI == 0) {
-        // Get the last time the Arduino time computed (from CMSIS) and convert it to SysTick
-        currTimeHI = (uint32_t)((GetTickCount() * (uint64_t)(F_CPU / 8000)) >> 24);
-
-        // Reinit the SysTick timer to maximize its period
-        SysTick->LOAD  = SysTick_LOAD_RELOAD_Msk;                    // get the full range for the systick timer
-        SysTick->VAL   = 0;                                          // Load the SysTick Counter Value
-        SysTick->CTRL  = // MCLK/8 as source
-                         // No interrupts
-                         SysTick_CTRL_ENABLE_Msk;                    // Enable SysTick Timer
-     }
-
-      // Check if there was a timer overflow from the last read
-      if (SysTick->CTRL & SysTick_CTRL_COUNTFLAG_Msk) {
-        // There was. This means (SysTick_LOAD_RELOAD_Msk * 1000 * 8)/F_CPU ms has elapsed
-        currTimeHI++;
-      }
-
-      // Calculate current time in milliseconds
-      uint32_t currTimeLO = SysTick_LOAD_RELOAD_Msk - SysTick->VAL; // (in MCLK/8)
-      uint64_t currTime = ((uint64_t)currTimeLO) | (((uint64_t)currTimeHI) << 24);
-
-      // The ms count is
-      return (uint32_t)(currTime / (F_CPU / 8000));
-    }
-  #endif // __SAM3X8E__
-
-  void delay_us(unsigned long us) { DELAY_US(us); }
-
-  void delay_ms(unsigned long ms) {
-    if (flags.printer_killed)
-      DELAY_US(ms * 1000);
-    else
-      safe_delay(ms);
-  }
-
-  void yield() {
-    if (!flags.printer_killed)
-      thermalManager.manage_heater();
-  }
-
-  void enableHeater(const extruder_t extruder) {
-    #if HOTENDS && HEATER_IDLE_HANDLER
-      thermalManager.reset_heater_idle_timer(extruder - E0);
-    #else
-      UNUSED(extruder);
-    #endif
-  }
-
-  void enableHeater(const heater_t heater) {
-    #if HEATER_IDLE_HANDLER
-      switch (heater) {
-        #if HAS_HEATED_BED
-          case BED:
-            thermalManager.reset_bed_idle_timer();
-            return;
-        #endif
-        #if HAS_HEATED_CHAMBER
-          case CHAMBER: return; // Chamber has no idle timer
-        #endif
-        default:
-          #if HOTENDS
-            thermalManager.reset_heater_idle_timer(heater - H0);
-          #endif
-          break;
-      }
-    #else
-      UNUSED(heater);
-    #endif
-  }
-
-  #if ENABLED(JOYSTICK)
-    /**
-     * Jogs in the direction given by the vector (dx, dy, dz).
-     * The values range from -1 to 1 mapping to the maximum
-     * feedrate for an axis.
-     *
-     * The axis will continue to jog until this function is
-     * called with all zeros.
-     */
-    void jog(const xyz_float_t &dir) {
-      // The "destination" variable is used as a scratchpad in
-      // Marlin by GCODE routines, but should remain untouched
-      // during manual jogging, allowing us to reuse the space
-      // for our direction vector.
-      destination = dir;
-      flags.jogging = !NEAR_ZERO(dir.x) || !NEAR_ZERO(dir.y) || !NEAR_ZERO(dir.z);
-    }
-
-    // Called by the polling routine in "joystick.cpp"
-    void _joystick_update(xyz_float_t &norm_jog) {
-      if (flags.jogging) {
-        #define OUT_OF_RANGE(VALUE) (VALUE < -1.0f || VALUE > 1.0f)
-
-        if (OUT_OF_RANGE(destination.x) || OUT_OF_RANGE(destination.y) || OUT_OF_RANGE(destination.z)) {
-          // If destination on any axis is out of range, it
-          // probably means the UI forgot to stop jogging and
-          // ran GCODE that wrote a position to destination.
-          // To prevent a disaster, stop jogging.
-          flags.jogging = false;
-          return;
-        }
-        norm_jog = destination;
-      }
-    }
-  #endif
-
-  bool isHeaterIdle(const extruder_t extruder) {
-    return false
-      #if HOTENDS && HEATER_IDLE_HANDLER
-        || thermalManager.hotend_idle[extruder - E0].timed_out
-      #else
-        ; UNUSED(extruder)
-      #endif
-    ;
-  }
-
-  bool isHeaterIdle(const heater_t heater) {
-    #if HEATER_IDLE_HANDLER
-      switch (heater) {
-        #if HAS_HEATED_BED
-          case BED: return thermalManager.bed_idle.timed_out;
-        #endif
-        #if HAS_HEATED_CHAMBER
-          case CHAMBER: return false; // Chamber has no idle timer
-        #endif
-        default:
-          #if HOTENDS
-            return thermalManager.hotend_idle[heater - H0].timed_out;
-          #else
-            return false;
-          #endif
-      }
-    #else
-      UNUSED(heater);
-      return false;
-    #endif
-  }
-
-  float getActualTemp_celsius(const heater_t heater) {
-    switch (heater) {
-      #if HAS_HEATED_BED
-        case BED: return thermalManager.degBed();
-      #endif
-      #if HAS_HEATED_CHAMBER
-        case CHAMBER: return thermalManager.degChamber();
-      #endif
-      default: return thermalManager.degHotend(heater - H0);
-    }
-  }
-
-  float getActualTemp_celsius(const extruder_t extruder) {
-    return thermalManager.degHotend(extruder - E0);
-  }
-
-  float getTargetTemp_celsius(const heater_t heater) {
-    switch (heater) {
-      #if HAS_HEATED_BED
-        case BED: return thermalManager.degTargetBed();
-      #endif
-      #if HAS_HEATED_CHAMBER
-        case CHAMBER: return thermalManager.degTargetChamber();
-      #endif
-      default: return thermalManager.degTargetHotend(heater - H0);
-    }
-  }
-
-  float getTargetTemp_celsius(const extruder_t extruder) {
-    return thermalManager.degTargetHotend(extruder - E0);
-  }
-
-  float getTargetFan_percent(const fan_t fan) {
-    #if FAN_COUNT > 0
-      return thermalManager.fanPercent(thermalManager.fan_speed[fan - FAN0]);
-    #else
-      UNUSED(fan);
-      return 0;
-    #endif
-  }
-
-  float getActualFan_percent(const fan_t fan) {
-    #if FAN_COUNT > 0
-      return thermalManager.fanPercent(thermalManager.scaledFanSpeed(fan - FAN0));
-    #else
-      UNUSED(fan);
-      return 0;
-    #endif
-  }
-
-  float getAxisPosition_mm(const axis_t axis) {
-    return
-      #if ENABLED(JOYSTICK)
-        flags.jogging ? destination[axis] :
-      #endif
-      current_position[axis];
-  }
-
-  float getAxisPosition_mm(const extruder_t extruder) {
-    const extruder_t old_tool = getActiveTool();
-    setActiveTool(extruder);
-    const float epos = (
-      #if ENABLED(JOYSTICK)
-        flags.jogging ? destination.e :
-      #endif
-      current_position.e
-    );
-    setActiveTool(old_tool);
-    return epos;
-  }
-
-  void setAxisPosition_mm(const float position, const axis_t axis) {
-    // Start with no limits to movement
-    float min = current_position[axis] - 1000,
-          max = current_position[axis] + 1000;
-
-    // Limit to software endstops, if enabled
-    #if HAS_SOFTWARE_ENDSTOPS
-      if (soft_endstops_enabled) switch (axis) {
-        case X_AXIS:
-          #if ENABLED(MIN_SOFTWARE_ENDSTOP_X)
-            min = soft_endstop.min.x;
-          #endif
-          #if ENABLED(MAX_SOFTWARE_ENDSTOP_X)
-            max = soft_endstop.max.x;
-          #endif
-          break;
-        case Y_AXIS:
-          #if ENABLED(MIN_SOFTWARE_ENDSTOP_Y)
-            min = soft_endstop.min.y;
-          #endif
-          #if ENABLED(MAX_SOFTWARE_ENDSTOP_Y)
-            max = soft_endstop.max.y;
-          #endif
-          break;
-        case Z_AXIS:
-          #if ENABLED(MIN_SOFTWARE_ENDSTOP_Z)
-            min = soft_endstop.min.z;
-          #endif
-          #if ENABLED(MAX_SOFTWARE_ENDSTOP_Z)
-            max = soft_endstop.max.z;
-          #endif
-        default: break;
-      }
-    #endif // HAS_SOFTWARE_ENDSTOPS
-
-    // Delta limits XY based on the current offset from center
-    // This assumes the center is 0,0
-    #if ENABLED(DELTA)
-      if (axis != Z_AXIS) {
-        max = SQRT(sq((float)(DELTA_PRINTABLE_RADIUS)) - sq(current_position[Y_AXIS - axis])); // (Y_AXIS - axis) == the other axis
-        min = -max;
-      }
-    #endif
-
-    current_position[axis] = constrain(position, min, max);
-    line_to_current_position(MMM_TO_MMS(manual_feedrate_mm_m[axis]));
-  }
-
-  void setAxisPosition_mm(const float position, const extruder_t extruder) {
-    setActiveTool(extruder);
-
-    current_position.e = position;
-    line_to_current_position(MMM_TO_MMS(manual_feedrate_mm_m.e));
-  }
-
-  void setActiveTool(const extruder_t extruder) {
-    #if EXTRUDERS > 1
-      const uint8_t e = extruder - E0;
-      if (e != active_extruder) tool_change(e, tool_return_t::no_return);
-      active_extruder = e;
-    #else
-      UNUSED(extruder);
-    #endif
-  }
-
-  extruder_t getActiveTool() {
-    switch (active_extruder) {
-      case 5:  return E5;
-      case 4:  return E4;
-      case 3:  return E3;
-      case 2:  return E2;
-      case 1:  return E1;
-      default: return E0;
-    }
-  }
-
-  bool isMoving() { return planner.has_blocks_queued(); }
-
-  bool canMove(const axis_t axis) {
-    switch (axis) {
-      #if IS_KINEMATIC || ENABLED(NO_MOTION_BEFORE_HOMING)
-        case X: return TEST(axis_homed, X_AXIS);
-        case Y: return TEST(axis_homed, Y_AXIS);
-        case Z: return TEST(axis_homed, Z_AXIS);
-      #else
-        case X: case Y: case Z: return true;
-      #endif
-      default: return false;
-    }
-  }
-
-  bool canMove(const extruder_t extruder) {
-    return !thermalManager.tooColdToExtrude(extruder - E0);
-  }
-
-  #if HAS_SOFTWARE_ENDSTOPS
-    bool getSoftEndstopState() { return soft_endstops_enabled; }
-    void setSoftEndstopState(const bool value) { soft_endstops_enabled = value; }
-  #endif
-
-  #if HAS_TRINAMIC
-    float getAxisCurrent_mA(const axis_t axis) {
-      switch (axis) {
-        #if AXIS_IS_TMC(X)
-          case X: return stepperX.getMilliamps();
-        #endif
-        #if AXIS_IS_TMC(Y)
-          case Y: return stepperY.getMilliamps();
-        #endif
-        #if AXIS_IS_TMC(Z)
-          case Z: return stepperZ.getMilliamps();
-        #endif
-        default: return NAN;
-      };
-    }
-
-    float getAxisCurrent_mA(const extruder_t extruder) {
-      switch (extruder) {
-        #if AXIS_IS_TMC(E0)
-          case E0: return stepperE0.getMilliamps();
-        #endif
-        #if AXIS_IS_TMC(E1)
-          case E1: return stepperE1.getMilliamps();
-        #endif
-        #if AXIS_IS_TMC(E2)
-          case E2: return stepperE2.getMilliamps();
-        #endif
-        #if AXIS_IS_TMC(E3)
-          case E3: return stepperE3.getMilliamps();
-        #endif
-        #if AXIS_IS_TMC(E4)
-          case E4: return stepperE4.getMilliamps();
-        #endif
-        #if AXIS_IS_TMC(E5)
-          case E5: return stepperE5.getMilliamps();
-        #endif
-        default: return NAN;
-      };
-    }
-
-    void  setAxisCurrent_mA(const float mA, const axis_t axis) {
-      switch (axis) {
-        #if AXIS_IS_TMC(X)
-          case X: stepperX.rms_current(constrain(mA, 500, 1500)); break;
-        #endif
-        #if AXIS_IS_TMC(Y)
-          case Y: stepperY.rms_current(constrain(mA, 500, 1500)); break;
-        #endif
-        #if AXIS_IS_TMC(Z)
-          case Z: stepperZ.rms_current(constrain(mA, 500, 1500)); break;
-        #endif
-        default: break;
-      };
-    }
-
-    void  setAxisCurrent_mA(const float mA, const extruder_t extruder) {
-      switch (extruder) {
-        #if AXIS_IS_TMC(E0)
-          case E0: stepperE0.rms_current(constrain(mA, 500, 1500)); break;
-        #endif
-        #if AXIS_IS_TMC(E1)
-          case E1: stepperE1.rms_current(constrain(mA, 500, 1500)); break;
-        #endif
-        #if AXIS_IS_TMC(E2)
-          case E2: stepperE2.rms_current(constrain(mA, 500, 1500)); break;
-        #endif
-        #if AXIS_IS_TMC(E3)
-          case E3: stepperE3.rms_current(constrain(mA, 500, 1500)); break;
-        #endif
-        #if AXIS_IS_TMC(E4)
-          case E4: stepperE4.rms_current(constrain(mA, 500, 1500)); break;
-        #endif
-        #if AXIS_IS_TMC(E5)
-          case E5: stepperE5.rms_current(constrain(mA, 500, 1500)); break;
-        #endif
-        default: break;
-      };
-    }
-
-    int getTMCBumpSensitivity(const axis_t axis) {
-      switch (axis) {
-        #if X_SENSORLESS
-          case X: return stepperX.stall_sensitivity();
-        #endif
-        #if Y_SENSORLESS
-          case Y: return stepperY.stall_sensitivity();
-        #endif
-        #if Z_SENSORLESS
-          case Z: return stepperZ.stall_sensitivity();
-        #endif
-        default: return 0;
-      }
-    }
-
-    void setTMCBumpSensitivity(const float value, const axis_t axis) {
-      switch (axis) {
-        #if X_SENSORLESS || Y_SENSORLESS || Z_SENSORLESS
-          #if X_SENSORLESS
-            #if ENABLED(CRASH_RECOVERY)
-              case X: crash_s.home_sensitivity[0] = value; break;
-            #else
-              case X: stepperX.stall_sensitivity(value); break;
-            #endif
-          #endif
-          #if Y_SENSORLESS
-            #if ENABLED(CRASH_RECOVERY)
-              case Y: crash_s.home_sensitivity[1] = value; break;
-            #else
-              case Y: stepperY.stall_sensitivity(value); break;
-            #endif
-          #endif
-          #if Z_SENSORLESS
-            #if ENABLED(CRASH_RECOVERY)
-              case Z: crash_s.home_sensitivity[2] = value; break;
-            #else
-              case Z: stepperZ.stall_sensitivity(value); break;
-            #endif
-          #endif
-        #else
-          UNUSED(value);
-        #endif
-        default: break;
-      }
-    }
-  #endif
-
-  float getAxisSteps_per_mm(const axis_t axis) {
-    return planner.settings.axis_steps_per_mm[axis];
-  }
-
-  float getAxisSteps_per_mm(const extruder_t extruder) {
-    UNUSED_E(extruder);
-    return planner.settings.axis_steps_per_mm[E_AXIS_N(extruder - E0)];
-  }
-
-  void setAxisSteps_per_mm(const float value, const axis_t axis) {
-    auto s = planner.user_settings;
-    s.axis_steps_per_mm[axis] = value;
-    s.axis_msteps_per_mm[axis] = value * PLANNER_STEPS_MULTIPLIER;
-    planner.apply_settings(s);
-  }
-
-  void setAxisSteps_per_mm(const float value, const extruder_t extruder) {
-    UNUSED_E(extruder);
-    auto s = planner.user_settings;
-    s.axis_steps_per_mm[E_AXIS_N(axis - E0)] = value;
-    s.axis_msteps_per_mm[E_AXIS_N(axis - E0)] = value * PLANNER_STEPS_MULTIPLIER;
-    planner.apply_settings(s);
-  }
-
-  feedRate_t getAxisMaxFeedrate_mm_s(const axis_t axis) {
-    return planner.settings.max_feedrate_mm_s[axis];
-  }
-
-  feedRate_t getAxisMaxFeedrate_mm_s(const extruder_t extruder) {
-    UNUSED_E(extruder);
-    return planner.settings.max_feedrate_mm_s[E_AXIS_N(axis - E0)];
-  }
-
-  void setAxisMaxFeedrate_mm_s(const feedRate_t value, const axis_t axis) {
-    planner.set_max_feedrate(axis, value);
-  }
-
-  void setAxisMaxFeedrate_mm_s(const feedRate_t value, const extruder_t extruder) {
-    planner.set_max_feedrate(E_AXIS_N(extruder - E0), value);
-  }
-
-  float getAxisMaxAcceleration_mm_s2(const axis_t axis) {
-    return planner.settings.max_acceleration_mm_per_s2[axis];
-  }
-
-  float getAxisMaxAcceleration_mm_s2(const extruder_t extruder) {
-    UNUSED_E(extruder);
-    return planner.settings.max_acceleration_mm_per_s2[E_AXIS_N(extruder - E0)];
-  }
-
-  void setAxisMaxAcceleration_mm_s2(const float value, const axis_t axis) {
-    planner.set_max_acceleration(axis, value);
-  }
-
-  void setAxisMaxAcceleration_mm_s2(const float value, const extruder_t extruder) {
-    planner.set_max_acceleration(E_AXIS_N(extruder - E0), value);
-  }
-
-  #if HAS_FILAMENT_SENSOR
-    bool getFilamentRunoutEnabled()                 { return runout.enabled; }
-    void setFilamentRunoutEnabled(const bool value) { runout.enabled = value; }
-
-    #ifdef FILAMENT_RUNOUT_DISTANCE_MM
-      float getFilamentRunoutDistance_mm()                 { return runout.runout_distance(); }
-      void setFilamentRunoutDistance_mm(const float value) { runout.set_runout_distance(constrain(value, 0, 999)); }
-    #endif
-  #endif
-
-  #if ENABLED(LIN_ADVANCE)
-    float getLinearAdvance_mm_mm_s(const extruder_t extruder) {
-      return (extruder < EXTRUDERS) ? planner.extruder_advance_K[extruder - E0] : 0;
-    }
-
-    void setLinearAdvance_mm_mm_s(const float value, const extruder_t extruder) {
-      if (extruder < EXTRUDERS)
-        planner.extruder_advance_K[extruder - E0] = constrain(value, 0, 999);
-    }
-  #endif
-
-  #if DISABLED(CLASSIC_JERK)
-
-    float getJunctionDeviation_mm() {
-      return planner.junction_deviation_mm;
-    }
-
-    void setJunctionDeviation_mm(const float value) {
-      planner.junction_deviation_mm = constrain(value, 0.01, 0.3);
-      #if ENABLED(LIN_ADVANCE)
-        planner.recalculate_max_e_jerk();
-      #endif
-    }
-
-  #else
-
-    float getAxisMaxJerk_mm_s(const axis_t axis) {
-      return planner.settings.max_jerk[axis];
-    }
-
-    float getAxisMaxJerk_mm_s(const extruder_t) {
-      return planner.settings.max_jerk.e;
-    }
-
-    void setAxisMaxJerk_mm_s(const float value, const axis_t axis) {
-      planner.set_max_jerk((AxisEnum)axis, value);
-    }
-
-    void setAxisMaxJerk_mm_s(const float value, const extruder_t) {
-      planner.set_max_jerk(E_AXIS, value);
-    }
-  #endif
-
-  feedRate_t getFeedrate_mm_s()                       { return feedrate_mm_s; }
-  feedRate_t getMinFeedrate_mm_s()                    { return planner.settings.min_feedrate_mm_s; }
-  feedRate_t getMinTravelFeedrate_mm_s()              { return planner.settings.min_travel_feedrate_mm_s; }
-  float getPrintingAcceleration_mm_s2()               { return planner.settings.acceleration; }
-  float getRetractAcceleration_mm_s2()                { return planner.settings.retract_acceleration; }
-  float getTravelAcceleration_mm_s2()                 { return planner.settings.travel_acceleration; }
-  void setFeedrate_mm_s(const feedRate_t fr)          { feedrate_mm_s = fr; }
-  void setMinFeedrate_mm_s(const feedRate_t fr)       {
-    auto s = planner.user_settings;
-    s.min_feedrate_mm_s = fr;
-    planner.apply_settings(s);
-  }
-  void setMinTravelFeedrate_mm_s(const feedRate_t fr) {
-    auto s = planner.user_settings;
-    s.min_travel_feedrate_mm_s = fr;
-    planner.apply_settings(s);
-  }
-  void setPrintingAcceleration_mm_s2(const float acc) {
-    auto s = planner.user_settings;
-    s.acceleration = acc;
-    planner.apply_settings(s);
-  }
-  void setRetractAcceleration_mm_s2(const float acc)  {
-    auto s = planner.user_settings;
-    s.retract_acceleration = acc;
-    planner.apply_settings(s);
-  }
-  void setTravelAcceleration_mm_s2(const float acc)   {
-    auto s = planner.user_settings;
-    s.travel_acceleration = acc;
-    planner.apply_settings(s);
-  }
-
-  #if ENABLED(BABYSTEPPING)
-    bool babystepAxis_steps(const int16_t steps, const axis_t axis) {
-      switch (axis) {
-        #if ENABLED(BABYSTEP_XY)
-          case X: babystep.add_steps(X_AXIS, steps); break;
-          case Y: babystep.add_steps(Y_AXIS, steps); break;
-        #endif
-        case Z: babystep.add_steps(Z_AXIS, steps); break;
-        default: return false;
-      };
-      return true;
-    }
-
-    /**
-     * This function adjusts an axis during a print.
-     *
-     * When linked_nozzles is false, each nozzle in a multi-nozzle
-     * printer can be babystepped independently of the others. This
-     * lets the user to fine tune the Z-offset and Nozzle Offsets
-     * while observing the first layer of a print, regardless of
-     * what nozzle is printing.
-     */
-    void smartAdjustAxis_steps(const int16_t steps, const axis_t axis, bool linked_nozzles) {
-      const float mm = steps * planner.mm_per_step[axis];
-
-      if (!babystepAxis_steps(steps, axis)) return;
-
-      #if ENABLED(BABYSTEP_ZPROBE_OFFSET)
-        // Make it so babystepping in Z adjusts the Z probe offset.
-        if (axis == Z
-          #if EXTRUDERS > 1
-            && (linked_nozzles || active_extruder == 0)
-          #endif
-        ) probe_offset.z += mm;
-      #else
-        UNUSED(mm);
-      #endif
-
-      #if EXTRUDERS > 1 && HAS_HOTEND_OFFSET
-        /**
-         * When linked_nozzles is false, as an axis is babystepped
-         * adjust the hotend offsets so that the other nozzles are
-         * unaffected by the babystepping of the active nozzle.
-         */
-        if (!linked_nozzles) {
-          HOTEND_LOOP()
-            if (e != active_extruder)
-              hotend_offset[e][axis] += mm;
-
-          normalizeNozzleOffset(X);
-          normalizeNozzleOffset(Y);
-          normalizeNozzleOffset(Z);
-        }
-      #else
-        UNUSED(linked_nozzles);
-        UNUSED(mm);
-      #endif
-    }
-
-    /**
-     * Converts a mm displacement to a number of whole number of
-     * steps that is at least mm long.
-     */
-    int16_t mmToWholeSteps(const float mm, const axis_t axis) {
-      const float steps = mm / planner.mm_per_step[axis];
-      return steps > 0 ? ceil(steps) : floor(steps);
-    }
-  #endif
-
-  float getZOffset_mm() {
-    #if HAS_BED_PROBE
-      return probe_offset.z;
-    #elif ENABLED(BABYSTEP_DISPLAY_TOTAL)
-      return babystep.axis_total[BS_TOTAL_AXIS(Z_AXIS) + 1];
-    #else
-      return 0.0;
-    #endif
-  }
-
-  void setZOffset_mm(const float value) {
-    #if HAS_BED_PROBE
-      if (WITHIN(value, Z_PROBE_OFFSET_RANGE_MIN, Z_PROBE_OFFSET_RANGE_MAX))
-        probe_offset.z = value;
-    #elif ENABLED(BABYSTEP_DISPLAY_TOTAL)
-      babystep.add_mm(Z_AXIS, (value - babystep.axis_total[BS_TOTAL_AXIS(Z_AXIS) + 1]));
-    #else
-      UNUSED(value);
-    #endif
-  }
-
-  #if HAS_HOTEND_OFFSET
-
-    float getNozzleOffset_mm(const axis_t axis, const extruder_t extruder) {
-      if (extruder - E0 >= HOTENDS) return 0;
-      return hotend_offset[extruder - E0][axis];
-    }
-
-    void setNozzleOffset_mm(const float value, const axis_t axis, const extruder_t extruder) {
-      if (extruder - E0 >= HOTENDS) return;
-      hotend_offset[extruder - E0][axis] = value;
-    }
-
-    /**
-     * The UI should call this if needs to guarantee the first
-     * nozzle offset is zero (such as when it doesn't allow the
-     * user to edit the offset the first nozzle).
-     */
-    void normalizeNozzleOffset(const axis_t axis) {
-      const float offs = hotend_offset[0][axis];
-      HOTEND_LOOP() hotend_offset[e][axis] -= offs;
-    }
-
-  #endif // HAS_HOTEND_OFFSET
-
-  #if ENABLED(BACKLASH_GCODE)
-    float getAxisBacklash_mm(const axis_t axis)       { return backlash.distance_mm[axis]; }
-    void setAxisBacklash_mm(const float value, const axis_t axis)
-                                                      { backlash.distance_mm[axis] = constrain(value,0,5); }
-
-    float getBacklashCorrection_percent()             { return ui8_to_percent(backlash.correction); }
-    void setBacklashCorrection_percent(const float value) { backlash.correction = map(constrain(value, 0, 100), 0, 100, 0, 255); }
-
-    #ifdef BACKLASH_SMOOTHING_MM
-      float getBacklashSmoothing_mm()                 { return backlash.smoothing_mm; }
-      void setBacklashSmoothing_mm(const float value) { backlash.smoothing_mm = constrain(value, 0, 999); }
-    #endif
-  #endif
-
-  uint8_t getProgress_percent() {
-    return ui.get_progress_percent();
-  }
-
-  uint32_t getProgress_seconds_elapsed() {
-    const duration_t elapsed = print_job_timer.duration();
-    return elapsed.value;
-  }
-
-  #if HAS_LEVELING
-    bool getLevelingActive() { return planner.leveling_active; }
-    void setLevelingActive(const bool state) { set_bed_leveling_enabled(state); }
-    bool getMeshValid() { return leveling_is_valid(); }
-    #if HAS_MESH
-      bed_mesh_t& getMeshArray() { return Z_VALUES_ARR; }
-      float getMeshPoint(const xy_uint8_t &pos) { return Z_VALUES(pos.x, pos.y); }
-      void setMeshPoint(const xy_uint8_t &pos, const float zoff) {
-        if (WITHIN(pos.x, 0, GRID_MAX_POINTS_X) && WITHIN(pos.y, 0, GRID_MAX_POINTS_Y)) {
-          Z_VALUES(pos.x, pos.y) = zoff;
-          #if ENABLED(ABL_BILINEAR_SUBDIVISION)
-            bed_level_virt_interpolate();
-          #endif
-        }
-      }
-    #endif
-  #endif
-
-  #if ENABLED(HOST_PROMPT_SUPPORT)
-    void setHostResponse(const uint8_t response) { host_response_handler(response); }
-  #endif
-
-  #if ENABLED(PRINTCOUNTER)
-    char* getTotalPrints_str(char buffer[21])    { strcpy(buffer,i16tostr3left(print_job_timer.getStats().totalPrints));    return buffer; }
-    char* getFinishedPrints_str(char buffer[21]) { strcpy(buffer,i16tostr3left(print_job_timer.getStats().finishedPrints)); return buffer; }
-    char* getTotalPrintTime_str(char buffer[21]) { return duration_t(print_job_timer.getStats().printTime).toString(buffer); }
-    char* getLongestPrint_str(char buffer[21])   { return duration_t(print_job_timer.getStats().longestPrint).toString(buffer); }
-    char* getFilamentUsed_str(char buffer[21])   {
-      printStatistics stats = print_job_timer.getStats();
-      sprintf_P(buffer, PSTR("%ld.%im"), long(stats.filamentUsed / 1000), int16_t(stats.filamentUsed / 100) % 10);
-      return buffer;
-    }
-  #endif
-
-  float getFeedrate_percent() { return feedrate_percentage; }
-
-  void injectCommands_P(ConstexprString gcode) {
-    queue.inject_P(gcode);
-  }
-
-  bool commandsInQueue() { return (queue.has_commands_queued() || planner.processing()); }
-
-  bool isAxisPositionKnown(const axis_t axis) {
-    return TEST(axis_known_position, axis);
-  }
-
-  bool isAxisPositionKnown(const extruder_t) {
-    return TEST(axis_known_position, E_AXIS);
-  }
-
-  bool isPositionKnown() { return all_axes_known(); }
-  bool isMachineHomed() { return all_axes_homed(); }
-
-  PGM_P getFirmwareName_str() {
-    static const char firmware_name[] PROGMEM = "Marlin " SHORT_BUILD_VERSION;
-    return firmware_name;
-  }
-
-  void setTargetTemp_celsius(float value, const heater_t heater) {
-    enableHeater(heater);
-    #if HAS_HEATED_BED
-      if (heater == BED)
-        thermalManager.setTargetBed(constrain(value, 0, BED_MAXTEMP - BED_MAXTEMP_SAFETY_MARGIN));
-      else
-    #endif
-      {
-        #if HOTENDS
-          static constexpr int16_t heater_maxtemp[HOTENDS] = ARRAY_BY_HOTENDS(HEATER_0_MAXTEMP, HEATER_1_MAXTEMP, HEATER_2_MAXTEMP, HEATER_3_MAXTEMP, HEATER_4_MAXTEMP, HEATER_5_MAXTEMP);
-          const int16_t e = heater - H0;
-          thermalManager.setTargetHotend(constrain(value, 0, heater_maxtemp[e] - HEATER_MAXTEMP_SAFETY_MARGIN), e);
-        #endif
-      }
-  }
-
-  void setTargetTemp_celsius(float value, const extruder_t extruder) {
-    #if HOTENDS
-      constexpr int16_t heater_maxtemp[HOTENDS] = ARRAY_BY_HOTENDS(HEATER_0_MAXTEMP, HEATER_1_MAXTEMP, HEATER_2_MAXTEMP, HEATER_3_MAXTEMP, HEATER_4_MAXTEMP, HEATER_5_MAXTEMP);
-      const int16_t e = extruder - E0;
-      enableHeater(extruder);
-      thermalManager.setTargetHotend(constrain(value, 0, heater_maxtemp[e] - HEATER_MAXTEMP_SAFETY_MARGIN), e);
-    #endif
-  }
-
-  void setTargetFan_percent(const float value, const fan_t fan) {
-    #if FAN_COUNT > 0
-      if (fan < FAN_COUNT)
-        thermalManager.set_fan_speed(fan - FAN0, map(constrain(value, 0, 100), 0, 100, 0, 255));
-    #else
-      UNUSED(value);
-      UNUSED(fan);
-    #endif
-  }
-
-  void setFeedrate_percent(const float value) {
-    feedrate_percentage = constrain(value, 10, 500);
-  }
-
-  void setUserConfirmed() {
-    #if HAS_RESUME_CONTINUE
-      wait_for_user = false;
-    #endif
-  }
-
-  void printFile(const char *filename) {
-    IFSD(card.openAndPrintFile(filename), NOOP);
-  }
-
-  bool isPrintingFromMediaPaused() {
-    return IFSD(isPrintingFromMedia() && !IS_SD_PRINTING(), false);
-  }
-
-  bool isPrintingFromMedia() {
-    return IFSD(card.isFileOpen(), false);
-  }
-
-  bool isPrinting() {
-    return (planner.processing() || isPrintingFromMedia() || IFSD(IS_SD_PRINTING(), false));
-  }
-
-  bool isMediaInserted() {
-    return IFSD(IS_SD_INSERTED() && card.isMounted(), false);
-  }
-
-  void pausePrint() {
-    ui.pause_print();
-  }
-
-  void resumePrint() {
-    ui.resume_print();
-  }
-
-  void stopPrint() {
-    ui.abort_print();
-  }
-=======
->>>>>>> b91eeda0
 
   void onUserConfirmRequired_P(PGM_P const pstr) {
     char msg[strlen_P(pstr) + 1];
