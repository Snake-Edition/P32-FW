/**
 * Marlin 3D Printer Firmware
 * Copyright (c) 2019 MarlinFirmware [https://github.com/MarlinFirmware/Marlin]
 *
 * Based on Sprinter and grbl.
 * Copyright (c) 2011 Camiel Gubbels / Erik van der Zalm
 *
 * This program is free software: you can redistribute it and/or modify
 * it under the terms of the GNU General Public License as published by
 * the Free Software Foundation, either version 3 of the License, or
 * (at your option) any later version.
 *
 * This program is distributed in the hope that it will be useful,
 * but WITHOUT ANY WARRANTY; without even the implied warranty of
 * MERCHANTABILITY or FITNESS FOR A PARTICULAR PURPOSE.  See the
 * GNU General Public License for more details.
 *
 * You should have received a copy of the GNU General Public License
 * along with this program.  If not, see <http://www.gnu.org/licenses/>.
 *
 */
#pragma once

#include <option/has_remote_accelerometer.h>
#include <option/has_toolchanger.h>
#include <option/has_gcode_compatibility.h>
#include <option/has_planner.h>

/**
 * SanityCheck.h
 *
 * Test configuration values for errors at compile-time.
 */

/**
 * Require gcc 4.7 or newer (first included with Arduino 1.6.8) for C++11 features.
 */
#if __cplusplus < 201103L
  #error "Marlin requires C++11 support (gcc >= 4.7, Arduino IDE >= 1.6.8). Please upgrade your toolchain."
#endif

/**
 * We try our best to include sanity checks for all changed configuration
 * directives because users have a tendency to use outdated config files with
 * the bleeding-edge source code, but sometimes this is not enough. This check
 * forces a minimum config file revision. Otherwise Marlin will not build.
 */
#define HEXIFY(H) _CAT(0x,H)
#if !defined(CONFIGURATION_H_VERSION) || HEXIFY(CONFIGURATION_H_VERSION) < HEXIFY(REQUIRED_CONFIGURATION_H_VERSION)
  #error "You are using an old Configuration.h file, update it before building Marlin."
#endif

#if !defined(CONFIGURATION_ADV_H_VERSION) || HEXIFY(CONFIGURATION_ADV_H_VERSION) < HEXIFY(REQUIRED_CONFIGURATION_ADV_H_VERSION)
  #error "You are using an old Configuration_adv.h file, update it before building Marlin."
#endif
#undef HEXIFY

/**
 * Warnings for old configurations
 */
#ifndef MOTHERBOARD
  #error "MOTHERBOARD is required. Please update your configuration."
// #elif !defined(X_BED_SIZE) || !defined(Y_BED_SIZE)
//   #error "X_BED_SIZE and Y_BED_SIZE are now required! Please update your configuration."
#elif WATCH_TEMP_PERIOD > 500
  #error "WATCH_TEMP_PERIOD now uses seconds instead of milliseconds."
#elif DISABLED(THERMAL_PROTECTION_HOTENDS) && (defined(WATCH_TEMP_PERIOD) || defined(THERMAL_PROTECTION_PERIOD))
  #error "Thermal Runaway Protection for hotends is now enabled with THERMAL_PROTECTION_HOTENDS."
#elif DISABLED(THERMAL_PROTECTION_BED) && defined(THERMAL_PROTECTION_BED_PERIOD)
  #error "Thermal Runaway Protection for the bed is now enabled with THERMAL_PROTECTION_BED."
#elif (CORE_IS_XZ || CORE_IS_YZ) && ENABLED(Z_LATE_ENABLE)
  #error "Z_LATE_ENABLE can't be used with COREXZ, COREZX, COREYZ, or COREZY."
#elif defined(X_HOME_RETRACT_MM)
  #error "[XYZ]_HOME_RETRACT_MM settings have been renamed [XYZ]_HOME_BUMP_MM."
#elif defined(BTENABLED)
  #error "BTENABLED is now BLUETOOTH. Please update your configuration."
#elif defined(CUSTOM_MENDEL_NAME)
  #error "CUSTOM_MENDEL_NAME is now CUSTOM_MACHINE_NAME. Please update your configuration."
#elif defined(HAS_AUTOMATIC_VERSIONING)
  #error "HAS_AUTOMATIC_VERSIONING is now CUSTOM_VERSION_FILE. Please update your configuration."
#elif defined(USE_AUTOMATIC_VERSIONING)
  #error "USE_AUTOMATIC_VERSIONING is now CUSTOM_VERSION_FILE. Please update your configuration."
#elif defined(SDSLOW)
  #error "SDSLOW deprecated. Set SPI_SPEED to SPI_HALF_SPEED instead."
#elif defined(SDEXTRASLOW)
  #error "SDEXTRASLOW deprecated. Set SPI_SPEED to SPI_QUARTER_SPEED instead."
#elif defined(ENDSTOPPULLUP_FIL_RUNOUT)
  #error "ENDSTOPPULLUP_FIL_RUNOUT is now FIL_RUNOUT_PULLUP. Please update your configuration."
#elif defined(DISABLE_MAX_ENDSTOPS) || defined(DISABLE_MIN_ENDSTOPS)
  #error "DISABLE_MAX_ENDSTOPS and DISABLE_MIN_ENDSTOPS deprecated. Use individual USE_*_PLUG options instead."
#elif defined(EXTRUDER_OFFSET_X) || defined(EXTRUDER_OFFSET_Y)
  #error "EXTRUDER_OFFSET_[XY] is deprecated. Use HOTEND_OFFSET_[XY] instead."
#elif defined(PID_PARAMS_PER_EXTRUDER)
  #error "PID_PARAMS_PER_EXTRUDER is deprecated. Use PID_PARAMS_PER_HOTEND instead."
#elif defined(EXTRUDER_WATTS) || defined(BED_WATTS)
  #error "EXTRUDER_WATTS and BED_WATTS are deprecated. Remove them from your configuration."
#elif defined(SERVO_ENDSTOP_ANGLES)
  #error "SERVO_ENDSTOP_ANGLES is deprecated. Use Z_SERVO_ANGLES instead."
#elif defined(X_ENDSTOP_SERVO_NR) || defined(Y_ENDSTOP_SERVO_NR)
  #error "X_ENDSTOP_SERVO_NR and Y_ENDSTOP_SERVO_NR are deprecated and should be removed."
#elif defined(Z_ENDSTOP_SERVO_NR)
  #error "Z_ENDSTOP_SERVO_NR is now Z_PROBE_SERVO_NR. Please update your configuration."
#elif defined(DEFAULT_XYJERK)
  #error "DEFAULT_XYJERK is deprecated. Use DEFAULT_XJERK and DEFAULT_YJERK instead."
#elif defined(XY_TRAVEL_SPEED)
  #error "XY_TRAVEL_SPEED is deprecated. Use XY_PROBE_SPEED instead."
#elif defined(PROBE_SERVO_DEACTIVATION_DELAY)
  #error "PROBE_SERVO_DEACTIVATION_DELAY is deprecated. Use DEACTIVATE_SERVOS_AFTER_MOVE instead."
#elif defined(SERVO_DEACTIVATION_DELAY)
  #error "SERVO_DEACTIVATION_DELAY is deprecated. Use SERVO_DELAY instead."
#elif ENABLED(FILAMENTCHANGEENABLE)
  #error "FILAMENTCHANGEENABLE is now ADVANCED_PAUSE_FEATURE. Please update your configuration."
#elif ENABLED(FILAMENT_CHANGE_FEATURE)
  #error "FILAMENT_CHANGE_FEATURE is now ADVANCED_PAUSE_FEATURE. Please update your configuration."
#elif defined(FILAMENT_CHANGE_X_POS) || defined(FILAMENT_CHANGE_Y_POS)
  #error "FILAMENT_CHANGE_[XY]_POS is now set with NOZZLE_PARK_POINT. Please update your configuration."
#elif defined(FILAMENT_CHANGE_Z_ADD)
  #error "FILAMENT_CHANGE_Z_ADD is now set with NOZZLE_PARK_POINT. Please update your configuration."
#elif defined(FILAMENT_CHANGE_XY_FEEDRATE)
  #error "FILAMENT_CHANGE_XY_FEEDRATE is now NOZZLE_PARK_XY_FEEDRATE. Please update your configuration."
#elif defined(FILAMENT_CHANGE_Z_FEEDRATE)
  #error "FILAMENT_CHANGE_Z_FEEDRATE is now NOZZLE_PARK_Z_FEEDRATE. Please update your configuration."
#elif defined(PAUSE_PARK_X_POS) || defined(PAUSE_PARK_Y_POS)
  #error "PAUSE_PARK_[XY]_POS is now set with NOZZLE_PARK_POINT. Please update your configuration."
#elif defined(PAUSE_PARK_Z_ADD)
  #error "PAUSE_PARK_Z_ADD is now set with NOZZLE_PARK_POINT. Please update your configuration."
#elif defined(PAUSE_PARK_XY_FEEDRATE)
  #error "PAUSE_PARK_XY_FEEDRATE is now NOZZLE_PARK_XY_FEEDRATE. Please update your configuration."
#elif defined(PAUSE_PARK_Z_FEEDRATE)
  #error "PAUSE_PARK_Z_FEEDRATE is now NOZZLE_PARK_Z_FEEDRATE. Please update your configuration."
#elif defined(FILAMENT_CHANGE_RETRACT_FEEDRATE)
  #error "FILAMENT_CHANGE_RETRACT_FEEDRATE is now PAUSE_PARK_RETRACT_FEEDRATE. Please update your configuration."
#elif defined(FILAMENT_CHANGE_RETRACT_LENGTH)
  #error "FILAMENT_CHANGE_RETRACT_LENGTH is now PAUSE_PARK_RETRACT_LENGTH. Please update your configuration."
#elif defined(FILAMENT_CHANGE_EXTRUDE_FEEDRATE)
  #error "FILAMENT_CHANGE_EXTRUDE_FEEDRATE is now ADVANCED_PAUSE_PURGE_FEEDRATE. Please update your configuration."
#elif defined(ADVANCED_PAUSE_EXTRUDE_FEEDRATE)
  #error "ADVANCED_PAUSE_EXTRUDE_FEEDRATE is now ADVANCED_PAUSE_PURGE_FEEDRATE. Please update your configuration."
#elif defined(FILAMENT_CHANGE_EXTRUDE_LENGTH)
  #error "FILAMENT_CHANGE_EXTRUDE_LENGTH is now ADVANCED_PAUSE_PURGE_LENGTH. Please update your configuration."
#elif defined(ADVANCED_PAUSE_EXTRUDE_LENGTH)
  #error "ADVANCED_PAUSE_EXTRUDE_LENGTH is now ADVANCED_PAUSE_PURGE_LENGTH. Please update your configuration."
#elif defined(FILAMENT_CHANGE_NOZZLE_TIMEOUT)
  #error "FILAMENT_CHANGE_NOZZLE_TIMEOUT is now PAUSE_PARK_NOZZLE_TIMEOUT. Please update your configuration."
#elif defined(FILAMENT_CHANGE_NUMBER_OF_ALERT_BEEPS)
  #error "FILAMENT_CHANGE_NUMBER_OF_ALERT_BEEPS is now FILAMENT_CHANGE_ALERT_BEEPS. Please update your configuration."
#elif defined(FILAMENT_CHANGE_NO_STEPPER_TIMEOUT)
  #error "FILAMENT_CHANGE_NO_STEPPER_TIMEOUT is now PAUSE_PARK_NO_STEPPER_TIMEOUT. Please update your configuration."
#elif defined(PLA_PREHEAT_HOTEND_TEMP)
  #error "PLA_PREHEAT_HOTEND_TEMP is now PREHEAT_1_TEMP_HOTEND. Please update your configuration."
#elif defined(PLA_PREHEAT_HPB_TEMP)
  #error "PLA_PREHEAT_HPB_TEMP is now PREHEAT_1_TEMP_BED. Please update your configuration."
#elif defined(PLA_PREHEAT_FAN_SPEED)
  #error "PLA_PREHEAT_FAN_SPEED is now PREHEAT_1_FAN_SPEED. Please update your configuration."
#elif defined(ABS_PREHEAT_HOTEND_TEMP)
  #error "ABS_PREHEAT_HOTEND_TEMP is now PREHEAT_2_TEMP_HOTEND. Please update your configuration."
#elif defined(ABS_PREHEAT_HPB_TEMP)
  #error "ABS_PREHEAT_HPB_TEMP is now PREHEAT_2_TEMP_BED. Please update your configuration."
#elif defined(ABS_PREHEAT_FAN_SPEED)
  #error "ABS_PREHEAT_FAN_SPEED is now PREHEAT_2_FAN_SPEED. Please update your configuration."
#elif defined(ENDSTOPS_ONLY_FOR_HOMING)
  #error "ENDSTOPS_ONLY_FOR_HOMING is deprecated. Use (disable) ENDSTOPS_ALWAYS_ON_DEFAULT instead."
#elif defined(HOMING_FEEDRATE)
  #error "HOMING_FEEDRATE is deprecated. Set individual rates with HOMING_FEEDRATE_(XY|Z|E) instead."
#elif defined(MANUAL_HOME_POSITIONS)
  #error "MANUAL_HOME_POSITIONS is deprecated. Set MANUAL_[XYZ]_HOME_POS as-needed instead."
#elif defined(PID_ADD_EXTRUSION_RATE)
  #error "PID_ADD_EXTRUSION_RATE is now PID_EXTRUSION_SCALING and is DISABLED by default. Are you sure you want to use this option? Please update your configuration."
#elif defined(Z_RAISE_BEFORE_HOMING)
  #error "Z_RAISE_BEFORE_HOMING is now Z_HOMING_HEIGHT. Please update your configuration."
#elif defined(MIN_Z_HEIGHT_FOR_HOMING)
  #error "MIN_Z_HEIGHT_FOR_HOMING is now Z_HOMING_HEIGHT. Please update your configuration."
#elif defined(Z_RAISE_BEFORE_PROBING) || defined(Z_RAISE_AFTER_PROBING)
  #error "Z_RAISE_(BEFORE|AFTER)_PROBING are deprecated. Use Z_CLEARANCE_DEPLOY_PROBE and Z_AFTER_PROBING instead."
#elif defined(Z_RAISE_PROBE_DEPLOY_STOW) || defined(Z_RAISE_BETWEEN_PROBINGS)
  #error "Z_RAISE_PROBE_DEPLOY_STOW and Z_RAISE_BETWEEN_PROBINGS are now Z_CLEARANCE_DEPLOY_PROBE and Z_CLEARANCE_BETWEEN_PROBES. Please update your configuration."
#elif defined(Z_PROBE_DEPLOY_HEIGHT) || defined(Z_PROBE_TRAVEL_HEIGHT)
  #error "Z_PROBE_DEPLOY_HEIGHT and Z_PROBE_TRAVEL_HEIGHT are now Z_CLEARANCE_DEPLOY_PROBE and Z_CLEARANCE_BETWEEN_PROBES. Please update your configuration."
#elif defined(MANUAL_BED_LEVELING)
  #error "MANUAL_BED_LEVELING is now LCD_BED_LEVELING. Please update your configuration."
#elif defined(MESH_HOME_SEARCH_Z)
  #error "MESH_HOME_SEARCH_Z is now LCD_PROBE_Z_RANGE. Please update your configuration."
#elif defined(MANUAL_PROBE_Z_RANGE)
  #error "MANUAL_PROBE_Z_RANGE is now LCD_PROBE_Z_RANGE. Please update your configuration."
#elif !defined(MIN_STEPS_PER_SEGMENT)
  #error Please replace "const int dropsegments" with "#define MIN_STEPS_PER_SEGMENT" (and increase by 1) in Configuration_adv.h.
#elif MIN_STEPS_PER_SEGMENT <= 0
  #error "MIN_STEPS_PER_SEGMENT must be at least 1. Please update your Configuration_adv.h."
#elif defined(PREVENT_DANGEROUS_EXTRUDE)
  #error "PREVENT_DANGEROUS_EXTRUDE is now PREVENT_COLD_EXTRUSION. Please update your configuration."
#elif defined(SCARA)
  #error "SCARA is now MORGAN_SCARA. Please update your configuration."
#elif defined(MESH_NUM_X_POINTS) || defined(MESH_NUM_Y_POINTS)
  #error "MESH_NUM_[XY]_POINTS is now GRID_MAX_POINTS_[XY]. Please update your configuration."
#elif defined(UBL_MESH_NUM_X_POINTS) || defined(UBL_MESH_NUM_Y_POINTS)
  #error "UBL_MESH_NUM_[XY]_POINTS is now GRID_MAX_POINTS_[XY]. Please update your configuration."
#elif defined(BLTOUCH_V3)
  #error "BLTOUCH_V3 is obsolete. Please update your configuration."
#elif defined(BLTOUCH_FORCE_OPEN_DRAIN_MODE)
  #error "BLTOUCH_FORCE_OPEN_DRAIN_MODE is obsolete. Please update your configuration."
#elif defined(BEEPER)
  #error "BEEPER is now BEEPER_PIN. Please update your pins definitions."
#elif defined(EXTRUDER_0_AUTO_FAN_PIN) || defined(EXTRUDER_1_AUTO_FAN_PIN) || defined(EXTRUDER_2_AUTO_FAN_PIN) || defined(EXTRUDER_3_AUTO_FAN_PIN)
  #error "EXTRUDER_[0123]_AUTO_FAN_PIN is now E[0123]_AUTO_FAN_PIN. Please update your Configuration_adv.h."
#elif defined(min_software_endstops) || defined(max_software_endstops)
  #error "(min|max)_software_endstops are now (MIN|MAX)_SOFTWARE_ENDSTOPS. Please update your configuration."
#elif ENABLED(Z_PROBE_SLED) && defined(SLED_PIN)
  #error "Replace SLED_PIN with SOL1_PIN (applies to both Z_PROBE_SLED and SOLENOID_PROBE)."
#elif defined(MIN_RETRACT)
  #error "MIN_RETRACT is now MIN_AUTORETRACT and MAX_AUTORETRACT. Please update your Configuration_adv.h."
#elif ENABLED(DELTA) && defined(DELTA_PROBEABLE_RADIUS)
  #error "Remove DELTA_PROBEABLE_RADIUS and use MIN_PROBE_EDGE to inset the probe area instead."
#elif defined(UBL_MESH_INSET)
  #error "UBL_MESH_INSET is now just MESH_INSET. Please update your configuration."
#elif defined(UBL_MESH_MIN_X) || defined(UBL_MESH_MIN_Y) || defined(UBL_MESH_MAX_X) || defined(UBL_MESH_MAX_Y)
  #error "UBL_MESH_(MIN|MAX)_[XY] is now just MESH_(MIN|MAX)_[XY]. Please update your configuration."
#elif defined(LEFT_PROBE_BED_POSITION)
  #error "LEFT_PROBE_BED_POSITION has been replaced by MIN_PROBE_EDGE_LEFT. Please update your configuration."
#elif defined(RIGHT_PROBE_BED_POSITION)
  #error "RIGHT_PROBE_BED_POSITION has been replaced by MIN_PROBE_EDGE_RIGHT. Please update your configuration."
#elif defined(FRONT_PROBE_BED_POSITION)
  #error "FRONT_PROBE_BED_POSITION has been replaced by MIN_PROBE_EDGE_FRONT. Please update your configuration."
#elif defined(BACK_PROBE_BED_POSITION)
  #error "BACK_PROBE_BED_POSITION has been replaced by MIN_PROBE_EDGE_BACK. Please update your configuration."
#elif defined(ENABLE_MESH_EDIT_GFX_OVERLAY)
  #error "ENABLE_MESH_EDIT_GFX_OVERLAY is now MESH_EDIT_GFX_OVERLAY. Please update your configuration."
#elif defined(BABYSTEP_ZPROBE_GFX_REVERSE)
  #error "BABYSTEP_ZPROBE_GFX_REVERSE is now set by OVERLAY_GFX_REVERSE. Please update your configurations."
#elif defined(UBL_GRANULAR_SEGMENTATION_FOR_CARTESIAN)
  #error "UBL_GRANULAR_SEGMENTATION_FOR_CARTESIAN is now SEGMENT_LEVELED_MOVES. Please update your configuration."
#elif HAS_PID_HEATING && (defined(K1) || !defined(PID_K1))
  #error "K1 is now PID_K1. Please update your configuration."
#elif defined(PROBE_DOUBLE_TOUCH)
  #error "PROBE_DOUBLE_TOUCH is now MULTIPLE_PROBING. Please update your configuration."
#elif defined(LCD_I2C_SAINSMART_YWROBOT)
  #error "LCD_I2C_SAINSMART_YWROBOT is now LCD_SAINSMART_I2C_(1602|2004). Please update your configuration."
#elif defined(HAVE_TMCDRIVER)
  #error "HAVE_TMCDRIVER is now [AXIS]_DRIVER_TYPE TMC26X. Please update your Configuration.h."
#elif defined(STEALTHCHOP)
  #error "STEALTHCHOP is now STEALTHCHOP_(XY|Z|E). Please update your Configuration_adv.h."
#elif defined(HAVE_TMC26X)
  #error "HAVE_TMC26X is now [AXIS]_DRIVER_TYPE TMC26X. Please update your Configuration.h."
#elif defined(HAVE_TMC2130)
  #error "HAVE_TMC2130 is now [AXIS]_DRIVER_TYPE TMC2130. Please update your Configuration.h."
#elif defined(HAVE_TMC2208)
  #error "HAVE_TMC2208 is now [AXIS]_DRIVER_TYPE TMC2208. Please update your Configuration.h."
#elif defined(X_IS_TMC) || defined(X2_IS_TMC) || defined(Y_IS_TMC) || defined(Y2_IS_TMC) || defined(Z_IS_TMC) || defined(Z2_IS_TMC) || defined(Z3_IS_TMC) \
   || defined(E0_IS_TMC) || defined(E1_IS_TMC) || defined(E2_IS_TMC) || defined(E3_IS_TMC) || defined(E4_IS_TMC) || defined(E5_IS_TMC)
  #error "[AXIS]_IS_TMC is now [AXIS]_DRIVER_TYPE TMC26X. Please update your Configuration.h."
#elif defined(X_IS_TMC26X) || defined(X2_IS_TMC26X) || defined(Y_IS_TMC26X) || defined(Y2_IS_TMC26X) || defined(Z_IS_TMC26X) || defined(Z2_IS_TMC26X) || defined(Z3_IS_TMC26X) \
   || defined(E0_IS_TMC26X) || defined(E1_IS_TMC26X) || defined(E2_IS_TMC26X) || defined(E3_IS_TMC26X) || defined(E4_IS_TMC26X) || defined(E5_IS_TMC26X)
  #error "[AXIS]_IS_TMC26X is now [AXIS]_DRIVER_TYPE TMC26X. Please update your Configuration.h."
#elif defined(X_IS_TMC2130) || defined(X2_IS_TMC2130) || defined(Y_IS_TMC2130) || defined(Y2_IS_TMC2130) || defined(Z_IS_TMC2130) || defined(Z2_IS_TMC2130) || defined(Z3_IS_TMC2130) \
   || defined(E0_IS_TMC2130) || defined(E1_IS_TMC2130) || defined(E2_IS_TMC2130) || defined(E3_IS_TMC2130) || defined(E4_IS_TMC2130) || defined(E5_IS_TMC2130)
  #error "[AXIS]_IS_TMC2130 is now [AXIS]_DRIVER_TYPE TMC2130. Please update your Configuration.h."
#elif defined(X_IS_TMC2208) || defined(X2_IS_TMC2208) || defined(Y_IS_TMC2208) || defined(Y2_IS_TMC2208) || defined(Z_IS_TMC2208) || defined(Z2_IS_TMC2208) || defined(Z3_IS_TMC2208) \
   || defined(E0_IS_TMC2208) || defined(E1_IS_TMC2208) || defined(E2_IS_TMC2208) || defined(E3_IS_TMC2208) || defined(E4_IS_TMC2208) || defined(E5_IS_TMC2208)
  #error "[AXIS]_IS_TMC2208 is now [AXIS]_DRIVER_TYPE TMC2208. Please update your Configuration.h."
#elif defined(AUTOMATIC_CURRENT_CONTROL)
  #error "AUTOMATIC_CURRENT_CONTROL is now MONITOR_DRIVER_STATUS. Please update your configuration."
// #elif defined(FILAMENT_CHANGE_LOAD_LENGTH)
//   #error "FILAMENT_CHANGE_LOAD_LENGTH is now FILAMENT_CHANGE_FAST_LOAD_LENGTH. Please update your configuration."
#elif ENABLED(LEVEL_BED_CORNERS) && !defined(LEVEL_CORNERS_INSET)
  #error "LEVEL_BED_CORNERS requires a LEVEL_CORNERS_INSET value. Please update your Configuration.h."
#elif defined(BEZIER_JERK_CONTROL)
  #error "BEZIER_JERK_CONTROL is now S_CURVE_ACCELERATION. Please update your configuration."
#elif DISABLED(CLASSIC_JERK) && defined(JUNCTION_DEVIATION_FACTOR)
  #error "JUNCTION_DEVIATION_FACTOR is now JUNCTION_DEVIATION_MM. Please update your configuration."
#elif defined(JUNCTION_ACCELERATION_FACTOR)
  #error "JUNCTION_ACCELERATION_FACTOR is obsolete. Delete it from Configuration_adv.h."
#elif defined(JUNCTION_ACCELERATION)
  #error "JUNCTION_ACCELERATION is obsolete. Delete it from Configuration_adv.h."
#elif defined(ENDSTOP_NOISE_FILTER)
  #error "ENDSTOP_NOISE_FILTER is now ENDSTOP_NOISE_THRESHOLD [2-7]. Please update your configuration."
#elif defined(RETRACT_ZLIFT)
  #error "RETRACT_ZLIFT is now RETRACT_ZRAISE. Please update your Configuration_adv.h."
#elif defined(TOOLCHANGE_PARK_ZLIFT) || defined(TOOLCHANGE_UNPARK_ZLIFT)
  #error "TOOLCHANGE_PARK_ZLIFT and TOOLCHANGE_UNPARK_ZLIFT are now TOOLCHANGE_ZRAISE. Please update your configuration."
#elif defined(SINGLENOZZLE_TOOLCHANGE_ZRAISE)
  #error "SINGLENOZZLE_TOOLCHANGE_ZRAISE is now TOOLCHANGE_ZRAISE. Please update your configuration."
#elif defined(SINGLENOZZLE_SWAP_LENGTH)
  #error "SINGLENOZZLE_SWAP_LENGTH is now TOOLCHANGE_FIL_SWAP_LENGTH. Please update your configuration."
#elif defined(SINGLENOZZLE_SWAP_RETRACT_SPEED)
  #error "SINGLENOZZLE_SWAP_RETRACT_SPEED is now TOOLCHANGE_FIL_SWAP_RETRACT_SPEED. Please update your configuration."
#elif defined(SINGLENOZZLE_SWAP_PRIME_SPEED)
  #error "SINGLENOZZLE_SWAP_PRIME_SPEED is now TOOLCHANGE_FIL_SWAP_PRIME_SPEED. Please update your configuration."
#elif defined(SINGLENOZZLE_SWAP_PARK)
  #error "SINGLENOZZLE_SWAP_PARK is now TOOLCHANGE_PARK. Please update your configuration."
#elif defined(SINGLENOZZLE_TOOLCHANGE_XY)
  #error "SINGLENOZZLE_TOOLCHANGE_XY is now TOOLCHANGE_PARK_XY. Please update your configuration."
#elif defined(SINGLENOZZLE_PARK_XY_FEEDRATE)
  #error "SINGLENOZZLE_PARK_XY_FEEDRATE is now TOOLCHANGE_PARK_XY_FEEDRATE. Please update your configuration."
#elif defined(PARKING_EXTRUDER_SECURITY_RAISE)
  #error "PARKING_EXTRUDER_SECURITY_RAISE is now TOOLCHANGE_ZRAISE. Please update your configuration."
#elif defined(SWITCHING_TOOLHEAD_SECURITY_RAISE)
  #error "SWITCHING_TOOLHEAD_SECURITY_RAISE is now TOOLCHANGE_ZRAISE. Please update your configuration."
#elif defined(G0_FEEDRATE) && G0_FEEDRATE == 0
  #error "G0_FEEDRATE is now used to set the G0 feedrate. Please update your configuration."
#elif defined(MBL_Z_STEP)
  #error "MBL_Z_STEP is now MESH_EDIT_Z_STEP. Please update your configuration."
#elif defined(CHDK)
  #error "CHDK is now CHDK_PIN. Please update your Configuration_adv.h."
#elif defined(SPINDLE_LASER_ENABLE)
  #error "SPINDLE_LASER_ENABLE is now SPINDLE_FEATURE or LASER_FEATURE. Please update your Configuration_adv.h."
#elif defined(SPINDLE_LASER_ENABLE_PIN)
  #error "SPINDLE_LASER_ENABLE_PIN is now SPINDLE_LASER_ENA_PIN. Please update your Configuration_adv.h and/or pins."
#elif defined(SPINDLE_DIR_CHANGE)
  #error "SPINDLE_DIR_CHANGE is now SPINDLE_CHANGE_DIR. Please update your Configuration_adv.h."
#elif defined(SPINDLE_STOP_ON_DIR_CHANGE)
  #error "SPINDLE_STOP_ON_DIR_CHANGE is now SPINDLE_CHANGE_DIR_STOP. Please update your Configuration_adv.h."
#elif defined(SPINDLE_LASER_ENABLE_INVERT)
  #error "SPINDLE_LASER_ENABLE_INVERT is now SPINDLE_LASER_ACTIVE_HIGH. Please update your Configuration_adv.h."
#elif defined(CHAMBER_HEATER_PIN)
  #error "CHAMBER_HEATER_PIN is now HEATER_CHAMBER_PIN. Please update your configuration and/or pins."
#elif defined(TMC_Z_CALIBRATION)
  #error "TMC_Z_CALIBRATION has been deprecated in favor of Z_STEPPER_AUTO_ALIGN. Please update your configuration."
#elif defined(Z_MIN_PROBE_ENDSTOP)
  #error "Z_MIN_PROBE_ENDSTOP is no longer required. Please remove it from Configuration.h."
#elif defined(DUAL_NOZZLE_DUPLICATION_MODE)
  #error "DUAL_NOZZLE_DUPLICATION_MODE is now MULTI_NOZZLE_DUPLICATION. Please update your configuration."
#elif defined(MENU_ITEM_CASE_LIGHT)
  #error "MENU_ITEM_CASE_LIGHT is now CASE_LIGHT_MENU. Please update your configuration."
#elif defined(ABORT_ON_ENDSTOP_HIT_FEATURE_ENABLED)
  #error "ABORT_ON_ENDSTOP_HIT_FEATURE_ENABLED is now SD_ABORT_ON_ENDSTOP_HIT. Please update your Configuration_adv.h."
#elif POWER_SUPPLY == 1
  #error "Replace POWER_SUPPLY 1 by enabling PSU_CONTROL and setting PSU_ACTIVE_HIGH to 'false'."
#elif POWER_SUPPLY == 2
  #error "Replace POWER_SUPPLY 2 by enabling PSU_CONTROL and setting PSU_ACTIVE_HIGH to 'true'."
#elif defined(POWER_SUPPLY)
  #error "POWER_SUPPLY is now obsolete. Please remove it from Configuration.h."
#elif defined(MKS_ROBIN_TFT)
  #error "MKS_ROBIN_TFT is now FSMC_GRAPHICAL_TFT. Please update your configuration."
#elif defined(STRING_SPLASH_LINE1) || defined(STRING_SPLASH_LINE2)
  #error "STRING_SPLASH_LINE[12] are now obsolete. Please remove them from Configuration.h."
#elif defined(Z_PROBE_ALLEN_KEY_DEPLOY_1_X) || defined(Z_PROBE_ALLEN_KEY_STOW_1_X)
  #error "Z_PROBE_ALLEN_KEY_(DEPLOY|STOW) coordinates are now a single setting. Please update your configuration."
#elif defined(X_PROBE_OFFSET_FROM_EXTRUDER) || defined(Y_PROBE_OFFSET_FROM_EXTRUDER) || defined(Z_PROBE_OFFSET_FROM_EXTRUDER)
  #error "[XYZ]_PROBE_OFFSET_FROM_EXTRUDER is now NOZZLE_TO_PROBE_OFFSET. Please update your configuration."
#elif defined(MIN_PROBE_X) || defined(MIN_PROBE_Y) || defined(MAX_PROBE_X) || defined(MAX_PROBE_Y)
  #error "(MIN|MAX)_PROBE_[XY] are now calculated at runtime. Please remove them from Configuration.h."
#elif defined(Z_STEPPER_ALIGN_X) || defined(Z_STEPPER_ALIGN_X)
  #error "Z_STEPPER_ALIGN_X and Z_STEPPER_ALIGN_Y are now combined as Z_STEPPER_ALIGN_XY. Please update your Configuration_adv.h."
#elif defined(JUNCTION_DEVIATION)
  #error "JUNCTION_DEVIATION is no longer required. (See CLASSIC_JERK). Please remove it from Configuration.h."
#endif

#define BOARD_MKS_13        -1000
#define BOARD_TRIGORILLA    -1001
#define BOARD_RURAMPS4D     -1002
#define BOARD_FORMBOT_TREX2 -1003
#define BOARD_BIQU_SKR_V1_1 -1004
#define BOARD_STM32F1R      -1005
#define BOARD_STM32F103R    -1006
#define BOARD_ESP32         -1007
#if MB(MKS_13)
  #error "BOARD_MKS_13 has been renamed BOARD_MKS_GEN_13. Please update your configuration."
#elif MB(TRIGORILLA)
  #error "BOARD_TRIGORILLA has been renamed BOARD_TRIGORILLA_13. Please update your configuration."
#elif MB(RURAMPS4D)
  #error "BOARD_RURAMPS4D has been renamed BOARD_RURAMPS4D_11. Please update your configuration."
#elif MB(FORMBOT_TREX2)
  #error "FORMBOT_TREX2 has been renamed BOARD_FORMBOT_TREX2PLUS. Please update your configuration."
#elif MB(BIQU_SKR_V1_1)
  #error "BOARD_BIQU_SKR_V1_1 has been renamed BOARD_BIGTREE_SKR_V1_1. Please update your configuration."
#elif MB(STM32F1R)
  #error "BOARD_STM32F1R has been renamed BOARD_STM32F103RE. Please update your configuration."
#elif MB(STM32F103R)
  #error "BOARD_STM32F103R has been renamed BOARD_STM32F103RE. Please update your configuration."
#elif MOTHERBOARD == BOARD_ESP32
  #error "BOARD_ESP32 has been renamed BOARD_ESPRESSIF_ESP32. Please update your configuration."
#endif
#undef BOARD_MKS_13
#undef BOARD_TRIGORILLA
#undef BOARD_RURAMPS4D
#undef BOARD_FORMBOT_TREX2
#undef BOARD_BIQU_SKR_V1_1
#undef BOARD_STM32F1R
#undef BOARD_STM32F103R
#undef BOARD_ESP32

/**
 * Marlin release, version and default string
 */
#ifndef SHORT_BUILD_VERSION
  #error "SHORT_BUILD_VERSION must be specified."
#elif !defined(DETAILED_BUILD_VERSION)
  #error "BUILD_VERSION must be specified."
#elif !defined(STRING_DISTRIBUTION_DATE)
  #error "STRING_DISTRIBUTION_DATE must be specified."
#elif !defined(PROTOCOL_VERSION)
  #error "PROTOCOL_VERSION must be specified."
#elif !defined(MACHINE_NAME)
  #error "MACHINE_NAME must be specified."
#elif !defined(SOURCE_CODE_URL)
  #error "SOURCE_CODE_URL must be specified."
#elif !defined(DEFAULT_MACHINE_UUID)
  #error "DEFAULT_MACHINE_UUID must be specified."
#elif !defined(WEBSITE_URL)
  #error "WEBSITE_URL must be specified."
#endif

/**
 * Serial
 */
#if !(defined(__AVR__) && defined(USBCON))
  #if ENABLED(SERIAL_XON_XOFF) && RX_BUFFER_SIZE < 1024
    #error "SERIAL_XON_XOFF requires RX_BUFFER_SIZE >= 1024 for reliable transfers without drops."
  #elif RX_BUFFER_SIZE && (RX_BUFFER_SIZE < 2 || !IS_POWER_OF_2(RX_BUFFER_SIZE))
    #error "RX_BUFFER_SIZE must be a power of 2 greater than 1."
  #elif TX_BUFFER_SIZE && (TX_BUFFER_SIZE < 2 || TX_BUFFER_SIZE > 256 || !IS_POWER_OF_2(TX_BUFFER_SIZE))
    #error "TX_BUFFER_SIZE must be 0 or a power of 2 between 1 and 256."
  #endif
#elif ANY(SERIAL_XON_XOFF, SERIAL_STATS_MAX_RX_QUEUED, SERIAL_STATS_DROPPED_RX)
  #error "SERIAL_XON_XOFF and SERIAL_STATS_* features not supported on USB-native AVR devices."
#endif

#if SERIAL_PORT > 7
  #error "Set SERIAL_PORT to the port on your board. Usually this is 0."
#endif

#if defined(SERIAL_PORT_2) && NUM_SERIAL < 2
  #error "SERIAL_PORT_2 is not supported for your MOTHERBOARD. Disable it to continue."
#endif

/**
 * Dual / Triple Stepper Drivers
 */
#if BOTH(X_DUAL_STEPPER_DRIVERS, DUAL_X_CARRIAGE)
  #error "DUAL_X_CARRIAGE is not compatible with X_DUAL_STEPPER_DRIVERS."
#elif ENABLED(X_DUAL_STEPPER_DRIVERS) && !(HAS_X2_ENABLE && HAS_X2_STEP && HAS_X2_DIR)
  #error "X_DUAL_STEPPER_DRIVERS requires X2 pins (and an extra E plug)."
#elif ENABLED(Y_DUAL_STEPPER_DRIVERS) && !(HAS_Y2_ENABLE && HAS_Y2_STEP && HAS_Y2_DIR)
  #error "Y_DUAL_STEPPER_DRIVERS requires Y2 pins (and an extra E plug)."
#elif ENABLED(Z_DUAL_STEPPER_DRIVERS)
  #if ENABLED(Z_TRIPLE_STEPPER_DRIVERS)
    #error "Please select either Z_TRIPLE_STEPPER_DRIVERS or Z_DUAL_STEPPER_DRIVERS, not both."
  #elif !(HAS_Z2_ENABLE && HAS_Z2_STEP && HAS_Z2_DIR)
    #error "Z_DUAL_STEPPER_DRIVERS requires Z2 pins (and an extra E plug)."
  #endif
#elif ENABLED(Z_TRIPLE_STEPPER_DRIVERS) && !(HAS_Z2_ENABLE && HAS_Z2_STEP && HAS_Z2_DIR && HAS_Z3_ENABLE && HAS_Z3_STEP && HAS_Z3_DIR)
  #error "Z_TRIPLE_STEPPER_DRIVERS requires Z3 pins (and two extra E plugs)."
#endif

/**
 * Validate that the bed size fits
 */
// static_assert(X_MAX_LENGTH >= X_BED_SIZE, "Movement bounds (X_MIN_POS, X_MAX_POS) are too narrow to contain X_BED_SIZE.");
// static_assert(Y_MAX_LENGTH >= Y_BED_SIZE, "Movement bounds (Y_MIN_POS, Y_MAX_POS) are too narrow to contain Y_BED_SIZE.");

/**
 * Granular software endstops (Marlin >= 1.1.7)
 */
#if ENABLED(MIN_SOFTWARE_ENDSTOPS) && DISABLED(MIN_SOFTWARE_ENDSTOP_Z)
  #if NONE(MIN_SOFTWARE_ENDSTOP_X, MIN_SOFTWARE_ENDSTOP_Y)
    #error "MIN_SOFTWARE_ENDSTOPS requires at least one of the MIN_SOFTWARE_ENDSTOP_[XYZ] options."
  #endif
#endif

#if ENABLED(MAX_SOFTWARE_ENDSTOPS) && DISABLED(MAX_SOFTWARE_ENDSTOP_Z)
  #if NONE(MAX_SOFTWARE_ENDSTOP_X, MAX_SOFTWARE_ENDSTOP_Y)
    #error "MAX_SOFTWARE_ENDSTOPS requires at least one of the MAX_SOFTWARE_ENDSTOP_[XYZ] options."
  #endif
#endif

#if !defined(TARGET_LPC1768) && ANY( \
    ENDSTOPPULLDOWNS, \
    ENDSTOPPULLDOWN_XMAX, ENDSTOPPULLDOWN_YMAX, \
    ENDSTOPPULLDOWN_ZMAX, ENDSTOPPULLDOWN_XMIN, \
    ENDSTOPPULLDOWN_YMIN, ENDSTOPPULLDOWN_ZMIN \
  )
  #error "PULLDOWN pin mode is not available on the selected board."
#endif

#if BOTH(ENDSTOPPULLUPS, ENDSTOPPULLDOWNS)
  #error "Enable only one of ENDSTOPPULLUPS or ENDSTOPPULLDOWNS."
#elif BOTH(FIL_RUNOUT_PULLUP, FIL_RUNOUT_PULLDOWN)
  #error "Enable only one of FIL_RUNOUT_PULLUP or FIL_RUNOUT_PULLDOWN."
#elif BOTH(ENDSTOPPULLUP_XMAX, ENDSTOPPULLDOWN_XMAX)
  #error "Enable only one of ENDSTOPPULLUP_X_MAX or ENDSTOPPULLDOWN_X_MAX."
#elif BOTH(ENDSTOPPULLUP_YMAX, ENDSTOPPULLDOWN_YMAX)
  #error "Enable only one of ENDSTOPPULLUP_Y_MAX or ENDSTOPPULLDOWN_Y_MAX."
#elif BOTH(ENDSTOPPULLUP_ZMAX, ENDSTOPPULLDOWN_ZMAX)
  #error "Enable only one of ENDSTOPPULLUP_Z_MAX or ENDSTOPPULLDOWN_Z_MAX."
#elif BOTH(ENDSTOPPULLUP_XMIN, ENDSTOPPULLDOWN_XMIN)
  #error "Enable only one of ENDSTOPPULLUP_X_MIN or ENDSTOPPULLDOWN_X_MIN."
#elif BOTH(ENDSTOPPULLUP_YMIN, ENDSTOPPULLDOWN_YMIN)
  #error "Enable only one of ENDSTOPPULLUP_Y_MIN or ENDSTOPPULLDOWN_Y_MIN."
#elif BOTH(ENDSTOPPULLUP_ZMIN, ENDSTOPPULLDOWN_ZMIN)
  #error "Enable only one of ENDSTOPPULLUP_Z_MIN or ENDSTOPPULLDOWN_Z_MIN."
#endif

/**
 * Progress Bar
 */
#if ENABLED(LCD_PROGRESS_BAR)
  #if DISABLED(LCD_SET_PROGRESS_MANUALLY)
    #error "LCD_PROGRESS_BAR requires LCD_SET_PROGRESS_MANUALLY."
  #elif 1
    #error "LCD_PROGRESS_BAR requires a character LCD."
  #elif PROGRESS_MSG_EXPIRE < 0
    #error "PROGRESS_MSG_EXPIRE must be greater than or equal to 0."
  #endif
#elif ENABLED(LCD_SET_PROGRESS_MANUALLY) && DISABLED(EXTENSIBLE_UI)
  #error "LCD_SET_PROGRESS_MANUALLY requires LCD_PROGRESS_BAR, Graphical LCD, or EXTENSIBLE_UI."
#endif

#if ENABLED(SD_REPRINT_LAST_SELECTED_FILE)
  #error "SD_REPRINT_LAST_SELECTED_FILE currently requires a Marlin-native LCD menu."
#endif

/**
 * Custom Boot and Status screens
 */
#if EITHER(SHOW_CUSTOM_BOOTSCREEN, CUSTOM_STATUS_SCREEN_IMAGE)
  #error "Graphical LCD is required for SHOW_CUSTOM_BOOTSCREEN and CUSTOM_STATUS_SCREEN_IMAGE."
#endif

/**
 * LCD Lightweight Screen Style
 */
#if ENABLED(LIGHTWEIGHT_UI) && DISABLED(U8GLIB_ST7920)
  #error "LIGHTWEIGHT_UI requires a U8GLIB_ST7920-based display."
#endif

/**
 * SD File Sorting
 */
#if ENABLED(SDCARD_SORT_ALPHA)
  #if SDSORT_LIMIT > 256
    #error "SDSORT_LIMIT must be 256 or smaller."
  #elif SDSORT_LIMIT < 10
    #error "SDSORT_LIMIT should be greater than 9 to be useful."
  #elif DISABLED(SDSORT_USES_RAM)
    #if ENABLED(SDSORT_DYNAMIC_RAM)
      #error "SDSORT_DYNAMIC_RAM requires SDSORT_USES_RAM (which reads the directory into RAM)."
    #elif ENABLED(SDSORT_CACHE_NAMES)
      #error "SDSORT_CACHE_NAMES requires SDSORT_USES_RAM (which reads the directory into RAM)."
    #endif
  #endif

  #if ENABLED(SDSORT_CACHE_NAMES) && DISABLED(SDSORT_DYNAMIC_RAM)
    #if SDSORT_CACHE_VFATS < 2
      #error "SDSORT_CACHE_VFATS must be 2 or greater!"
    #elif SDSORT_CACHE_VFATS > MAX_VFAT_ENTRIES
      #undef SDSORT_CACHE_VFATS
      #define SDSORT_CACHE_VFATS MAX_VFAT_ENTRIES
      #warning "SDSORT_CACHE_VFATS was reduced to MAX_VFAT_ENTRIES!"
    #endif
  #endif
#endif

/**
 * I2C Position Encoders
 */
#if ENABLED(I2C_POSITION_ENCODERS)
  #if !BOTH(BABYSTEPPING, BABYSTEP_XY)
    #error "I2C_POSITION_ENCODERS requires BABYSTEPPING and BABYSTEP_XY."
  #elif !WITHIN(I2CPE_ENCODER_CNT, 1, 5)
    #error "I2CPE_ENCODER_CNT must be between 1 and 5."
  #endif
#endif

/**
 * Babystepping
 */
#if ENABLED(BABYSTEPPING)
  #if ENABLED(SCARA)
    #error "BABYSTEPPING is not implemented for SCARA yet."
  #elif BOTH(DELTA, BABYSTEP_XY)
    #error "BABYSTEPPING only implemented for Z axis on deltabots."
  #elif ENABLED(BABYSTEP_ZPROBE_OFFSET) && !HAS_BED_PROBE
    #error "BABYSTEP_ZPROBE_OFFSET requires a probe."
  #elif ENABLED(BABYSTEP_ZPROBE_GFX_OVERLAY)
    #error "BABYSTEP_ZPROBE_GFX_OVERLAY requires a Graphical LCD."
  #elif ENABLED(BABYSTEP_ZPROBE_GFX_OVERLAY) && DISABLED(BABYSTEP_ZPROBE_OFFSET)
    #error "BABYSTEP_ZPROBE_GFX_OVERLAY requires a BABYSTEP_ZPROBE_OFFSET."
  #elif ENABLED(BABYSTEP_HOTEND_Z_OFFSET) && !HAS_HOTEND_OFFSET
    #error "BABYSTEP_HOTEND_Z_OFFSET requires 2 or more HOTENDS."
  #elif BOTH(BABYSTEP_ALWAYS_AVAILABLE, MOVE_Z_WHEN_IDLE)
    #error "BABYSTEP_ALWAYS_AVAILABLE and MOVE_Z_WHEN_IDLE are incompatible."
  #endif
#endif

/**
 * Filament Runout needs one or more pins and either SD Support or Auto print start detection
 */
#if HAS_FILAMENT_SENSOR
  #if !PIN_EXISTS(FIL_RUNOUT)
    #error "FILAMENT_RUNOUT_SENSOR requires FIL_RUNOUT_PIN."
  #elif NUM_RUNOUT_SENSORS > E_STEPPERS
    #error "NUM_RUNOUT_SENSORS cannot exceed the number of E steppers."
  #elif NUM_RUNOUT_SENSORS > 1 && !PIN_EXISTS(FIL_RUNOUT2)
    #error "FILAMENT_RUNOUT_SENSOR with NUM_RUNOUT_SENSORS > 1 requires FIL_RUNOUT2_PIN."
  #elif NUM_RUNOUT_SENSORS > 2 && !PIN_EXISTS(FIL_RUNOUT3)
    #error "FILAMENT_RUNOUT_SENSOR with NUM_RUNOUT_SENSORS > 2 requires FIL_RUNOUT3_PIN."
  #elif NUM_RUNOUT_SENSORS > 3 && !PIN_EXISTS(FIL_RUNOUT4)
    #error "FILAMENT_RUNOUT_SENSOR with NUM_RUNOUT_SENSORS > 3 requires FIL_RUNOUT4_PIN."
  #elif NUM_RUNOUT_SENSORS > 4 && !PIN_EXISTS(FIL_RUNOUT5)
    #error "FILAMENT_RUNOUT_SENSOR with NUM_RUNOUT_SENSORS > 4 requires FIL_RUNOUT5_PIN."
  #elif NUM_RUNOUT_SENSORS > 5 && !PIN_EXISTS(FIL_RUNOUT6)
    #error "FILAMENT_RUNOUT_SENSOR with NUM_RUNOUT_SENSORS > 5 requires FIL_RUNOUT6_PIN."
  #elif DISABLED(PRINTJOB_TIMER_AUTOSTART)
    #error "FILAMENT_RUNOUT_SENSOR requires PRINTJOB_TIMER_AUTOSTART."
  #elif FILAMENT_RUNOUT_DISTANCE_MM < 0
    #error "FILAMENT_RUNOUT_DISTANCE_MM must be greater than or equal to zero."
  #elif DISABLED(ADVANCED_PAUSE_FEATURE)
    static_assert(nullptr == strstr(FILAMENT_RUNOUT_SCRIPT, "M600"), "ADVANCED_PAUSE_FEATURE is required to use M600 with FILAMENT_RUNOUT_SENSOR.");
  #endif
#endif

/**
 * Advanced Pause
 */
#if ENABLED(ADVANCED_PAUSE_FEATURE)
  #if !HAS_RESUME_CONTINUE
    #error "ADVANCED_PAUSE_FEATURE currently requires an LCD controller or EMERGENCY_PARSER."
  #elif ENABLED(HOME_BEFORE_FILAMENT_CHANGE) && DISABLED(PAUSE_PARK_NO_STEPPER_TIMEOUT)
    #error "HOME_BEFORE_FILAMENT_CHANGE requires PAUSE_PARK_NO_STEPPER_TIMEOUT."
  #elif ENABLED(PREVENT_LENGTHY_EXTRUDE) && FILAMENT_CHANGE_UNLOAD_LENGTH > EXTRUDE_MAXLENGTH
    #error "FILAMENT_CHANGE_UNLOAD_LENGTH must be less than or equal to EXTRUDE_MAXLENGTH."
  #elif ENABLED(PREVENT_LENGTHY_EXTRUDE) && FILAMENT_CHANGE_SLOW_LOAD_LENGTH > EXTRUDE_MAXLENGTH
    #error "FILAMENT_CHANGE_SLOW_LOAD_LENGTH must be less than or equal to EXTRUDE_MAXLENGTH."
  // #elif ENABLED(PREVENT_LENGTHY_EXTRUDE) && FILAMENT_CHANGE_FAST_LOAD_LENGTH > EXTRUDE_MAXLENGTH
  //   #error "FILAMENT_CHANGE_FAST_LOAD_LENGTH must be less than or equal to EXTRUDE_MAXLENGTH."
  #endif
#endif

<<<<<<< HEAD
// #if ENABLED(NOZZLE_PARK_FEATURE)
//   constexpr float npp[] = XYZ_NOZZLE_PARK_POINT;
//   static_assert(COUNT(npp) == XYZ, "NOZZLE_PARK_POINT requires X, Y, and Z values.");
// #endif
=======
constexpr float npp[] = XYZ_NOZZLE_PARK_POINT;
static_assert(COUNT(npp) == XYZ, "NOZZLE_PARK_POINT requires X, Y, and Z values.");
>>>>>>> b91eeda0

/**
 * Individual axis homing is useless for DELTAS
 */
#if BOTH(INDIVIDUAL_AXIS_HOMING_MENU, DELTA)
  #error "INDIVIDUAL_AXIS_HOMING_MENU is incompatible with DELTA kinematics."
#endif

/**
 * Options only for EXTRUDERS > 1
 */
#if EXTRUDERS > 1

  #if EXTRUDERS > 6
    #error "Marlin supports a maximum of 6 EXTRUDERS."
  #endif

  #if ENABLED(HEATERS_PARALLEL)
    #error "EXTRUDERS must be 1 with HEATERS_PARALLEL."
  #endif

  #if ENABLED(TOOLCHANGE_FILAMENT_SWAP)
    #ifndef TOOLCHANGE_FIL_SWAP_LENGTH
      #error "TOOLCHANGE_FILAMENT_SWAP requires TOOLCHANGE_FIL_SWAP_LENGTH. Please update your Configuration."
    #elif !defined(TOOLCHANGE_FIL_SWAP_RETRACT_SPEED)
      #error "TOOLCHANGE_FILAMENT_SWAP requires TOOLCHANGE_FIL_SWAP_RETRACT_SPEED. Please update your Configuration."
    #elif !defined(TOOLCHANGE_FIL_SWAP_PRIME_SPEED)
      #error "TOOLCHANGE_FILAMENT_SWAP requires TOOLCHANGE_FIL_SWAP_PRIME_SPEED. Please update your Configuration."
    #endif
  #endif
  #if ENABLED(TOOLCHANGE_PARK)
    #ifndef TOOLCHANGE_PARK_XY
      #error "TOOLCHANGE_PARK requires TOOLCHANGE_PARK_XY. Please update your Configuration."
    #elif !defined(TOOLCHANGE_PARK_XY_FEEDRATE)
      #error "TOOLCHANGE_PARK requires TOOLCHANGE_PARK_XY_FEEDRATE. Please update your Configuration."
    #endif
  #endif

  #ifndef TOOLCHANGE_ZRAISE
    #error "TOOLCHANGE_ZRAISE required for EXTRUDERS > 1. Please update your Configuration_adv.h."
  #endif

#elif ENABLED(MK2_MULTIPLEXER)
  #error "MK2_MULTIPLEXER requires 2 or more EXTRUDERS."
#elif ENABLED(SINGLENOZZLE)
  #error "SINGLENOZZLE requires 2 or more EXTRUDERS."
#endif

/**
 * Sanity checking for the Průša MK2 Multiplexer
 */
#ifdef SNMM
  #error "SNMM is now MK2_MULTIPLEXER. Please update your configuration."
#endif

/**
 * A Dual Nozzle carriage with switching servo
 */
#if ENABLED(SWITCHING_NOZZLE)
  #if ENABLED(DUAL_X_CARRIAGE)
    #error "SWITCHING_NOZZLE and DUAL_X_CARRIAGE are incompatible."
  #elif ENABLED(SINGLENOZZLE)
    #error "SWITCHING_NOZZLE and SINGLENOZZLE are incompatible."
  #elif EXTRUDERS != 2
    #error "SWITCHING_NOZZLE requires exactly 2 EXTRUDERS."
  #elif NUM_SERVOS < 1
    #error "SWITCHING_NOZZLE requires NUM_SERVOS >= 1."
  #endif

  #ifndef SWITCHING_NOZZLE_SERVO_NR
    #error "SWITCHING_NOZZLE requires SWITCHING_NOZZLE_SERVO_NR."
  #elif SWITCHING_NOZZLE_SERVO_NR == 0 && !PIN_EXISTS(SERVO0)
    #error "SERVO0_PIN must be defined for your SWITCHING_NOZZLE."
  #elif SWITCHING_NOZZLE_SERVO_NR == 1 && !PIN_EXISTS(SERVO1)
    #error "SERVO1_PIN must be defined for your SWITCHING_NOZZLE."
  #elif SWITCHING_NOZZLE_SERVO_NR == 2 && !PIN_EXISTS(SERVO2)
    #error "SERVO2_PIN must be defined for your SWITCHING_NOZZLE."
  #elif SWITCHING_NOZZLE_SERVO_NR == 3 && !PIN_EXISTS(SERVO3)
    #error "SERVO3_PIN must be defined for your SWITCHING_NOZZLE."
  #endif

  #ifdef SWITCHING_NOZZLE_E1_SERVO_NR
    #if SWITCHING_NOZZLE_E1_SERVO_NR == SWITCHING_NOZZLE_SERVO_NR
      #error "SWITCHING_NOZZLE_E1_SERVO_NR must be different from SWITCHING_NOZZLE_SERVO_NR."
    #elif SWITCHING_NOZZLE_E1_SERVO_NR == 0 && !PIN_EXISTS(SERVO0)
      #error "SERVO0_PIN must be defined for your SWITCHING_NOZZLE."
    #elif SWITCHING_NOZZLE_E1_SERVO_NR == 1 && !PIN_EXISTS(SERVO1)
      #error "SERVO1_PIN must be defined for your SWITCHING_NOZZLE."
    #elif SWITCHING_NOZZLE_E1_SERVO_NR == 2 && !PIN_EXISTS(SERVO2)
      #error "SERVO2_PIN must be defined for your SWITCHING_NOZZLE."
    #elif SWITCHING_NOZZLE_E1_SERVO_NR == 3 && !PIN_EXISTS(SERVO3)
      #error "SERVO3_PIN must be defined for your SWITCHING_NOZZLE."
    #endif
  #endif
#endif

/**
 * Single Stepper Dual Extruder with switching servo
 */
#if ENABLED(SWITCHING_EXTRUDER)
  #if NUM_SERVOS < 1
    #error "SWITCHING_EXTRUDER requires NUM_SERVOS >= 1."
  #elif SWITCHING_EXTRUDER_SERVO_NR == 0 && !PIN_EXISTS(SERVO0)
    #error "SERVO0_PIN must be defined for your SWITCHING_EXTRUDER."
  #elif SWITCHING_EXTRUDER_SERVO_NR == 1 && !PIN_EXISTS(SERVO1)
    #error "SERVO1_PIN must be defined for your SWITCHING_EXTRUDER."
  #elif SWITCHING_EXTRUDER_SERVO_NR == 2 && !PIN_EXISTS(SERVO2)
    #error "SERVO2_PIN must be defined for your SWITCHING_EXTRUDER."
  #elif SWITCHING_EXTRUDER_SERVO_NR == 3 && !PIN_EXISTS(SERVO3)
    #error "SERVO3_PIN must be defined for your SWITCHING_EXTRUDER."
  #endif
  #if EXTRUDERS > 3
    #if NUM_SERVOS < 2
      #error "SWITCHING_EXTRUDER with 4 extruders requires NUM_SERVOS >= 2."
    #elif SWITCHING_EXTRUDER_E23_SERVO_NR == 0 && !PIN_EXISTS(SERVO0)
      #error "SERVO0_PIN must be defined for your SWITCHING_EXTRUDER."
    #elif SWITCHING_EXTRUDER_E23_SERVO_NR == 1 && !PIN_EXISTS(SERVO1)
      #error "SERVO1_PIN must be defined for your SWITCHING_EXTRUDER."
    #elif SWITCHING_EXTRUDER_E23_SERVO_NR == 2 && !PIN_EXISTS(SERVO2)
      #error "SERVO2_PIN must be defined for your SWITCHING_EXTRUDER."
    #elif SWITCHING_EXTRUDER_E23_SERVO_NR == 3 && !PIN_EXISTS(SERVO3)
      #error "SERVO3_PIN must be defined for your SWITCHING_EXTRUDER."
    #elif SWITCHING_EXTRUDER_E23_SERVO_NR == SWITCHING_EXTRUDER_SERVO_NR
      #error "SWITCHING_EXTRUDER_E23_SERVO_NR should be a different extruder from SWITCHING_EXTRUDER_SERVO_NR."
    #endif
  #endif
#endif

/**
 * Special tool-changing options
 */
#if 1 < 0 \
  + ENABLED(SINGLENOZZLE) \
  + ENABLED(DUAL_X_CARRIAGE) \
  + ENABLED(PARKING_EXTRUDER) \
  + ENABLED(MAGNETIC_PARKING_EXTRUDER) \
  + ENABLED(SWITCHING_TOOLHEAD) \
  + ENABLED(MAGNETIC_SWITCHING_TOOLHEAD) \
  + ENABLED(ELECTROMAGNETIC_SWITCHING_TOOLHEAD)
  #error "Please select only one of SINGLENOZZLE, DUAL_X_CARRIAGE, PARKING_EXTRUDER, SWITCHING_TOOLHEAD, MAGNETIC_SWITCHING_TOOLHEAD, or ELECTROMAGNETIC_SWITCHING_TOOLHEAD."
#endif

/**
 * (Magnetic) Parking Extruder requirements
 */
#if ANY(PARKING_EXTRUDER, MAGNETIC_PARKING_EXTRUDER)
  #if ENABLED(EXT_SOLENOID)
    #error "(MAGNETIC_)PARKING_EXTRUDER and EXT_SOLENOID are incompatible. (Pins are used twice.)"
  #elif EXTRUDERS != 2
    #error "(MAGNETIC_)PARKING_EXTRUDER requires exactly 2 EXTRUDERS."
  #elif !defined(PARKING_EXTRUDER_PARKING_X)
    #error "(MAGNETIC_)PARKING_EXTRUDER requires PARKING_EXTRUDER_PARKING_X."
  #elif !defined(TOOLCHANGE_ZRAISE)
    #error "(MAGNETIC_)PARKING_EXTRUDER requires TOOLCHANGE_ZRAISE."
  #elif TOOLCHANGE_ZRAISE < 0
    #error "TOOLCHANGE_ZRAISE must be 0 or higher."
  #elif ENABLED(PARKING_EXTRUDER)
    #if !PIN_EXISTS(SOL0, SOL1)
      #error "PARKING_EXTRUDER requires SOL0_PIN and SOL1_PIN."
    #elif !defined(PARKING_EXTRUDER_SOLENOIDS_PINS_ACTIVE) || !WITHIN(PARKING_EXTRUDER_SOLENOIDS_PINS_ACTIVE, LOW, HIGH)
      #error "PARKING_EXTRUDER_SOLENOIDS_PINS_ACTIVE must be defined as HIGH or LOW."
    #elif !defined(PARKING_EXTRUDER_SOLENOIDS_DELAY) || !WITHIN(PARKING_EXTRUDER_SOLENOIDS_DELAY, 0, 2000)
      #error "PARKING_EXTRUDER_SOLENOIDS_DELAY must be between 0 and 2000 (ms)."
    #endif
  #endif
#endif

/**
 * Switching Toolhead requirements
 */
#if ENABLED(SWITCHING_TOOLHEAD)
  #ifndef SWITCHING_TOOLHEAD_SERVO_NR
    #error "SWITCHING_TOOLHEAD requires SWITCHING_TOOLHEAD_SERVO_NR."
  #elif EXTRUDERS < 2
    #error "SWITCHING_TOOLHEAD requires at least 2 EXTRUDERS."
  #elif NUM_SERVOS < (SWITCHING_TOOLHEAD_SERVO_NR - 1)
    #if SWITCHING_TOOLHEAD_SERVO_NR == 0
      #error "A SWITCHING_TOOLHEAD_SERVO_NR of 0 requires NUM_SERVOS >= 1."
    #elif SWITCHING_TOOLHEAD_SERVO_NR == 1
      #error "A SWITCHING_TOOLHEAD_SERVO_NR of 1 requires NUM_SERVOS >= 2."
    #elif SWITCHING_TOOLHEAD_SERVO_NR == 2
      #error "A SWITCHING_TOOLHEAD_SERVO_NR of 2 requires NUM_SERVOS >= 3."
    #elif SWITCHING_TOOLHEAD_SERVO_NR == 3
      #error "A SWITCHING_TOOLHEAD_SERVO_NR of 3 requires NUM_SERVOS >= 4."
    #endif
  #elif !defined(TOOLCHANGE_ZRAISE)
    #error "SWITCHING_TOOLHEAD requires TOOLCHANGE_ZRAISE."
  #elif TOOLCHANGE_ZRAISE < 0
    #error "TOOLCHANGE_ZRAISE must be 0 or higher."
  #endif
#endif

/**
 * (Electro)magnetic Switching Toolhead requirements
 */
#if EITHER(MAGNETIC_SWITCHING_TOOLHEAD, ELECTROMAGNETIC_SWITCHING_TOOLHEAD)
  #ifndef SWITCHING_TOOLHEAD_Y_POS
    #error "(ELECTRO)MAGNETIC_SWITCHING_TOOLHEAD requires SWITCHING_TOOLHEAD_Y_POS"
  #elif !defined(SWITCHING_TOOLHEAD_X_POS)
    #error "(ELECTRO)MAGNETIC_SWITCHING_TOOLHEAD requires SWITCHING_TOOLHEAD_X_POS"
  #elif !defined(SWITCHING_TOOLHEAD_Z_HOP)
    #error "(ELECTRO)MAGNETIC_SWITCHING_TOOLHEAD requires SWITCHING_TOOLHEAD_Z_HOP."
  #elif !defined(SWITCHING_TOOLHEAD_Y_CLEAR)
    #error "(ELECTRO)MAGNETIC_SWITCHING_TOOLHEAD requires SWITCHING_TOOLHEAD_Y_CLEAR."
  #elif ENABLED(ELECTROMAGNETIC_SWITCHING_TOOLHEAD)
    #if ENABLED(EXT_SOLENOID)
      #error "(ELECTRO)MAGNETIC_SWITCHING_TOOLHEAD and EXT_SOLENOID are incompatible. (Pins are used twice.)"
    #elif !PIN_EXISTS(SOL0)
      #error "(ELECTRO)MAGNETIC_SWITCHING_TOOLHEAD requires SOL0_PIN."
    #endif
  #endif
#endif

#if HAS_REMOTE_ACCELEROMETER() && !HAS_TOOLCHANGER()
  #error "REMOTE_ACCELEROMETER requires PRUSA_TOOLCHANGER"
#endif

/**
 * Part-Cooling Fan Multiplexer requirements
 */
#if PIN_EXISTS(FANMUX1)
  #if !HAS_FANMUX
    #error "FANMUX0_PIN must be set before FANMUX1_PIN can be set."
  #endif
#elif PIN_EXISTS(FANMUX2)
  #error "FANMUX0_PIN and FANMUX1_PIN must be set before FANMUX2_PIN can be set."
#endif

/**
 * Limited number of servos
 */
#if NUM_SERVOS > NUM_SERVO_PLUGS
  #error "The selected board doesn't support enough servos for your configuration. Reduce NUM_SERVOS."
#endif

/**
 * Servo deactivation depends on servo endstops, switching nozzle, or switching extruder
 */
#if ENABLED(DEACTIVATE_SERVOS_AFTER_MOVE) && !HAS_Z_SERVO_PROBE && !defined(SWITCHING_NOZZLE_SERVO_NR) && !defined(SWITCHING_EXTRUDER_SERVO_NR) && !defined(SWITCHING_TOOLHEAD_SERVO_NR)
  #error "Z_PROBE_SERVO_NR, switching nozzle, switching toolhead or switching extruder is required for DEACTIVATE_SERVOS_AFTER_MOVE."
#endif

/**
 * Kinematics
 */

/**
 * Allow only one kinematic type to be defined
 */
#if 1 < 0 \
  + ENABLED(DELTA) \
  + ENABLED(MORGAN_SCARA) \
  + ENABLED(COREXY) \
  + ENABLED(COREXZ) \
  + ENABLED(COREYZ) \
  + ENABLED(COREYX) \
  + ENABLED(COREZX) \
  + ENABLED(COREZY)
  #error "Please enable only one of DELTA, MORGAN_SCARA, COREXY, COREYX, COREXZ, COREZX, COREYZ, or COREZY."
#endif

/**
 * Delta requirements
 */
#if ENABLED(DELTA)
  #if NONE(USE_XMAX_PLUG, USE_YMAX_PLUG, USE_ZMAX_PLUG)
    #error "You probably want to use Max Endstops for DELTA!"
  #elif ENABLED(ENABLE_LEVELING_FADE_HEIGHT) && !UBL_SEGMENTED
    #error "ENABLE_LEVELING_FADE_HEIGHT on DELTA requires AUTO_BED_LEVELING_UBL."
  #elif ENABLED(DELTA_AUTO_CALIBRATION) && !(HAS_BED_PROBE)
    #error "DELTA_AUTO_CALIBRATION requires a probe or LCD Controller."
  #endif
#endif

/**
 * Probes
 */

/**
 * Allow only one probe option to be defined
 */
#if 1 < 0 \
  + ENABLED(PROBE_MANUALLY) \
  + ENABLED(FIX_MOUNTED_PROBE) \
  + (HAS_Z_SERVO_PROBE && DISABLED(BLTOUCH)) \
  + ENABLED(BLTOUCH) \
  + ENABLED(TOUCH_MI_PROBE) \
  + ENABLED(SOLENOID_PROBE) \
  + ENABLED(Z_PROBE_ALLEN_KEY) \
  + ENABLED(Z_PROBE_SLED) \
  + ENABLED(RACK_AND_PINION_PROBE) \
  + ENABLED(SENSORLESS_PROBING)
  #error "Please enable only one probe option: PROBE_MANUALLY, SENSORLESS_PROBING, BLTOUCH, FIX_MOUNTED_PROBE, TOUCH_MI_PROBE, SOLENOID_PROBE, Z_PROBE_ALLEN_KEY, Z_PROBE_SLED, or Z Servo."
#endif

#if HAS_BED_PROBE

  /**
   * Z_PROBE_SLED is incompatible with DELTA
   */
  #if BOTH(Z_PROBE_SLED, DELTA)
    #error "You cannot use Z_PROBE_SLED with DELTA."
  #endif

  /**
   * SOLENOID_PROBE requirements
   */
  #if ENABLED(SOLENOID_PROBE)
    #if ENABLED(EXT_SOLENOID)
      #error "SOLENOID_PROBE is incompatible with EXT_SOLENOID."
    #elif !HAS_SOLENOID_1
      #error "SOLENOID_PROBE requires SOL1_PIN. It can be added to your Configuration.h."
    #endif
  #endif

  /**
   * NUM_SERVOS is required for a Z servo probe
   */
  #if HAS_Z_SERVO_PROBE
    #ifndef NUM_SERVOS
      #error "You must set NUM_SERVOS for a Z servo probe (Z_PROBE_SERVO_NR)."
    #elif Z_PROBE_SERVO_NR == 0 && !PIN_EXISTS(SERVO0)
      #error "SERVO0_PIN must be defined for your servo or BLTOUCH probe."
    #elif Z_PROBE_SERVO_NR == 1 && !PIN_EXISTS(SERVO1)
      #error "SERVO1_PIN must be defined for your servo or BLTOUCH probe."
    #elif Z_PROBE_SERVO_NR == 2 && !PIN_EXISTS(SERVO2)
      #error "SERVO2_PIN must be defined for your servo or BLTOUCH probe."
    #elif Z_PROBE_SERVO_NR == 3 && !PIN_EXISTS(SERVO3)
      #error "SERVO3_PIN must be defined for your servo or BLTOUCH probe."
    #elif Z_PROBE_SERVO_NR >= NUM_SERVOS
      #error "Z_PROBE_SERVO_NR must be smaller than NUM_SERVOS."
    #endif
  #endif

  #if ENABLED(BLTOUCH)
    #if BLTOUCH_DELAY < 200
      #error "BLTOUCH_DELAY less than 200 is unsafe and is not supported."
    #elif DISABLED(BLTOUCH_SET_5V_MODE) && NONE(ENDSTOPPULLUPS, ENDSTOPPULLUP_ZMIN, ENDSTOPPULLUP_ZMIN_PROBE)
      #error "BLTOUCH without BLTOUCH_SET_5V_MODE requires ENDSTOPPULLUPS, ENDSTOPPULLUP_ZMIN or ENDSTOPPULLUP_ZMIN_PROBE."
    #endif
  #endif

  #if ENABLED(RACK_AND_PINION_PROBE) && !(defined(Z_PROBE_DEPLOY_X) && defined(Z_PROBE_RETRACT_X))
    #error "RACK_AND_PINION_PROBE requires Z_PROBE_DEPLOY_X and Z_PROBE_RETRACT_X."
  #endif

  /**
   * Touch-MI probe requirements
   */
  #if ENABLED(TOUCH_MI_PROBE)
    #if DISABLED(Z_SAFE_HOMING)
      #error "TOUCH_MI_PROBE requires Z_SAFE_HOMING."
    #elif !defined(TOUCH_MI_RETRACT_Z)
      #error "TOUCH_MI_PROBE requires TOUCH_MI_RETRACT_Z."
    #elif defined(Z_AFTER_PROBING)
      #error "TOUCH_MI_PROBE requires Z_AFTER_PROBING to be disabled."
    #elif Z_HOMING_HEIGHT < 10
      #error "TOUCH_MI_PROBE requires Z_HOMING_HEIGHT >= 10."
    #elif Z_MIN_PROBE_ENDSTOP_INVERTING
      #error "TOUCH_MI_PROBE requires Z_MIN_PROBE_ENDSTOP_INVERTING to be set to false."
    #elif DISABLED(BABYSTEP_ZPROBE_OFFSET)
      #error "TOUCH_MI_PROBE requires BABYSTEPPING with BABYSTEP_ZPROBE_OFFSET."
    #elif !HAS_RESUME_CONTINUE
      #error "TOUCH_MI_PROBE currently requires an LCD controller or EMERGENCY_PARSER."
    #endif
  #endif

  /**
   * Require pin options and pins to be defined
   */
  #if ENABLED(SENSORLESS_PROBING)
    #if ENABLED(DELTA) && !(AXIS_HAS_STALLGUARD(X) && AXIS_HAS_STALLGUARD(Y) && AXIS_HAS_STALLGUARD(Z))
      #error "SENSORLESS_PROBING requires TMC2130/2160/2209/5130/5160 drivers on X, Y, and Z."
    #elif !AXIS_HAS_STALLGUARD(Z)
      #error "SENSORLESS_PROBING requires a TMC2130/2160/2209/5130/5160 driver on Z."
    #endif
  #elif ENABLED(Z_MIN_PROBE_USES_Z_MIN_ENDSTOP_PIN)
    #if DISABLED(USE_ZMIN_PLUG)
      #error "Z_MIN_PROBE_USES_Z_MIN_ENDSTOP_PIN requires USE_ZMIN_PLUG to be enabled."
    #elif !HAS_Z_MIN
      #error "Z_MIN_PROBE_USES_Z_MIN_ENDSTOP_PIN requires the Z_MIN_PIN to be defined."
    #elif Z_MIN_PROBE_ENDSTOP_INVERTING != Z_MIN_ENDSTOP_INVERTING
      #error "Z_MIN_PROBE_USES_Z_MIN_ENDSTOP_PIN requires Z_MIN_ENDSTOP_INVERTING to match Z_MIN_PROBE_ENDSTOP_INVERTING."
    #endif
  #elif !HAS_Z_MIN_PROBE_PIN
    #error "Z_MIN_PROBE_PIN must be defined if Z_MIN_PROBE_USES_Z_MIN_ENDSTOP_PIN is not enabled."
  #endif

  /**
   * Make sure Z raise values are set
   */
  #ifndef Z_CLEARANCE_DEPLOY_PROBE
    #error "You must define Z_CLEARANCE_DEPLOY_PROBE in your configuration."
  #elif !defined(Z_CLEARANCE_BETWEEN_PROBES)
    #error "You must define Z_CLEARANCE_BETWEEN_PROBES in your configuration."
  #elif Z_CLEARANCE_DEPLOY_PROBE < 0
    #error "Probes need Z_CLEARANCE_DEPLOY_PROBE >= 0."
  #elif Z_AFTER_PROBING < 0
    #error "Probes need Z_AFTER_PROBING >= 0."
  #endif

  #if MULTIPLE_PROBING || EXTRA_PROBING
    #if !MULTIPLE_PROBING
      #error "EXTRA_PROBING requires MULTIPLE_PROBING."
    #elif MULTIPLE_PROBING < 2
      #error "MULTIPLE_PROBING must be 2 or more."
    #elif MULTIPLE_PROBING <= EXTRA_PROBING
      #error "EXTRA_PROBING must be less than MULTIPLE_PROBING."
    #endif
  #endif

  #if Z_PROBE_LOW_POINT > 0
    #error "Z_PROBE_LOW_POINT must be less than or equal to 0."
  #endif

#else

  #if ENABLED(Z_MIN_PROBE_REPEATABILITY_TEST)
    #error "Z_MIN_PROBE_REPEATABILITY_TEST requires a probe: FIX_MOUNTED_PROBE, BLTOUCH, SOLENOID_PROBE, Z_PROBE_ALLEN_KEY, Z_PROBE_SLED, or Z Servo."
  #endif

#endif

/**
 * Bed Leveling Requirements
 */

#if ENABLED(AUTO_BED_LEVELING_UBL)

  /**
   * Unified Bed Leveling
   */

  // Hide PROBE_MANUALLY from the rest of the code
  #undef PROBE_MANUALLY

  #if IS_SCARA
    #error "AUTO_BED_LEVELING_UBL does not yet support SCARA printers."
  #elif !WITHIN(GRID_MAX_POINTS_X, 3, 36) || !WITHIN(GRID_MAX_POINTS_Y, 3, 36)
    #error "GRID_MAX_POINTS_[XY] must be a whole number between 3 and 36."
  #elif !defined(RESTORE_LEVELING_AFTER_G28)
    #error "AUTO_BED_LEVELING_UBL used to enable RESTORE_LEVELING_AFTER_G28. To keep this behavior enable RESTORE_LEVELING_AFTER_G28. Otherwise define it as 'false'."
  #endif

#endif

#if HAS_MESH
  #if HAS_CLASSIC_JERK
    static_assert(DEFAULT_ZJERK > 0.1, "Low DEFAULT_ZJERK values are incompatible with mesh-based leveling.");
  #endif
#endif

#if ENABLED(MESH_EDIT_GFX_OVERLAY)
  #error "MESH_EDIT_GFX_OVERLAY requires AUTO_BED_LEVELING_UBL and a Graphical LCD."
#endif

#if ENABLED(G29_RETRY_AND_RECOVER)
  #if ENABLED(AUTO_BED_LEVELING_UBL)
    #error "G29_RETRY_AND_RECOVER is not compatible with UBL."
  #endif
#endif

/**
 * LCD_BED_LEVELING requirements
 */
#if ENABLED(LCD_BED_LEVELING)
  #error "LCD_BED_LEVELING requires a programmable LCD controller."
#endif

/**
 * Homing
 */
#if X_HOME_BUMP_MM < 0 || Y_HOME_BUMP_MM < 0 || Z_HOME_BUMP_MM < 0
  #error "[XYZ]_HOME_BUMP_MM must be greater than or equal to 0."
#endif

#if ENABLED(CODEPENDENT_XY_HOMING)
  #if ENABLED(QUICK_HOME)
    #error "QUICK_HOME is incompatible with CODEPENDENT_XY_HOMING."
  #endif
#endif

/**
 * Make sure Z_SAFE_HOMING point is reachable
 */
#if ENABLED(Z_SAFE_HOMING)
  #if HAS_BED_PROBE && (ENABLED(DELTA) || IS_SCARA)
    static_assert(WITHIN(Z_SAFE_HOMING_X_POINT, PROBE_X_MIN, PROBE_X_MAX), "Z_SAFE_HOMING_X_POINT is outside the probe region.");
    static_assert(WITHIN(Z_SAFE_HOMING_Y_POINT, PROBE_Y_MIN, PROBE_Y_MAX), "Z_SAFE_HOMING_Y_POINT is outside the probe region.");
  // #else
  //   static_assert(WITHIN(Z_SAFE_HOMING_X_POINT, X_MIN_POS, X_MAX_POS), "Z_SAFE_HOMING_X_POINT can't be reached by the nozzle.");
  //   static_assert(WITHIN(Z_SAFE_HOMING_Y_POINT, Y_MIN_POS, Y_MAX_POS), "Z_SAFE_HOMING_Y_POINT can't be reached by the nozzle.");
  #endif
#endif // Z_SAFE_HOMING

/**
 * Make sure DISABLE_[XYZ] compatible with selected homing options
 */
#if ANY(DISABLE_X, DISABLE_Y, DISABLE_Z)
  #if EITHER(HOME_AFTER_DEACTIVATE, Z_SAFE_HOMING)
    #error "DISABLE_[XYZ] is not compatible with HOME_AFTER_DEACTIVATE or Z_SAFE_HOMING."
  #endif
#endif

#if ENCODER_PULSES_PER_STEP < 0
  #error "ENCODER_PULSES_PER_STEP should not be negative, use REVERSE_MENU_DIRECTION instead."
#endif

/**
 * SAV_3DGLCD display options
 */
#if ENABLED(SAV_3DGLCD)
  #if NONE(U8GLIB_SSD1306, U8GLIB_SH1106)
    #error "Enable a SAV_3DGLCD display type: U8GLIB_SSD1306 or U8GLIB_SH1106."
  #elif BOTH(U8GLIB_SSD1306, U8GLIB_SH1106)
    #error "Only enable one SAV_3DGLCD display type: U8GLIB_SSD1306 or U8GLIB_SH1106."
  #endif
#endif

/**
 * Allen Key
 * Deploying the Allen Key probe uses big moves in z direction. Too dangerous for an unhomed z-axis.
 */
#if ENABLED(Z_PROBE_ALLEN_KEY) && (Z_HOME_DIR < 0) && ENABLED(Z_MIN_PROBE_USES_Z_MIN_ENDSTOP_PIN)
  #error "You can't home to a z min endstop with a Z_PROBE_ALLEN_KEY"
#endif

/**
 * Dual X Carriage requirements
 */
#if ENABLED(DUAL_X_CARRIAGE)
  #if EXTRUDERS < 2
    #error "DUAL_X_CARRIAGE requires 2 (or more) extruders."
  #elif CORE_IS_XY || CORE_IS_XZ
    #error "DUAL_X_CARRIAGE cannot be used with COREXY, COREYX, COREXZ, or COREZX."
  #elif !(HAS_X2_ENABLE && HAS_X2_STEP && HAS_X2_DIR)
    #error "DUAL_X_CARRIAGE requires X2 stepper pins to be defined."
  #elif !HAS_X_MAX
    #error "DUAL_X_CARRIAGE requires USE_XMAX_PLUG and an X Max Endstop."
  #elif !defined(X2_HOME_POS) || !defined(X2_MIN_POS) || !defined(X2_MAX_POS)
    #error "DUAL_X_CARRIAGE requires X2_HOME_POS, X2_MIN_POS, and X2_MAX_POS."
  #elif X_HOME_DIR != -1 || X2_HOME_DIR != 1
    #error "DUAL_X_CARRIAGE requires X_HOME_DIR -1 and X2_HOME_DIR 1."
  #endif
#endif

/**
 * Make sure auto fan pins don't conflict with the fan pin
 */
#if HAS_AUTO_FAN
  #if HAS_FAN0
    #if E0_AUTO_FAN_PIN == FAN_PIN
      #error "You cannot set E0_AUTO_FAN_PIN equal to FAN_PIN."
    #elif E1_AUTO_FAN_PIN == FAN_PIN
      #error "You cannot set E1_AUTO_FAN_PIN equal to FAN_PIN."
    #elif E2_AUTO_FAN_PIN == FAN_PIN
      #error "You cannot set E2_AUTO_FAN_PIN equal to FAN_PIN."
    #elif E3_AUTO_FAN_PIN == FAN_PIN
      #error "You cannot set E3_AUTO_FAN_PIN equal to FAN_PIN."
    #endif
  #endif
#endif

/**
 * Case Light requirements
 */
#if ENABLED(CASE_LIGHT_ENABLE)
  #if !PIN_EXISTS(CASE_LIGHT)
    #error "CASE_LIGHT_ENABLE requires CASE_LIGHT_PIN to be defined."
  #elif CASE_LIGHT_PIN == FAN_PIN
    #error "CASE_LIGHT_PIN conflicts with FAN_PIN. Resolve before continuing."
  #endif
#endif

/**
 * Test Heater, Temp Sensor, and Extruder Pins; Sensor Type must also be set.
 */
#if !HAS_HEATER_0
  #error "HEATER_0_PIN not defined for this board."
#elif !ANY_PIN(TEMP_0)
  #error "TEMP_0_PIN not defined for this board."
#elif ((defined(__AVR_ATmega644P__) || defined(__AVR_ATmega1284P__)) && !PINS_EXIST(E0_STEP, E0_DIR))
  #error "E0_STEP_PIN or E0_DIR_PIN not defined for this board."
#elif ( !(defined(__AVR_ATmega644P__) || defined(__AVR_ATmega1284P__)) && (!PINS_EXIST(E0_STEP, E0_DIR) || !HAS_E0_ENABLE))
  #error "E0_STEP_PIN, E0_DIR_PIN, or E0_ENABLE_PIN not defined for this board."
#elif EXTRUDERS && TEMP_SENSOR_0 == 0
  #error "TEMP_SENSOR_0 is required with any extruders."
#endif

// Pins are required for heaters
#if (HOTENDS > 1 || ENABLED(HEATERS_PARALLEL)) && !HAS_HEATER_1
  #error "HEATER_1_PIN not defined for this board."
#endif

#if HOTENDS > 1
  #if TEMP_SENSOR_1 == 0
    #error "TEMP_SENSOR_1 is required with 2 or more HOTENDS."
  #elif !ANY_PIN(TEMP_1)
    #error "TEMP_1_PIN not defined for this board."
  #endif
  #if HOTENDS > 2
    #if TEMP_SENSOR_2 == 0
      #error "TEMP_SENSOR_2 is required with 3 or more HOTENDS."
    #elif !HAS_HEATER_2
      #error "HEATER_2_PIN not defined for this board."
    #elif !PIN_EXISTS(TEMP_2)
      #error "TEMP_2_PIN not defined for this board."
    #endif
    #if HOTENDS > 3
      #if TEMP_SENSOR_3 == 0
        #error "TEMP_SENSOR_3 is required with 4 or more HOTENDS."
      #elif !HAS_HEATER_3
        #error "HEATER_3_PIN not defined for this board."
      #elif !PIN_EXISTS(TEMP_3)
        #error "TEMP_3_PIN not defined for this board."
      #endif
      #if HOTENDS > 4
        #if TEMP_SENSOR_4 == 0
          #error "TEMP_SENSOR_4 is required with 5 or more HOTENDS."
        #elif !HAS_HEATER_4
          #error "HEATER_4_PIN not defined for this board."
        #elif !PIN_EXISTS(TEMP_4)
          #error "TEMP_4_PIN not defined for this board."
        #endif
        #if HOTENDS > 5
          #if TEMP_SENSOR_5 == 0
            #error "TEMP_SENSOR_5 is required with 6 HOTENDS."
          #elif !HAS_HEATER_5
            #error "HEATER_5_PIN not defined for this board."
          #elif !PIN_EXISTS(TEMP_5)
            #error "TEMP_5_PIN not defined for this board."
          #endif
        #elif TEMP_SENSOR_5 != 0
          #error "TEMP_SENSOR_5 shouldn't be set with only 5 HOTENDS."
        #endif
      #elif TEMP_SENSOR_4 != 0
        #error "TEMP_SENSOR_4 shouldn't be set with only 4 HOTENDS."
      #elif TEMP_SENSOR_5 != 0
        #error "TEMP_SENSOR_5 shouldn't be set with only 4 HOTENDS."
      #endif
    #elif TEMP_SENSOR_3 != 0
      #error "TEMP_SENSOR_3 shouldn't be set with only 3 HOTENDS."
    #elif TEMP_SENSOR_4 != 0
      #error "TEMP_SENSOR_4 shouldn't be set with only 3 HOTENDS."
    #elif TEMP_SENSOR_5 != 0
      #error "TEMP_SENSOR_5 shouldn't be set with only 3 HOTENDS."
    #endif
  #elif TEMP_SENSOR_2 != 0
    #error "TEMP_SENSOR_2 shouldn't be set with only 2 HOTENDS."
  #elif TEMP_SENSOR_3 != 0
    #error "TEMP_SENSOR_3 shouldn't be set with only 2 HOTENDS."
  #elif TEMP_SENSOR_4 != 0
    #error "TEMP_SENSOR_4 shouldn't be set with only 2 HOTENDS."
  #elif TEMP_SENSOR_5 != 0
    #error "TEMP_SENSOR_5 shouldn't be set with only 2 HOTENDS."
  #endif
#elif TEMP_SENSOR_1 != 0
  #error "TEMP_SENSOR_1 shouldn't be set with only 1 HOTEND."
#elif TEMP_SENSOR_2 != 0
  #error "TEMP_SENSOR_2 shouldn't be set with only 1 HOTEND."
#elif TEMP_SENSOR_3 != 0
  #error "TEMP_SENSOR_3 shouldn't be set with only 1 HOTEND."
#elif TEMP_SENSOR_4 != 0
  #error "TEMP_SENSOR_4 shouldn't be set with only 1 HOTEND."
#elif TEMP_SENSOR_5 != 0
  #error "TEMP_SENSOR_5 shouldn't be set with only 1 HOTEND."
#endif

/**
 * Basic multi hotend duplication mode
 */
#if ENABLED(MULTI_NOZZLE_DUPLICATION)
  #if HOTENDS < 2
    #error "MULTI_NOZZLE_DUPLICATION requires 2 or more hotends."
  #elif ENABLED(DUAL_X_CARRIAGE)
    #error "MULTI_NOZZLE_DUPLICATION is incompatible with DUAL_X_CARRIAGE."
  #elif ENABLED(SINGLENOZZLE)
    #error "MULTI_NOZZLE_DUPLICATION is incompatible with SINGLENOZZLE."
  #elif ENABLED(SWITCHING_EXTRUDER)
    #error "MULTI_NOZZLE_DUPLICATION is incompatible with SWITCHING_EXTRUDER."
  #endif
#endif

/**
 * Test Extruder Stepper Pins
 */
#if DISABLED(MK2_MULTIPLEXER) // MK2_MULTIPLEXER uses E0 stepper only
  #if E_STEPPERS
    #if !(PINS_EXIST(E0_STEP, E0_DIR) && HAS_E0_ENABLE)
      #error "E0_STEP_PIN, E0_DIR_PIN, or E0_ENABLE_PIN not defined for this board."
    #endif
    #if E_STEPPERS > 1
      #if !(PINS_EXIST(E1_STEP, E1_DIR) && HAS_E1_ENABLE)
        #error "E1_STEP_PIN, E1_DIR_PIN, or E1_ENABLE_PIN not defined for this board."
      #endif
      #if E_STEPPERS > 2
        #if !(PINS_EXIST(E2_STEP, E2_DIR) && HAS_E2_ENABLE)
          #error "E2_STEP_PIN, E2_DIR_PIN, or E2_ENABLE_PIN not defined for this board."
        #endif
        #if E_STEPPERS > 3
          #if !(PINS_EXIST(E3_STEP, E3_DIR) && HAS_E3_ENABLE)
            #error "E3_STEP_PIN, E3_DIR_PIN, or E3_ENABLE_PIN not defined for this board."
          #endif
          #if E_STEPPERS > 4
            #if !(PINS_EXIST(E4_STEP, E4_DIR) && HAS_E4_ENABLE)
              #error "E4_STEP_PIN, E4_DIR_PIN, or E4_ENABLE_PIN not defined for this board."
            #endif
            #if E_STEPPERS > 5
              #if !(PINS_EXIST(E5_STEP, E5_DIR) && HAS_E5_ENABLE)
                #error "E5_STEP_PIN, E5_DIR_PIN, or E5_ENABLE_PIN not defined for this board."
              #endif
            #endif // E_STEPPERS > 5
          #endif // E_STEPPERS > 4
        #endif // E_STEPPERS > 3
      #endif // E_STEPPERS > 2
    #endif // E_STEPPERS > 1
  #endif // E_STEPPERS
#endif

/**
 * Endstop Tests
 */

#define _PLUG_UNUSED_TEST(AXIS,PLUG) (DISABLED(USE_##PLUG##MIN_PLUG, USE_##PLUG##MAX_PLUG) && !(ENABLED(AXIS##_DUAL_ENDSTOPS) && WITHIN(AXIS##2_USE_ENDSTOP, _##PLUG##MAX_, _##PLUG##MIN_)))
#define _AXIS_PLUG_UNUSED_TEST(AXIS) (_PLUG_UNUSED_TEST(AXIS,X) && _PLUG_UNUSED_TEST(AXIS,Y) && _PLUG_UNUSED_TEST(AXIS,Z))

// At least 3 endstop plugs must be used
#if _AXIS_PLUG_UNUSED_TEST(X)
  #error "You must enable USE_XMIN_PLUG or USE_XMAX_PLUG."
#endif
#if _AXIS_PLUG_UNUSED_TEST(Y)
  #error "You must enable USE_YMIN_PLUG or USE_YMAX_PLUG."
#endif
#if _AXIS_PLUG_UNUSED_TEST(Z)
  #error "You must enable USE_ZMIN_PLUG or USE_ZMAX_PLUG."
#endif

// Delta and Cartesian use 3 homing endstops
#if !IS_SCARA
  #if X_HOME_DIR < 0 && DISABLED(USE_XMIN_PLUG)
    #error "Enable USE_XMIN_PLUG when homing X to MIN."
  #elif X_HOME_DIR > 0 && DISABLED(USE_XMAX_PLUG)
    #error "Enable USE_XMAX_PLUG when homing X to MAX."
  #elif Y_HOME_DIR < 0 && DISABLED(USE_YMIN_PLUG)
    #error "Enable USE_YMIN_PLUG when homing Y to MIN."
  #elif Y_HOME_DIR > 0 && DISABLED(USE_YMAX_PLUG)
    #error "Enable USE_YMAX_PLUG when homing Y to MAX."
  #endif
#endif
#if Z_HOME_DIR < 0 && DISABLED(USE_ZMIN_PLUG)
  #error "Enable USE_ZMIN_PLUG when homing Z to MIN."
#elif Z_HOME_DIR > 0 && DISABLED(USE_ZMAX_PLUG)
  #error "Enable USE_ZMAX_PLUG when homing Z to MAX."
#endif

// Dual endstops requirements
#if ENABLED(X_DUAL_ENDSTOPS)
  #if !X2_USE_ENDSTOP
    #error "You must set X2_USE_ENDSTOP with X_DUAL_ENDSTOPS."
  #elif X2_USE_ENDSTOP == _XMIN_ && DISABLED(USE_XMIN_PLUG)
    #error "USE_XMIN_PLUG is required when X2_USE_ENDSTOP is _XMIN_."
  #elif X2_USE_ENDSTOP == _XMAX_ && DISABLED(USE_XMAX_PLUG)
    #error "USE_XMAX_PLUG is required when X2_USE_ENDSTOP is _XMAX_."
  #elif X2_USE_ENDSTOP == _YMIN_ && DISABLED(USE_YMIN_PLUG)
    #error "USE_YMIN_PLUG is required when X2_USE_ENDSTOP is _YMIN_."
  #elif X2_USE_ENDSTOP == _YMAX_ && DISABLED(USE_YMAX_PLUG)
    #error "USE_YMAX_PLUG is required when X2_USE_ENDSTOP is _YMAX_."
  #elif X2_USE_ENDSTOP == _ZMIN_ && DISABLED(USE_ZMIN_PLUG)
    #error "USE_ZMIN_PLUG is required when X2_USE_ENDSTOP is _ZMIN_."
  #elif X2_USE_ENDSTOP == _ZMAX_ && DISABLED(USE_ZMAX_PLUG)
    #error "USE_ZMAX_PLUG is required when X2_USE_ENDSTOP is _ZMAX_."
  #elif !HAS_X2_MIN && !HAS_X2_MAX
    #error "X2_USE_ENDSTOP has been assigned to a nonexistent endstop!"
  #elif ENABLED(DELTA)
    #error "X_DUAL_ENDSTOPS is not compatible with DELTA."
  #endif
#endif
#if ENABLED(Y_DUAL_ENDSTOPS)
  #if !Y2_USE_ENDSTOP
    #error "You must set Y2_USE_ENDSTOP with Y_DUAL_ENDSTOPS."
  #elif Y2_USE_ENDSTOP == _XMIN_ && DISABLED(USE_XMIN_PLUG)
    #error "USE_XMIN_PLUG is required when Y2_USE_ENDSTOP is _XMIN_."
  #elif Y2_USE_ENDSTOP == _XMAX_ && DISABLED(USE_XMAX_PLUG)
    #error "USE_XMAX_PLUG is required when Y2_USE_ENDSTOP is _XMAX_."
  #elif Y2_USE_ENDSTOP == _YMIN_ && DISABLED(USE_YMIN_PLUG)
    #error "USE_YMIN_PLUG is required when Y2_USE_ENDSTOP is _YMIN_."
  #elif Y2_USE_ENDSTOP == _YMAX_ && DISABLED(USE_YMAX_PLUG)
    #error "USE_YMAX_PLUG is required when Y2_USE_ENDSTOP is _YMAX_."
  #elif Y2_USE_ENDSTOP == _ZMIN_ && DISABLED(USE_ZMIN_PLUG)
    #error "USE_ZMIN_PLUG is required when Y2_USE_ENDSTOP is _ZMIN_."
  #elif Y2_USE_ENDSTOP == _ZMAX_ && DISABLED(USE_ZMAX_PLUG)
    #error "USE_ZMAX_PLUG is required when Y2_USE_ENDSTOP is _ZMAX_."
  #elif !HAS_Y2_MIN && !HAS_Y2_MAX
    #error "Y2_USE_ENDSTOP has been assigned to a nonexistent endstop!"
  #elif ENABLED(DELTA)
    #error "Y_DUAL_ENDSTOPS is not compatible with DELTA."
  #endif
#endif
#if ENABLED(Z_DUAL_ENDSTOPS)
  #if !Z2_USE_ENDSTOP
    #error "You must set Z2_USE_ENDSTOP with Z_DUAL_ENDSTOPS."
  #elif Z2_USE_ENDSTOP == _XMIN_ && DISABLED(USE_XMIN_PLUG)
    #error "USE_XMIN_PLUG is required when Z2_USE_ENDSTOP is _XMIN_."
  #elif Z2_USE_ENDSTOP == _XMAX_ && DISABLED(USE_XMAX_PLUG)
    #error "USE_XMAX_PLUG is required when Z2_USE_ENDSTOP is _XMAX_."
  #elif Z2_USE_ENDSTOP == _YMIN_ && DISABLED(USE_YMIN_PLUG)
    #error "USE_YMIN_PLUG is required when Z2_USE_ENDSTOP is _YMIN_."
  #elif Z2_USE_ENDSTOP == _YMAX_ && DISABLED(USE_YMAX_PLUG)
    #error "USE_YMAX_PLUG is required when Z2_USE_ENDSTOP is _YMAX_."
  #elif Z2_USE_ENDSTOP == _ZMIN_ && DISABLED(USE_ZMIN_PLUG)
    #error "USE_ZMIN_PLUG is required when Z2_USE_ENDSTOP is _ZMIN_."
  #elif Z2_USE_ENDSTOP == _ZMAX_ && DISABLED(USE_ZMAX_PLUG)
    #error "USE_ZMAX_PLUG is required when Z2_USE_ENDSTOP is _ZMAX_."
  #elif !HAS_Z2_MIN && !HAS_Z2_MAX
    #error "Z2_USE_ENDSTOP has been assigned to a nonexistent endstop!"
  #elif ENABLED(DELTA)
    #error "Z_DUAL_ENDSTOPS is not compatible with DELTA."
  #endif
#endif
#if ENABLED(Z_TRIPLE_ENDSTOPS)
  #if !Z2_USE_ENDSTOP
    #error "You must set Z2_USE_ENDSTOP with Z_TRIPLE_ENDSTOPS."
  #elif Z2_USE_ENDSTOP == _XMIN_ && DISABLED(USE_XMIN_PLUG)
    #error "USE_XMIN_PLUG is required when Z2_USE_ENDSTOP is _XMIN_."
  #elif Z2_USE_ENDSTOP == _XMAX_ && DISABLED(USE_XMAX_PLUG)
    #error "USE_XMAX_PLUG is required when Z2_USE_ENDSTOP is _XMAX_."
  #elif Z2_USE_ENDSTOP == _YMIN_ && DISABLED(USE_YMIN_PLUG)
    #error "USE_YMIN_PLUG is required when Z2_USE_ENDSTOP is _YMIN_."
  #elif Z2_USE_ENDSTOP == _YMAX_ && DISABLED(USE_YMAX_PLUG)
    #error "USE_YMAX_PLUG is required when Z2_USE_ENDSTOP is _YMAX_."
  #elif Z2_USE_ENDSTOP == _ZMIN_ && DISABLED(USE_ZMIN_PLUG)
    #error "USE_ZMIN_PLUG is required when Z2_USE_ENDSTOP is _ZMIN_."
  #elif Z2_USE_ENDSTOP == _ZMAX_ && DISABLED(USE_ZMAX_PLUG)
    #error "USE_ZMAX_PLUG is required when Z2_USE_ENDSTOP is _ZMAX_."
  #elif !HAS_Z2_MIN && !HAS_Z2_MAX
    #error "Z2_USE_ENDSTOP has been assigned to a nonexistent endstop!"
  #elif ENABLED(DELTA)
    #error "Z_TRIPLE_ENDSTOPS is not compatible with DELTA."
  #endif
  #if !Z3_USE_ENDSTOP
    #error "You must set Z3_USE_ENDSTOP with Z_TRIPLE_ENDSTOPS."
  #elif Z3_USE_ENDSTOP == _XMIN_ && DISABLED(USE_XMIN_PLUG)
    #error "USE_XMIN_PLUG is required when Z3_USE_ENDSTOP is _XMIN_."
  #elif Z3_USE_ENDSTOP == _XMAX_ && DISABLED(USE_XMAX_PLUG)
    #error "USE_XMAX_PLUG is required when Z3_USE_ENDSTOP is _XMAX_."
  #elif Z3_USE_ENDSTOP == _YMIN_ && DISABLED(USE_YMIN_PLUG)
    #error "USE_YMIN_PLUG is required when Z3_USE_ENDSTOP is _YMIN_."
  #elif Z3_USE_ENDSTOP == _YMAX_ && DISABLED(USE_YMAX_PLUG)
    #error "USE_YMAX_PLUG is required when Z3_USE_ENDSTOP is _YMAX_."
  #elif Z3_USE_ENDSTOP == _ZMIN_ && DISABLED(USE_ZMIN_PLUG)
    #error "USE_ZMIN_PLUG is required when Z3_USE_ENDSTOP is _ZMIN_."
  #elif Z3_USE_ENDSTOP == _ZMAX_ && DISABLED(USE_ZMAX_PLUG)
    #error "USE_ZMAX_PLUG is required when Z3_USE_ENDSTOP is _ZMAX_."
  #elif !HAS_Z3_MIN && !HAS_Z3_MAX
    #error "Z3_USE_ENDSTOP has been assigned to a nonexistent endstop!"
  #elif ENABLED(DELTA)
    #error "Z_TRIPLE_ENDSTOPS is not compatible with DELTA."
  #endif
#endif

#if defined(ENDSTOP_NOISE_THRESHOLD) && !WITHIN(ENDSTOP_NOISE_THRESHOLD, 2, 7)
  #error "ENDSTOP_NOISE_THRESHOLD must be an integer from 2 to 7."
#endif

/**
 * emergency-command parser
 */
#if ENABLED(EMERGENCY_PARSER) && defined(__AVR__) && defined(USBCON)
  #error "EMERGENCY_PARSER does not work on boards with AT90USB processors (USBCON)."
#endif

/**
 * G38 Probe Target
 */
#if ENABLED(G38_PROBE_TARGET)
  #if !HAS_BED_PROBE
    #error "G38_PROBE_TARGET requires a bed probe."
  #endif
#endif

/**
 * Auto Fan check for PWM pins
 */
#if HAS_AUTO_FAN && EXTRUDER_AUTO_FAN_SPEED != 255
  #define AF_ERR_SUFF "_AUTO_FAN_PIN is not a PWM pin. Set EXTRUDER_AUTO_FAN_SPEED to 255."
  #if HAS_AUTO_FAN_0
    static_assert(PWM_PIN(E0_AUTO_FAN_PIN), "E0" AF_ERR_SUFF);
  #elif HAS_AUTO_FAN_1
    static_assert(PWM_PIN(E1_AUTO_FAN_PIN), "E1" AF_ERR_SUFF);
  #elif HAS_AUTO_FAN_2
    static_assert(PWM_PIN(E2_AUTO_FAN_PIN), "E2" AF_ERR_SUFF);
  #elif HAS_AUTO_FAN_3
    static_assert(PWM_PIN(E3_AUTO_FAN_PIN), "E3" AF_ERR_SUFF);
  #endif
#endif

/**
 * Make sure only one display is enabled
 */
#if 1 < 0 \
  + (ENABLED(REPRAP_DISCOUNT_SMART_CONTROLLER) && DISABLED(IS_RRD_SC)) \
  + (ENABLED(REPRAP_DISCOUNT_FULL_GRAPHIC_SMART_CONTROLLER) && DISABLED(IS_RRD_FG_SC)) \
  + (ENABLED(U8GLIB_SSD1306) && DISABLED(IS_U8GLIB_SSD1306)) \
  + (ENABLED(MINIPANEL) && DISABLED(MKS_MINI_12864)) \
  + (ENABLED(EXTENSIBLE_UI) && DISABLED(IS_EXTUI)) \
  + ENABLED(RADDS_DISPLAY) \
  + ENABLED(ULTIMAKERCONTROLLER) \
  + ENABLED(PANEL_ONE) \
  + ENABLED(G3D_PANEL) \
  + ENABLED(RIGIDBOT_PANEL) \
  + ENABLED(MAKEBOARD_MINI_2_LINE_DISPLAY_1602) \
  + ENABLED(LCD_SAINSMART_I2C_1602) \
  + ENABLED(LCD_SAINSMART_I2C_2004) \
  + ENABLED(LCM1602) \
  + ENABLED(LCD_I2C_PANELOLU2) \
  + ENABLED(LCD_I2C_VIKI) \
  + ENABLED(SAV_3DLCD) \
  + ENABLED(FF_INTERFACEBOARD) \
  + ENABLED(REPRAPWORLD_GRAPHICAL_LCD) \
  + ENABLED(VIKI2) \
  + ENABLED(miniVIKI) \
  + ENABLED(MAKRPANEL) \
  + ENABLED(ELB_FULL_GRAPHIC_CONTROLLER) \
  + ENABLED(BQ_LCD_SMART_CONTROLLER) \
  + ENABLED(CARTESIO_UI) \
  + ENABLED(LCD_FOR_MELZI) \
  + ENABLED(ULTI_CONTROLLER) \
  + ENABLED(MKS_MINI_12864) \
  + ENABLED(CR10_STOCKDISPLAY) \
  + ENABLED(ANET_FULL_GRAPHICS_LCD) \
  + ENABLED(AZSMZ_12864) \
  + ENABLED(SILVER_GATE_GLCD_CONTROLLER) \
  + ENABLED(SAV_3DGLCD) \
  + ENABLED(OLED_PANEL_TINYBOY2) \
  + ENABLED(MKS_12864OLED) \
  + ENABLED(MKS_12864OLED_SSD1306) \
  + ENABLED(U8GLIB_SH1106_EINSTART) \
  + ENABLED(OVERLORD_OLED) \
  + ENABLED(FSMC_GRAPHICAL_TFT)
  #error "Please select no more than one LCD controller option."
#endif

#undef IS_RRD_SC
#undef IS_RRD_FG_SC
#undef IS_U8GLIB_SSD1306
#undef IS_EXTUI

/**
 * Check existing CS pins against enabled TMC SPI drivers.
 */
#define INVALID_TMC_SPI(ST) (AXIS_HAS_SPI && !PIN_EXISTS(ST##_CS))
#if INVALID_TMC_SPI(X)
  #error "An SPI driven TMC driver on X requires X_CS_PIN."
#elif INVALID_TMC_SPI(X2)
  #error "An SPI driven TMC driver on X2 requires X2_CS_PIN."
#elif INVALID_TMC_SPI(Y)
  #error "An SPI driven TMC driver on Y requires Y_CS_PIN."
#elif INVALID_TMC_SPI(Y2)
  #error "An SPI driven TMC driver on Y2 requires Y2_CS_PIN."
#elif INVALID_TMC_SPI(Z)
  #error "An SPI driven TMC driver on Z requires Z_CS_PIN."
#elif INVALID_TMC_SPI(Z2)
  #error "An SPI driven TMC driver on Z2 requires Z2_CS_PIN."
#elif INVALID_TMC_SPI(Z3)
  #error "An SPI driven TMC driver on Z3 requires Z3_CS_PIN."
#elif INVALID_TMC_SPI(E0)
  #error "An SPI driven TMC driver on E0 requires E0_CS_PIN."
#elif INVALID_TMC_SPI(E1)
  #error "An SPI driven TMC driver on E1 requires E1_CS_PIN."
#elif INVALID_TMC_SPI(E2)
  #error "An SPI driven TMC driver on E2 requires E2_CS_PIN."
#elif INVALID_TMC_SPI(E3)
  #error "An SPI driven TMC driver on E3 requires E3_CS_PIN."
#elif INVALID_TMC_SPI(E4)
  #error "An SPI driven TMC driver on E4 requires E4_CS_PIN."
#elif INVALID_TMC_SPI(E5)
  #error "An SPI driven TMC driver on E5 requires E5_CS_PIN."
#endif
#undef INVALID_TMC_SPI

/**
 * Check existing RX/TX pins against enable TMC UART drivers.
 */
#define INVALID_TMC_UART(ST) (AXIS_HAS_UART(ST) && !(defined(ST##_HARDWARE_SERIAL) || (PINS_EXIST(ST##_SERIAL_RX, ST##_SERIAL_TX))))
#if INVALID_TMC_UART(X)
  #error "TMC2208 or TMC2209 on X requires X_HARDWARE_SERIAL or X_SERIAL_(RX|TX)_PIN."
#elif INVALID_TMC_UART(X2)
  #error "TMC2208 or TMC2209 on X2 requires X2_HARDWARE_SERIAL or X2_SERIAL_(RX|TX)_PIN."
#elif INVALID_TMC_UART(Y)
  #error "TMC2208 or TMC2209 on Y requires Y_HARDWARE_SERIAL or Y_SERIAL_(RX|TX)_PIN."
#elif INVALID_TMC_UART(Y2)
  #error "TMC2208 or TMC2209 on Y2 requires Y2_HARDWARE_SERIAL or Y2_SERIAL_(RX|TX)_PIN."
#elif INVALID_TMC_UART(Z)
  #error "TMC2208 or TMC2209 on Z requires Z_HARDWARE_SERIAL or Z_SERIAL_(RX|TX)_PIN."
#elif INVALID_TMC_UART(Z2)
  #error "TMC2208 or TMC2209 on Z2 requires Z2_HARDWARE_SERIAL or Z2_SERIAL_(RX|TX)_PIN."
#elif INVALID_TMC_UART(Z3)
  #error "TMC2208 or TMC2209 on Z3 requires Z3_HARDWARE_SERIAL or Z3_SERIAL_(RX|TX)_PIN."
#elif INVALID_TMC_UART(E0)
  #error "TMC2208 or TMC2209 on E0 requires E0_HARDWARE_SERIAL or E0_SERIAL_(RX|TX)_PIN."
#elif INVALID_TMC_UART(E1)
  #error "TMC2208 or TMC2209 on E1 requires E1_HARDWARE_SERIAL or E1_SERIAL_(RX|TX)_PIN."
#elif INVALID_TMC_UART(E2)
  #error "TMC2208 or TMC2209 on E2 requires E2_HARDWARE_SERIAL or E2_SERIAL_(RX|TX)_PIN."
#elif INVALID_TMC_UART(E3)
  #error "TMC2208 or TMC2209 on E3 requires E3_HARDWARE_SERIAL or E3_SERIAL_(RX|TX)_PIN."
#elif INVALID_TMC_UART(E4)
  #error "TMC2208 or TMC2209 on E4 requires E4_HARDWARE_SERIAL or E4_SERIAL_(RX|TX)_PIN."
#elif INVALID_TMC_UART(E5)
  #error "TMC2208 or TMC2209 on E5 requires E5_HARDWARE_SERIAL or E5_SERIAL_(RX|TX)_PIN."
#endif
#undef INVALID_TMC_UART

/**
 * TMC2209 slave address values
 */
#define INVALID_TMC_ADDRESS(ST) static_assert(0 <= ST##_SLAVE_ADDRESS && ST##_SLAVE_ADDRESS <= 3, "TMC2209 slave address must be 0, 1, 2 or 3")
#if AXIS_DRIVER_TYPE_X(TMC2209)
  INVALID_TMC_ADDRESS(X);
#elif AXIS_DRIVER_TYPE_X2(TMC2209)
  INVALID_TMC_ADDRESS(X2);
#elif AXIS_DRIVER_TYPE_Y(TMC2209)
  INVALID_TMC_ADDRESS(Y);
#elif AXIS_DRIVER_TYPE_Y2(TMC2209)
  INVALID_TMC_ADDRESS(Y2);
#elif AXIS_DRIVER_TYPE_Z(TMC2209)
  INVALID_TMC_ADDRESS(Z);
#elif AXIS_DRIVER_TYPE_Z2(TMC2209)
  INVALID_TMC_ADDRESS(Z2);
#elif AXIS_DRIVER_TYPE_Z3(TMC2209)
  INVALID_TMC_ADDRESS(Z3);
#elif AXIS_DRIVER_TYPE_E0(TMC2209)
  INVALID_TMC_ADDRESS(E0);
#elif AXIS_DRIVER_TYPE_E1(TMC2209)
  INVALID_TMC_ADDRESS(E1);
#elif AXIS_DRIVER_TYPE_E2(TMC2209)
  INVALID_TMC_ADDRESS(E2);
#elif AXIS_DRIVER_TYPE_E3(TMC2209)
  INVALID_TMC_ADDRESS(E3);
#elif AXIS_DRIVER_TYPE_E4(TMC2209)
  INVALID_TMC_ADDRESS(E4);
#elif AXIS_DRIVER_TYPE_E5(TMC2209)
  INVALID_TMC_ADDRESS(E5);
#endif
#undef INVALID_TMC_ADDRESS

/**
 * TMC2208/2209 software UART and ENDSTOP_INTERRUPTS both use pin change interrupts (PCI)
 */
#if HAS_TMC220x && !defined(TARGET_LPC1768) && ENABLED(ENDSTOP_INTERRUPTS_FEATURE) && !( \
       defined(X_HARDWARE_SERIAL ) || defined(X2_HARDWARE_SERIAL) \
    || defined(Y_HARDWARE_SERIAL ) || defined(Y2_HARDWARE_SERIAL) \
    || defined(Z_HARDWARE_SERIAL ) || defined(Z2_HARDWARE_SERIAL) \
    || defined(Z3_HARDWARE_SERIAL) || defined(E0_HARDWARE_SERIAL) \
    || defined(E1_HARDWARE_SERIAL) || defined(E2_HARDWARE_SERIAL) \
    || defined(E3_HARDWARE_SERIAL) || defined(E4_HARDWARE_SERIAL) \
    || defined(E5_HARDWARE_SERIAL) )
  #error "Select hardware UART for TMC2208 to use both TMC2208 and ENDSTOP_INTERRUPTS_FEATURE."
#endif

/**
 * TMC2208/2209 software UART is only supported on AVR, LPC, STM32F1 and STM32F4
 */
#if HAS_TMC220x && !defined(__AVR__) && !defined(TARGET_LPC1768) && !defined(TARGET_STM32F1) && !defined(TARGET_STM32F4) && !( \
       defined(X_HARDWARE_SERIAL ) || defined(X2_HARDWARE_SERIAL) \
    || defined(Y_HARDWARE_SERIAL ) || defined(Y2_HARDWARE_SERIAL) \
    || defined(Z_HARDWARE_SERIAL ) || defined(Z2_HARDWARE_SERIAL) \
    || defined(Z3_HARDWARE_SERIAL) || defined(E0_HARDWARE_SERIAL) \
    || defined(E1_HARDWARE_SERIAL) || defined(E2_HARDWARE_SERIAL) \
    || defined(E3_HARDWARE_SERIAL) || defined(E4_HARDWARE_SERIAL) \
    || defined(E5_HARDWARE_SERIAL) )
  #error "TMC2208 Software Serial is supported only on AVR, LPC1768, STM32F1 and STM32F4 platforms."
#endif

#if ENABLED(SENSORLESS_HOMING)
  // Require STEALTHCHOP for SENSORLESS_HOMING on DELTA as the transition from spreadCycle to stealthChop
  // is necessary in order to reset the stallGuard indication between the initial movement of all three
  // towers to +Z and the individual homing of each tower. This restriction can be removed once a means of
  // clearing the stallGuard activated status is found.

  // Stall detection DIAG = HIGH : TMC2209
  // Stall detection DIAG = LOW  : TMC2130/TMC2160/TMC2660/TMC5130/TMC5160
  #define X_ENDSTOP_INVERTING !AXIS_DRIVER_TYPE(X,TMC2209)
  #define Y_ENDSTOP_INVERTING !AXIS_DRIVER_TYPE(Y,TMC2209)
  #define Z_ENDSTOP_INVERTING !AXIS_DRIVER_TYPE(Z,TMC2209)

  #if ENABLED(DELTA) && !BOTH(STEALTHCHOP_XY, STEALTHCHOP_Z)
    #error "SENSORLESS_HOMING on DELTA currently requires STEALTHCHOP_XY and STEALTHCHOP_Z."
  #elif X_SENSORLESS && X_HOME_DIR < 0 && DISABLED(ENDSTOPPULLUPS, ENDSTOPPULLUP_XMIN)
    #error "SENSORLESS_HOMING requires ENDSTOPPULLUP_XMIN (or ENDSTOPPULLUPS) when homing to X_MIN."
  #elif X_SENSORLESS && X_HOME_DIR > 0 && DISABLED(ENDSTOPPULLUPS, ENDSTOPPULLUP_XMAX)
    #error "SENSORLESS_HOMING requires ENDSTOPPULLUP_XMAX (or ENDSTOPPULLUPS) when homing to X_MAX."
  #elif Y_SENSORLESS && Y_HOME_DIR < 0 && DISABLED(ENDSTOPPULLUPS, ENDSTOPPULLUP_YMIN)
    #error "SENSORLESS_HOMING requires ENDSTOPPULLUP_YMIN (or ENDSTOPPULLUPS) when homing to Y_MIN."
  #elif Y_SENSORLESS && Y_HOME_DIR > 0 && DISABLED(ENDSTOPPULLUPS, ENDSTOPPULLUP_YMAX)
    #error "SENSORLESS_HOMING requires ENDSTOPPULLUP_YMAX (or ENDSTOPPULLUPS) when homing to Y_MAX."
  #elif Z_SENSORLESS && Z_HOME_DIR < 0 && DISABLED(ENDSTOPPULLUPS, ENDSTOPPULLUP_ZMIN)
    #error "SENSORLESS_HOMING requires ENDSTOPPULLUP_ZMIN (or ENDSTOPPULLUPS) when homing to Z_MIN."
  #elif Z_SENSORLESS && Z_HOME_DIR > 0 && DISABLED(ENDSTOPPULLUPS, ENDSTOPPULLUP_ZMAX)
    #error "SENSORLESS_HOMING requires ENDSTOPPULLUP_ZMAX (or ENDSTOPPULLUPS) when homing to Z_MAX."
  #elif X_SENSORLESS && X_HOME_DIR < 0 && X_MIN_ENDSTOP_INVERTING != X_ENDSTOP_INVERTING
    #if X_ENDSTOP_INVERTING
      #error "SENSORLESS_HOMING requires X_MIN_ENDSTOP_INVERTING = true when homing to X_MIN."
    #else
      #error "SENSORLESS_HOMING requires X_MIN_ENDSTOP_INVERTING = false when homing TMC2209 to X_MIN."
    #endif
  #elif X_SENSORLESS && X_HOME_DIR > 0 && X_MAX_ENDSTOP_INVERTING != X_ENDSTOP_INVERTING
    #if X_ENDSTOP_INVERTING
      #error "SENSORLESS_HOMING requires X_MAX_ENDSTOP_INVERTING = true when homing to X_MAX."
    #else
      #error "SENSORLESS_HOMING requires X_MAX_ENDSTOP_INVERTING = false when homing TMC2209 to X_MAX."
    #endif
  #elif Y_SENSORLESS && Y_HOME_DIR < 0 && Y_MIN_ENDSTOP_INVERTING != Y_ENDSTOP_INVERTING
    #if Y_ENDSTOP_INVERTING
      #error "SENSORLESS_HOMING requires Y_MIN_ENDSTOP_INVERTING = true when homing to Y_MIN."
    #else
      #error "SENSORLESS_HOMING requires Y_MIN_ENDSTOP_INVERTING = false when homing TMC2209 to Y_MIN."
    #endif
  #elif Y_SENSORLESS && Y_HOME_DIR > 0 && Y_MAX_ENDSTOP_INVERTING != Y_ENDSTOP_INVERTING
    #if Y_ENDSTOP_INVERTING
      #error "SENSORLESS_HOMING requires Y_MAX_ENDSTOP_INVERTING = true when homing to Y_MAX."
    #else
      #error "SENSORLESS_HOMING requires Y_MAX_ENDSTOP_INVERTING = false when homing TMC2209 to Y_MAX."
    #endif
  #elif Z_SENSORLESS && Z_HOME_DIR < 0 && Z_MIN_ENDSTOP_INVERTING != Z_ENDSTOP_INVERTING
    #if Z_ENDSTOP_INVERTING
      #error "SENSORLESS_HOMING requires Z_MIN_ENDSTOP_INVERTING = true when homing to Z_MIN."
    #else
      #error "SENSORLESS_HOMING requires Z_MIN_ENDSTOP_INVERTING = false when homing TMC2209 to Z_MIN."
    #endif
  #elif Z_SENSORLESS && Z_HOME_DIR > 0 && Z_MAX_ENDSTOP_INVERTING != Z_ENDSTOP_INVERTING
    #if Z_ENDSTOP_INVERTING
      #error "SENSORLESS_HOMING requires Z_MAX_ENDSTOP_INVERTING = true when homing to Z_MAX."
    #else
      #error "SENSORLESS_HOMING requires Z_MAX_ENDSTOP_INVERTING = false when homing TMC2209 to Z_MAX."
    #endif
  #elif ENDSTOP_NOISE_THRESHOLD
    #error "SENSORLESS_HOMING is incompatible with ENDSTOP_NOISE_THRESHOLD."
  #elif !(X_SENSORLESS || Y_SENSORLESS || Z_SENSORLESS)
    #error "SENSORLESS_HOMING requires a TMC stepper driver with StallGuard on X, Y, or Z axes."
  #endif

  #undef X_ENDSTOP_INVERTING
  #undef Y_ENDSTOP_INVERTING
  #undef Z_ENDSTOP_INVERTING
#endif

// Sensorless probing requirements
#if ENABLED(SENSORLESS_PROBING)
  #if ENABLED(DELTA) && !(X_SENSORLESS && Y_SENSORLESS && Z_SENSORLESS)
    #error "SENSORLESS_PROBING for DELTA requires TMC stepper drivers with StallGuard on X, Y, and Z axes."
  #elif !Z_SENSORLESS
    #error "SENSORLESS_PROBING requires a TMC stepper driver with StallGuard on Z."
  #endif
#endif

#if EITHER(SENSORLESS_HOMING, SENSORLESS_PROBING)
  #if !defined(X_STALL_SENSITIVITY) && !defined(Y_STALL_SENSITIVITY) && !defined(Z_STALL_SENSITIVITY)
    #error "Sensorless features (homing, probing) enabled but no sensitivity was set for specified drivers."
  #endif
#endif

// Sensorless homing is required for both combined steppers in an H-bot
#if CORE_IS_XY && X_SENSORLESS != Y_SENSORLESS
  #error "CoreXY requires both X and Y to use sensorless homing if either does."
#elif CORE_IS_XZ && X_SENSORLESS != Z_SENSORLESS
  #error "CoreXZ requires both X and Z to use sensorless homing if either does."
#elif CORE_IS_YZ && Y_SENSORLESS != Z_SENSORLESS
  #error "CoreYZ requires both Y and Z to use sensorless homing if either does."
#endif

// Other TMC feature requirements
#if ENABLED(HYBRID_THRESHOLD) && !STEALTHCHOP_ENABLED
  #error "Enable STEALTHCHOP_(XY|Z|E) to use HYBRID_THRESHOLD."
#elif ENABLED(SENSORLESS_HOMING) && !HAS_STALLGUARD
  #error "SENSORLESS_HOMING requires TMC2130, TMC2160, TMC2209, TMC2660, or TMC5160 stepper drivers."
#elif ENABLED(SENSORLESS_PROBING) && !HAS_STALLGUARD
  #error "SENSORLESS_PROBING requires TMC2130, TMC2160, TMC2209, TMC2660, or TMC5160 stepper drivers."
#elif STEALTHCHOP_ENABLED && !HAS_STEALTHCHOP
  #error "STEALTHCHOP requires TMC2130, TMC2160, TMC2208, TMC2209, or TMC5160 stepper drivers."
#endif

#define IN_CHAIN(A) (A##_CHAIN_POS > 0)
// TMC SPI Chaining
#if IN_CHAIN(X) || IN_CHAIN(Y) || IN_CHAIN(Z) || IN_CHAIN(X2) || IN_CHAIN(Y2) || IN_CHAIN(Z2) || IN_CHAIN(Z3) || IN_CHAIN(E0) || IN_CHAIN(E1) || IN_CHAIN(E2) || IN_CHAIN(E3) || IN_CHAIN(E4) || IN_CHAIN(E5)
  #if  (IN_CHAIN(X)  && !PIN_EXISTS(X_CS) ) || (IN_CHAIN(Y)  && !PIN_EXISTS(Y_CS) ) \
    || (IN_CHAIN(Z)  && !PIN_EXISTS(Z_CS) ) || (IN_CHAIN(X2) && !PIN_EXISTS(X2_CS)) \
    || (IN_CHAIN(Y2) && !PIN_EXISTS(Y2_CS)) || (IN_CHAIN(Z2) && !PIN_EXISTS(Z2_CS)) \
    || (IN_CHAIN(Z3) && !PIN_EXISTS(Z3_CS)) || (IN_CHAIN(E0) && !PIN_EXISTS(E0_CS)) \
    || (IN_CHAIN(E1) && !PIN_EXISTS(E1_CS)) || (IN_CHAIN(E2) && !PIN_EXISTS(E2_CS)) \
    || (IN_CHAIN(E3) && !PIN_EXISTS(E3_CS)) || (IN_CHAIN(E4) && !PIN_EXISTS(E4_CS)) \
    || (IN_CHAIN(E5) && !PIN_EXISTS(E5_CS))
    #error "All chained TMC drivers need a CS pin."
  #else
    #if IN_CHAIN(X)
      #define CS_COMPARE X_CS_PIN
    #elif IN_CHAIN(Y)
      #define CS_COMPARE Y_CS_PIN
    #elif IN_CHAIN(Z)
      #define CS_COMPARE Z_CS_PIN
    #elif IN_CHAIN(X2)
      #define CS_COMPARE X2_CS_PIN
    #elif IN_CHAIN(Y2)
      #define CS_COMPARE Y2_CS_PIN
    #elif IN_CHAIN(Z2)
      #define CS_COMPARE Z2_CS_PIN
    #elif IN_CHAIN(Z3)
      #define CS_COMPARE Z3_CS_PIN
    #elif IN_CHAIN(E0)
      #define CS_COMPARE E0_CS_PIN
    #elif IN_CHAIN(E1)
      #define CS_COMPARE E1_CS_PIN
    #elif IN_CHAIN(E2)
      #define CS_COMPARE E2_CS_PIN
    #elif IN_CHAIN(E3)
      #define CS_COMPARE E3_CS_PIN
    #elif IN_CHAIN(E4)
      #define CS_COMPARE E4_CS_PIN
    #elif IN_CHAIN(E5)
      #define CS_COMPARE E5_CS_PIN
    #endif
    #if  (IN_CHAIN(X)  && X_CS_PIN  != CS_COMPARE) || (IN_CHAIN(Y)  && Y_CS_PIN  != CS_COMPARE) \
      || (IN_CHAIN(Z)  && Z_CS_PIN  != CS_COMPARE) || (IN_CHAIN(X2) && X2_CS_PIN != CS_COMPARE) \
      || (IN_CHAIN(Y2) && Y2_CS_PIN != CS_COMPARE) || (IN_CHAIN(Z2) && Z2_CS_PIN != CS_COMPARE) \
      || (IN_CHAIN(Z3) && Z3_CS_PIN != CS_COMPARE) || (IN_CHAIN(E0) && E0_CS_PIN != CS_COMPARE) \
      || (IN_CHAIN(E1) && E1_CS_PIN != CS_COMPARE) || (IN_CHAIN(E2) && E2_CS_PIN != CS_COMPARE) \
      || (IN_CHAIN(E3) && E3_CS_PIN != CS_COMPARE) || (IN_CHAIN(E4) && E4_CS_PIN != CS_COMPARE) \
      || (IN_CHAIN(E5) && E5_CS_PIN != CS_COMPARE)
      #error "All chained TMC drivers must use the same CS pin."
    #endif
  #endif
  #undef CS_COMPARE
#endif
#undef IN_CHAIN

#if ENABLED(DELTA) && (ENABLED(STEALTHCHOP_XY) != ENABLED(STEALTHCHOP_Z))
  #error "STEALTHCHOP_XY and STEALTHCHOP_Z must be the same on DELTA."
#endif

/**
 * Check per-axis initializers for errors
 */
constexpr float sanity_arr_1[] = DEFAULT_AXIS_STEPS_PER_UNIT,
                sanity_arr_2[] = DEFAULT_MAX_FEEDRATE,
                sanity_arr_3[] = DEFAULT_MAX_ACCELERATION;

#define _ARR_TEST(N,I) (sanity_arr_##N[_MIN(I,int(COUNT(sanity_arr_##N))-1)] > 0)

static_assert(COUNT(sanity_arr_1) >= XYZE,   "DEFAULT_AXIS_STEPS_PER_UNIT requires X, Y, Z and E elements.");
static_assert(COUNT(sanity_arr_1) <= XYZE_N, "DEFAULT_AXIS_STEPS_PER_UNIT has too many elements. (Did you forget to enable DISTINCT_E_FACTORS?)");
static_assert(   _ARR_TEST(1,0) && _ARR_TEST(1,1) && _ARR_TEST(1,2)
              && _ARR_TEST(1,3) && _ARR_TEST(1,4) && _ARR_TEST(1,5)
              && _ARR_TEST(1,6) && _ARR_TEST(1,7) && _ARR_TEST(1,8),
              "DEFAULT_AXIS_STEPS_PER_UNIT values must be positive.");

static_assert(COUNT(sanity_arr_2) >= XYZE,   "DEFAULT_MAX_FEEDRATE requires X, Y, Z and E elements.");
static_assert(COUNT(sanity_arr_2) <= XYZE_N, "DEFAULT_MAX_FEEDRATE has too many elements. (Did you forget to enable DISTINCT_E_FACTORS?)");
static_assert(   _ARR_TEST(2,0) && _ARR_TEST(2,1) && _ARR_TEST(2,2)
              && _ARR_TEST(2,3) && _ARR_TEST(2,4) && _ARR_TEST(2,5)
              && _ARR_TEST(2,6) && _ARR_TEST(2,7) && _ARR_TEST(2,8),
              "DEFAULT_MAX_FEEDRATE values must be positive.");

static_assert(COUNT(sanity_arr_3) >= XYZE,   "DEFAULT_MAX_ACCELERATION requires X, Y, Z and E elements.");
static_assert(COUNT(sanity_arr_3) <= XYZE_N, "DEFAULT_MAX_ACCELERATION has too many elements. (Did you forget to enable DISTINCT_E_FACTORS?)");
static_assert(   _ARR_TEST(3,0) && _ARR_TEST(3,1) && _ARR_TEST(3,2)
              && _ARR_TEST(3,3) && _ARR_TEST(3,4) && _ARR_TEST(3,5)
              && _ARR_TEST(3,6) && _ARR_TEST(3,7) && _ARR_TEST(3,8),
              "DEFAULT_MAX_ACCELERATION values must be positive.");

#if ENABLED(LIMITED_MAX_ACCEL_EDITING)
  #ifdef MAX_ACCEL_EDIT_VALUES
    constexpr float sanity_arr_4[] = MAX_ACCEL_EDIT_VALUES;
    static_assert(COUNT(sanity_arr_4) >= XYZE, "MAX_ACCEL_EDIT_VALUES requires X, Y, Z and E elements.");
    static_assert(COUNT(sanity_arr_4) <= XYZE, "MAX_ACCEL_EDIT_VALUES has too many elements. X, Y, Z and E elements only.");
    static_assert(   _ARR_TEST(4,0) && _ARR_TEST(4,1) && _ARR_TEST(4,2)
                  && _ARR_TEST(4,3) && _ARR_TEST(4,4) && _ARR_TEST(4,5)
                  && _ARR_TEST(4,6) && _ARR_TEST(4,7) && _ARR_TEST(4,8),
                  "MAX_ACCEL_EDIT_VALUES values must be positive.");
  #endif
#endif

#if ENABLED(LIMITED_MAX_FR_EDITING)
  #ifdef MAX_FEEDRATE_EDIT_VALUES
    constexpr float sanity_arr_5[] = MAX_FEEDRATE_EDIT_VALUES;
    static_assert(COUNT(sanity_arr_5) >= XYZE, "MAX_FEEDRATE_EDIT_VALUES requires X, Y, Z and E elements.");
    static_assert(COUNT(sanity_arr_5) <= XYZE, "MAX_FEEDRATE_EDIT_VALUES has too many elements. X, Y, Z and E elements only.");
    static_assert(   _ARR_TEST(5,0) && _ARR_TEST(5,1) && _ARR_TEST(5,2)
                  && _ARR_TEST(5,3) && _ARR_TEST(5,4) && _ARR_TEST(5,5)
                  && _ARR_TEST(5,6) && _ARR_TEST(5,7) && _ARR_TEST(5,8),
                  "MAX_FEEDRATE_EDIT_VALUES values must be positive.");
  #endif
#endif

#if ENABLED(LIMITED_JERK_EDITING)
  #ifdef MAX_JERK_EDIT_VALUES
    constexpr float sanity_arr_6[] = MAX_JERK_EDIT_VALUES;
    static_assert(COUNT(sanity_arr_6) >= XYZE, "MAX_JERK_EDIT_VALUES requires X, Y, Z and E elements.");
    static_assert(COUNT(sanity_arr_6) <= XYZE, "MAX_JERK_EDIT_VALUES has too many elements. X, Y, Z and E elements only.");
    static_assert(   _ARR_TEST(6,0) && _ARR_TEST(6,1) && _ARR_TEST(6,2)
                  && _ARR_TEST(6,3) && _ARR_TEST(6,4) && _ARR_TEST(6,5)
                  && _ARR_TEST(6,6) && _ARR_TEST(6,7) && _ARR_TEST(6,8),
                  "MAX_JERK_EDIT_VALUES values must be positive.");
  #endif
#endif

#undef _ARR_TEST

#if BOTH(CNC_COORDINATE_SYSTEMS, NO_WORKSPACE_OFFSETS)
  #error "CNC_COORDINATE_SYSTEMS is incompatible with NO_WORKSPACE_OFFSETS."
#endif

#if HAS_PLANNER()
  #if !BLOCK_BUFFER_SIZE || !IS_POWER_OF_2(BLOCK_BUFFER_SIZE)
    #error "BLOCK_BUFFER_SIZE must be a power of 2."
  #endif
#else
  #ifdef BLOCK_BUFFER_SIZE
    #error "BLOCK_BUFFER_SIZE should not be defined without a planner"
  #endif
#endif

#if ENABLED(SKEW_CORRECTION)
  #if !defined(XY_SKEW_FACTOR) && !(defined(XY_DIAG_AC) && defined(XY_DIAG_BD) && defined(XY_SIDE_AD))
    #error "SKEW_CORRECTION requires XY_SKEW_FACTOR or XY_DIAG_AC, XY_DIAG_BD, XY_SIDE_AD."
  #endif
  #if ENABLED(SKEW_CORRECTION_FOR_Z)
    #if !defined(XZ_SKEW_FACTOR) && !(defined(XZ_DIAG_AC) && defined(XZ_DIAG_BD) && defined(XZ_SIDE_AD))
      #error "SKEW_CORRECTION requires XZ_SKEW_FACTOR or XZ_DIAG_AC, XZ_DIAG_BD, XZ_SIDE_AD."
    #endif
    #if !defined(YZ_SKEW_FACTOR) && !(defined(YZ_DIAG_AC) && defined(YZ_DIAG_BD) && defined(YZ_SIDE_AD))
      #error "SKEW_CORRECTION requires YZ_SKEW_FACTOR or YZ_DIAG_AC, YZ_DIAG_BD, YZ_SIDE_AD."
    #endif
  #endif
#endif

#if ENABLED(POWER_PANIC) && DISABLED(CRASH_RECOVERY)
  #error "POWER_PANIC requires CRASH_RECOVERY."
#endif

#if ENABLED(AXIS_MEASURE) && DISABLED(CRASH_RECOVERY)
  #error "AXIS_MEASURE requires CRASH_RECOVERY."
#endif

#if ENABLED(Z_STEPPER_AUTO_ALIGN)

  #if !Z_MULTI_STEPPER_DRIVERS
    #error "Z_STEPPER_AUTO_ALIGN requires Z_DUAL_STEPPER_DRIVERS or Z_TRIPLE_STEPPER_DRIVERS."
  #elif !HAS_BED_PROBE
    #error "Z_STEPPER_AUTO_ALIGN requires a Z-bed probe."
  #endif

  #if ENABLED(Z_STEPPER_ALIGN_KNOWN_STEPPER_POSITIONS)
    #if DISABLED(Z_TRIPLE_STEPPER_DRIVERS)
      #error "Z_STEPPER_ALIGN_KNOWN_STEPPER_POSITIONS requires Z_TRIPLE_STEPPER_DRIVERS."
    #endif
    constexpr float sanity_arr_screw_xy[][2] = Z_STEPPER_ALIGN_STEPPER_XY;
    static_assert(
      COUNT(sanity_arr_screw_xy) == Z_STEPPER_COUNT,
      "Z_STEPPER_ALIGN_STEPPER_XY requires three {X,Y} entries (one per Z stepper)."
    );
  #endif

#endif

#if ENABLED(PRINTCOUNTER)
  #error "PRINTCOUNTER requires EEPROM_SETTINGS. Please update your Configuration."
#endif

#if ENABLED(GCODE_MACROS) && !WITHIN(GCODE_MACROS_SLOTS, 1, 10)
  #error "GCODE_MACROS_SLOTS must be a number from 1 to 10."
#endif

#if ENABLED(CUSTOM_USER_MENUS)
  #ifdef USER_GCODE_1
    constexpr char _chr1 = USER_GCODE_1[strlen(USER_GCODE_1) - 1];
    static_assert(_chr1 != '\n' && _chr1 != '\r', "USER_GCODE_1 cannot have a newline at the end. Please remove it.");
  #endif
  #ifdef USER_GCODE_2
    constexpr char _chr2 = USER_GCODE_2[strlen(USER_GCODE_2) - 1];
    static_assert(_chr2 != '\n' && _chr2 != '\r', "USER_GCODE_2 cannot have a newline at the end. Please remove it.");
  #endif
  #ifdef USER_GCODE_3
    constexpr char _chr3 = USER_GCODE_3[strlen(USER_GCODE_3) - 1];
    static_assert(_chr3 != '\n' && _chr3 != '\r', "USER_GCODE_3 cannot have a newline at the end. Please remove it.");
  #endif
  #ifdef USER_GCODE_4
    constexpr char _chr4 = USER_GCODE_4[strlen(USER_GCODE_4) - 1];
    static_assert(_chr4 != '\n' && _chr4 != '\r', "USER_GCODE_4 cannot have a newline at the end. Please remove it.");
  #endif
  #ifdef USER_GCODE_5
    constexpr char _chr5 = USER_GCODE_5[strlen(USER_GCODE_5) - 1];
    static_assert(_chr5 != '\n' && _chr5 != '\r', "USER_GCODE_5 cannot have a newline at the end. Please remove it.");
  #endif
#endif

#if ENABLED(BACKLASH_COMPENSATION)
  #if IS_CORE
    #error "BACKLASH_COMPENSATION is incompatible with CORE kinematics."
  #endif
  #ifndef BACKLASH_DISTANCE_MM
    #error "BACKLASH_COMPENSATION requires BACKLASH_DISTANCE_MM"
  #endif
  #ifndef BACKLASH_CORRECTION
    #error "BACKLASH_COMPENSATION requires BACKLASH_CORRECTION"
  #endif
#endif

#if ENABLED(GRADIENT_MIX) && MIXING_VIRTUAL_TOOLS < 2
  #error "GRADIENT_MIX requires 2 or more MIXING_VIRTUAL_TOOLS."
#endif

/**
 * Photo G-code requirements
 */
#if ENABLED(PHOTO_GCODE)
  #if (PIN_EXISTS(CHDK) + PIN_EXISTS(PHOTOGRAPH) + defined(PHOTO_SWITCH_POSITION)) > 1
    #error "Please define only one of CHDK_PIN, PHOTOGRAPH_PIN, or PHOTO_SWITCH_POSITION."
  #elif defined(PHOTO_SWITCH_POSITION) && !defined(PHOTO_POSITION)
    #error "PHOTO_SWITCH_POSITION requires PHOTO_POSITION. Please update your Configuration_adv.h."
  #elif PIN_EXISTS(CHDK) && defined(CHDK_DELAY)
    #error "CHDK_DELAY has been replaced by PHOTO_SWITCH_MS. Please update your Configuration_adv.h."
  #elif PIN_EXISTS(CHDK) && !defined(PHOTO_SWITCH_MS)
    #error "PHOTO_SWITCH_MS is required with CHDK_PIN. Please update your Configuration_adv.h."
  #elif defined(PHOTO_RETRACT_MM)
    static_assert(PHOTO_RETRACT_MM + 0 >= 0, "PHOTO_RETRACT_MM must be >= 0.");
  #endif
#endif

/**
 * Prusa MMU2 requirements
 */
#if ENABLED(PRUSA_MMU2)
  #if EXTRUDERS != 5
    #error "PRUSA_MMU2 requires EXTRUDERS = 5."
  #elif DISABLED(ADVANCED_PAUSE_FEATURE)
    static_assert(nullptr == strstr(MMU2_FILAMENT_RUNOUT_SCRIPT, "M600"), "ADVANCED_PAUSE_FEATURE is required to use M600 with PRUSA_MMU2.");
  #endif
#endif

/**
 * Advanced PRINTCOUNTER settings
 */
#if ENABLED(PRINTCOUNTER)
  #if defined(SERVICE_INTERVAL_1) != defined(SERVICE_NAME_1)
    #error "Both SERVICE_NAME_1 and SERVICE_INTERVAL_1 are required."
  #elif defined(SERVICE_INTERVAL_2) != defined(SERVICE_NAME_2)
    #error "Both SERVICE_NAME_2 and SERVICE_INTERVAL_2 are required."
  #elif defined(SERVICE_INTERVAL_3) != defined(SERVICE_NAME_3)
    #error "Both SERVICE_NAME_3 and SERVICE_INTERVAL_3 are required."
  #endif
#endif

/**
 * Require soft endstops for certain setups
 */
#if !BOTH(MIN_SOFTWARE_ENDSTOPS, MAX_SOFTWARE_ENDSTOPS)
  #if ENABLED(DUAL_X_CARRIAGE)
    #error "DUAL_X_CARRIAGE requires both MIN_ and MAX_SOFTWARE_ENDSTOPS."
  #elif HAS_HOTEND_OFFSET
    #error "MIN_ and MAX_SOFTWARE_ENDSTOPS are both required with offset hotends."
  #endif
#endif

/**
 * Ensure this option is set intentionally
 */
#if ENABLED(PSU_CONTROL) && !defined(PSU_ACTIVE_HIGH)
  #error "PSU_CONTROL requires PSU_ACTIVE_HIGH to be defined as 'true' or 'false'."
#endif

#if HAS_CUTTER
  #define _PIN_CONFLICT(P) (PIN_EXISTS(P) && P##_PIN == SPINDLE_LASER_PWM_PIN)
  #if BOTH(SPINDLE_FEATURE, LASER_FEATURE)
    #error "Enable only one of SPINDLE_FEATURE or LASER_FEATURE."
  #elif !PIN_EXISTS(SPINDLE_LASER_ENA)
    #error "(SPINDLE|LASER)_FEATURE requires SPINDLE_LASER_ENA_PIN."
  #elif ENABLED(SPINDLE_CHANGE_DIR) && !PIN_EXISTS(SPINDLE_DIR)
    #error "SPINDLE_DIR_PIN is required for SPINDLE_CHANGE_DIR."
  #elif ENABLED(SPINDLE_LASER_PWM)
    #if !defined(SPINDLE_LASER_PWM_PIN) || SPINDLE_LASER_PWM_PIN < 0
      #error "SPINDLE_LASER_PWM_PIN is required for SPINDLE_LASER_PWM."
    #elif !PWM_PIN(SPINDLE_LASER_PWM_PIN)
      #error "SPINDLE_LASER_PWM_PIN not assigned to a PWM pin."
    #elif SPINDLE_LASER_POWERUP_DELAY < 1
      #error "SPINDLE_LASER_POWERUP_DELAY must be greater than 0."
    #elif SPINDLE_LASER_POWERDOWN_DELAY < 1
      #error "SPINDLE_LASER_POWERDOWN_DELAY must be greater than 0."
    #elif !defined(SPINDLE_LASER_PWM_INVERT)
      #error "SPINDLE_LASER_PWM_INVERT is required for (SPINDLE|LASER)_FEATURE."
    #elif !defined(SPEED_POWER_SLOPE) || !defined(SPEED_POWER_INTERCEPT) || !defined(SPEED_POWER_MIN) || !defined(SPEED_POWER_MAX)
      #error "SPINDLE_LASER_PWM equation constant(s) missing."
    #elif _PIN_CONFLICT(X_MIN)
      #error "SPINDLE_LASER_PWM pin conflicts with X_MIN_PIN."
    #elif _PIN_CONFLICT(X_MAX)
      #error "SPINDLE_LASER_PWM pin conflicts with X_MAX_PIN."
    #elif _PIN_CONFLICT(Z_STEP)
      #error "SPINDLE_LASER_PWM pin conflicts with Z_STEP_PIN."
    #elif _PIN_CONFLICT(CASE_LIGHT)
      #error "SPINDLE_LASER_PWM_PIN conflicts with CASE_LIGHT_PIN."
    #elif _PIN_CONFLICT(E0_AUTO_FAN)
      #error "SPINDLE_LASER_PWM_PIN conflicts with E0_AUTO_FAN_PIN."
    #elif _PIN_CONFLICT(E1_AUTO_FAN)
      #error "SPINDLE_LASER_PWM_PIN conflicts with E1_AUTO_FAN_PIN."
    #elif _PIN_CONFLICT(E2_AUTO_FAN)
      #error "SPINDLE_LASER_PWM_PIN conflicts with E2_AUTO_FAN_PIN."
    #elif _PIN_CONFLICT(E3_AUTO_FAN)
      #error "SPINDLE_LASER_PWM_PIN conflicts with E3_AUTO_FAN_PIN."
    #elif _PIN_CONFLICT(E4_AUTO_FAN)
      #error "SPINDLE_LASER_PWM_PIN conflicts with E4_AUTO_FAN_PIN."
    #elif _PIN_CONFLICT(E5_AUTO_FAN)
      #error "SPINDLE_LASER_PWM_PIN conflicts with E5_AUTO_FAN_PIN."
    #elif _PIN_CONFLICT(FAN)
      #error "SPINDLE_LASER_PWM_PIN conflicts with FAN_PIN."
    #elif _PIN_CONFLICT(FAN1)
      #error "SPINDLE_LASER_PWM_PIN conflicts with FAN1_PIN."
    #elif _PIN_CONFLICT(FAN2)
      #error "SPINDLE_LASER_PWM_PIN conflicts with FAN2_PIN."
    #endif
  #endif
  #undef _PIN_CONFLICT
#endif

#if ENABLED(PRINT_PROGRESS_SHOW_DECIMALS)
  #error "PRINT_PROGRESS_SHOW_DECIMALS currently requires a Graphical LCD."
#elif ENABLED(SHOW_REMAINING_TIME)
  #error "SHOW_REMAINING_TIME currently requires a Graphical LCD."
#endif

#if HAS_GCODE_COMPATIBILITY() && ENABLED(GCODE_MOTION_MODES)
    #error "HAS_GCODE_COMPATIBILITY() and GCODE_MOTION_MODES can't be enabled at the same time"
#endif<|MERGE_RESOLUTION|>--- conflicted
+++ resolved
@@ -60,8 +60,8 @@
  */
 #ifndef MOTHERBOARD
   #error "MOTHERBOARD is required. Please update your configuration."
-// #elif !defined(X_BED_SIZE) || !defined(Y_BED_SIZE)
-//   #error "X_BED_SIZE and Y_BED_SIZE are now required! Please update your configuration."
+#elif !defined(X_BED_SIZE) || !defined(Y_BED_SIZE)
+  #error "X_BED_SIZE and Y_BED_SIZE are now required! Please update your configuration."
 #elif WATCH_TEMP_PERIOD > 500
   #error "WATCH_TEMP_PERIOD now uses seconds instead of milliseconds."
 #elif DISABLED(THERMAL_PROTECTION_HOTENDS) && (defined(WATCH_TEMP_PERIOD) || defined(THERMAL_PROTECTION_PERIOD))
@@ -258,8 +258,8 @@
   #error "[AXIS]_IS_TMC2208 is now [AXIS]_DRIVER_TYPE TMC2208. Please update your Configuration.h."
 #elif defined(AUTOMATIC_CURRENT_CONTROL)
   #error "AUTOMATIC_CURRENT_CONTROL is now MONITOR_DRIVER_STATUS. Please update your configuration."
-// #elif defined(FILAMENT_CHANGE_LOAD_LENGTH)
-//   #error "FILAMENT_CHANGE_LOAD_LENGTH is now FILAMENT_CHANGE_FAST_LOAD_LENGTH. Please update your configuration."
+#elif defined(FILAMENT_CHANGE_LOAD_LENGTH)
+  #error "FILAMENT_CHANGE_LOAD_LENGTH is now FILAMENT_CHANGE_FAST_LOAD_LENGTH. Please update your configuration."
 #elif ENABLED(LEVEL_BED_CORNERS) && !defined(LEVEL_CORNERS_INSET)
   #error "LEVEL_BED_CORNERS requires a LEVEL_CORNERS_INSET value. Please update your Configuration.h."
 #elif defined(BEZIER_JERK_CONTROL)
@@ -444,8 +444,8 @@
 /**
  * Validate that the bed size fits
  */
-// static_assert(X_MAX_LENGTH >= X_BED_SIZE, "Movement bounds (X_MIN_POS, X_MAX_POS) are too narrow to contain X_BED_SIZE.");
-// static_assert(Y_MAX_LENGTH >= Y_BED_SIZE, "Movement bounds (Y_MIN_POS, Y_MAX_POS) are too narrow to contain Y_BED_SIZE.");
+static_assert(X_MAX_LENGTH >= X_BED_SIZE, "Movement bounds (X_MIN_POS, X_MAX_POS) are too narrow to contain X_BED_SIZE.");
+static_assert(Y_MAX_LENGTH >= Y_BED_SIZE, "Movement bounds (Y_MIN_POS, Y_MAX_POS) are too narrow to contain Y_BED_SIZE.");
 
 /**
  * Granular software endstops (Marlin >= 1.1.7)
@@ -620,20 +620,13 @@
     #error "FILAMENT_CHANGE_UNLOAD_LENGTH must be less than or equal to EXTRUDE_MAXLENGTH."
   #elif ENABLED(PREVENT_LENGTHY_EXTRUDE) && FILAMENT_CHANGE_SLOW_LOAD_LENGTH > EXTRUDE_MAXLENGTH
     #error "FILAMENT_CHANGE_SLOW_LOAD_LENGTH must be less than or equal to EXTRUDE_MAXLENGTH."
-  // #elif ENABLED(PREVENT_LENGTHY_EXTRUDE) && FILAMENT_CHANGE_FAST_LOAD_LENGTH > EXTRUDE_MAXLENGTH
-  //   #error "FILAMENT_CHANGE_FAST_LOAD_LENGTH must be less than or equal to EXTRUDE_MAXLENGTH."
-  #endif
-#endif
-
-<<<<<<< HEAD
-// #if ENABLED(NOZZLE_PARK_FEATURE)
-//   constexpr float npp[] = XYZ_NOZZLE_PARK_POINT;
-//   static_assert(COUNT(npp) == XYZ, "NOZZLE_PARK_POINT requires X, Y, and Z values.");
-// #endif
-=======
+  #elif ENABLED(PREVENT_LENGTHY_EXTRUDE) && FILAMENT_CHANGE_FAST_LOAD_LENGTH > EXTRUDE_MAXLENGTH
+    #error "FILAMENT_CHANGE_FAST_LOAD_LENGTH must be less than or equal to EXTRUDE_MAXLENGTH."
+  #endif
+#endif
+
 constexpr float npp[] = XYZ_NOZZLE_PARK_POINT;
 static_assert(COUNT(npp) == XYZ, "NOZZLE_PARK_POINT requires X, Y, and Z values.");
->>>>>>> b91eeda0
 
 /**
  * Individual axis homing is useless for DELTAS
@@ -1123,9 +1116,9 @@
   #if HAS_BED_PROBE && (ENABLED(DELTA) || IS_SCARA)
     static_assert(WITHIN(Z_SAFE_HOMING_X_POINT, PROBE_X_MIN, PROBE_X_MAX), "Z_SAFE_HOMING_X_POINT is outside the probe region.");
     static_assert(WITHIN(Z_SAFE_HOMING_Y_POINT, PROBE_Y_MIN, PROBE_Y_MAX), "Z_SAFE_HOMING_Y_POINT is outside the probe region.");
-  // #else
-  //   static_assert(WITHIN(Z_SAFE_HOMING_X_POINT, X_MIN_POS, X_MAX_POS), "Z_SAFE_HOMING_X_POINT can't be reached by the nozzle.");
-  //   static_assert(WITHIN(Z_SAFE_HOMING_Y_POINT, Y_MIN_POS, Y_MAX_POS), "Z_SAFE_HOMING_Y_POINT can't be reached by the nozzle.");
+  #else
+    static_assert(WITHIN(Z_SAFE_HOMING_X_POINT, X_MIN_POS, X_MAX_POS), "Z_SAFE_HOMING_X_POINT can't be reached by the nozzle.");
+    static_assert(WITHIN(Z_SAFE_HOMING_Y_POINT, Y_MIN_POS, Y_MAX_POS), "Z_SAFE_HOMING_Y_POINT can't be reached by the nozzle.");
   #endif
 #endif // Z_SAFE_HOMING
 
