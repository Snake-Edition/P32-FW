/**
 * Based on the implementation in Klipper [https://github.com/Klipper3d/klipper].
 * Copyright (C) Kevin O'Connor <kevin@koconnor.net>
 *
 * Our implementation takes inspiration from the work of Kevin O'Connor <kevin@koconnor.net> for Klipper
 * in used data structures, and some computations.
 */
#include "precise_stepping.hpp"
#include "../input_shaper/input_shaper.hpp"
#include "../pressure_advance/pressure_advance.hpp"
#include "../phase_stepping/phase_stepping.hpp"
#include "internal.hpp"

#include "../../module/planner.h"
#include "../../module/stepper.h"
#include "../../module/endstops.h"

#include "bsod.h"

#include <timing_precise.hpp>
#include <timing.h>

#include "log.h"
LOG_COMPONENT_DEF(PreciseStepping, LOG_SEVERITY_DEBUG);

#if defined(ISR_DEADLINE_DEBUGGING) || defined(ISR_EVENT_DEBUGGING)
    #include <sound.hpp>
#endif

#if BOARD_IS_DWARF
    #define X_APPLY_DIR(v) X_DIR_WRITE(v)
    #define Y_APPLY_DIR(v) Y_DIR_WRITE(v)
    #define Z_APPLY_DIR(v) Z_DIR_WRITE(v)
    #define E_APPLY_DIR(v) E0_DIR_WRITE(v)
#else
    #define X_APPLY_DIR(v) buddy::hw::xDir.write((buddy::hw::Pin::State)(v))
    #define Y_APPLY_DIR(v) buddy::hw::yDir.write((buddy::hw::Pin::State)(v))
    #define Z_APPLY_DIR(v) buddy::hw::zDir.write((buddy::hw::Pin::State)(v))
    #define E_APPLY_DIR(v) buddy::hw::e0Dir.write((buddy::hw::Pin::State)(v))
#endif

#ifdef SQUARE_WAVE_STEPPING
    #if PRINTER_IS_PRUSA_XL && !BOARD_IS_DWARF
        // on XLBuddy the XY pin assignment is dynamic depending on board revision
        #define X_STEP_SET() buddy::hw::XStep->toggle();
        #define Y_STEP_SET() buddy::hw::YStep->toggle();
    #else
        #define X_STEP_SET() buddy::hw::xStep.toggle();
        #define Y_STEP_SET() buddy::hw::yStep.toggle();
    #endif
    #define Z_STEP_SET() buddy::hw::zStep.toggle();
    #define E_STEP_SET() buddy::hw::e0Step.toggle();

    #define X_STEP_RESET()
    #define Y_STEP_RESET()
    #define Z_STEP_RESET()
    #define E_STEP_RESET()
#else
    #define X_STEP_SET() X_STEP_WRITE(1)
    #define Y_STEP_SET() Y_STEP_WRITE(1)
    #define Z_STEP_SET() Z_STEP_WRITE(1)
    #define E_STEP_SET() E0_STEP_WRITE(1)

    #define X_STEP_RESET() X_STEP_WRITE(0)
    #define Y_STEP_RESET() Y_STEP_WRITE(0)
    #define Z_STEP_RESET() Z_STEP_WRITE(0)
    #define E_STEP_RESET() E0_STEP_WRITE(0)
#endif

move_segment_queue_t PreciseStepping::move_segment_queue;
step_event_queue_t PreciseStepping::step_event_queue;

uint16_t PreciseStepping::left_ticks_to_next_step_event = 0;

uint16_t PreciseStepping::stepper_isr_period_in_ticks;
double PreciseStepping::ticks_per_sec;

step_generator_state_t PreciseStepping::step_generator_state;
step_generators_pool_t PreciseStepping::step_generators_pool;

uint8_t PreciseStepping::physical_axis_step_generator_types = CLASSIC_STEP_GENERATOR_X | CLASSIC_STEP_GENERATOR_Y | CLASSIC_STEP_GENERATOR_Z | CLASSIC_STEP_GENERATOR_E;
double PreciseStepping::max_lookback_time = 0.;

uint16_t PreciseStepping::inverted_dirs = 0;
double PreciseStepping::total_print_time = 0.;
xyze_double_t PreciseStepping::total_start_pos = { 0., 0., 0., 0. };
xyze_long_t PreciseStepping::total_start_pos_msteps = { 0, 0, 0, 0 };
PreciseSteppingFlag_t PreciseStepping::flags = 0;

uint32_t PreciseStepping::waiting_before_delivering_start_time = 0;
uint32_t PreciseStepping::last_step_isr_delay = 0;

std::atomic<bool> PreciseStepping::stop_pending = false;
volatile uint8_t PreciseStepping::step_dl_miss = 0;
volatile uint8_t PreciseStepping::step_ev_miss = 0;

FORCE_INLINE xyze_long_t get_oriented_msteps_from_block(const block_t &block) {
    const xyze_long_t direction = {
        { { (block.direction_bits & _BV(X_AXIS)) ? -1 : 1,
            (block.direction_bits & _BV(Y_AXIS)) ? -1 : 1,
            (block.direction_bits & _BV(Z_AXIS)) ? -1 : 1,
            (block.direction_bits & _BV(E_AXIS)) ? -1 : 1 } }
    };

    return block.msteps.asLong() * direction;
}

FORCE_INLINE double convert_oriented_msteps_to_distance(const int32_t msteps, const uint8_t axis) {
    return msteps * (double)Planner::mm_per_mstep[axis];
}

FORCE_INLINE xyze_double_t convert_oriented_msteps_to_distance(const xyze_long_t &msteps) {
    const xyze_double_t distance_mm = {
        { { (double)msteps.x * (double)Planner::mm_per_mstep[X_AXIS],
            (double)msteps.y * (double)Planner::mm_per_mstep[Y_AXIS],
            (double)msteps.z * (double)Planner::mm_per_mstep[Z_AXIS],
            (double)msteps.e * (double)Planner::mm_per_mstep[E_AXIS] } }
    };

    return distance_mm;
}

FORCE_INLINE MoveFlag_t get_active_axis_flags_from_block(const block_t &block) {
    MoveFlag_t flags = (block.msteps.x > 0 ? MOVE_FLAG_X_ACTIVE : 0)
        | (block.msteps.y > 0 ? MOVE_FLAG_Y_ACTIVE : 0)
        | (block.msteps.z > 0 ? MOVE_FLAG_Z_ACTIVE : 0)
        | (block.msteps.e > 0 ? MOVE_FLAG_E_ACTIVE : 0);
    return flags;
}

FORCE_INLINE bool append_move_segment_to_queue(const double move_time, const double start_v, const double half_accel, const double print_time,
    const xyze_double_t axes_r, const xyze_double_t start_pos, const MoveFlag_t flags) {
    assert(PreciseStepping::total_print_time > 0 && PreciseStepping::total_print_time < MAX_PRINT_TIME);
    uint8_t next_move_segment_queue_head;
    if (move_t *m = PreciseStepping::get_next_free_move_segment(next_move_segment_queue_head); m != nullptr) {
        m->move_time = move_time;
        m->start_v = start_v;
        m->half_accel = half_accel;
        m->print_time = print_time;
        m->axes_r = axes_r;
        m->start_pos = start_pos;
        m->flags = flags;
        m->reference_cnt = 0;
        PreciseStepping::move_segment_queue.head = next_move_segment_queue_head;
        return true;
    }
    return false;
}

FORCE_INLINE xyze_double_t calc_axes_r_from_block(const block_t &block) {
    const double millimeters_inv = 1. / double(block.millimeters);
    xyze_double_t axes_r;

    LOOP_XYZE(i) {
        if (!block.msteps[i]) {
            axes_r[i] = 0.;
        } else {
            axes_r[i] = double(block.msteps[i]) * millimeters_inv * double(Planner::mm_per_mstep[i]);
            if (block.direction_bits & _BV(i)) {
                axes_r[i] *= -1.;
            }
        }
    }

    return axes_r;
}

FORCE_INLINE double calc_velocity_after_acceleration(const double start_v, const double accel, const double dist) {
    // Derived from S = v_0 * t + (a / 2) * t^2 by substitution t = (v - v_0) / a.
    return std::sqrt(2 * dist * accel + SQR(start_v));
}

FORCE_INLINE double calc_distance_required_to_reach_cruise_velocity(const double start_v, const double cruise_v, const double accel) {
    // Derived from S = v_0 * t + (a / 2) * t^2 by substitution t = (v - v_0) / a.
    return (SQR(cruise_v) - SQR(start_v)) / (2. * accel);
}

// Clamp distances close to zero or negative.
FORCE_INLINE double calc_distance_required_to_reach_cruise_velocity_clamped(const double start_v, const double cruise_v, const double accel) {
    if (const double dist_out = calc_distance_required_to_reach_cruise_velocity(start_v, cruise_v, accel); dist_out < EPSILON_DISTANCE) {
        return 0.;
    } else {
        return dist_out;
    }
}

// It assumes that there is no move segment with cruise velocity.
FORCE_INLINE double calc_distance_in_which_we_start_decelerating(const double start_v, const double end_v, const double accel, const double dist) {
    // First, we derived the maximum reachable velocity (v_c) from S = v_s * t_A + (a / 2) * t_A^2 + v_e * t_D + (a / 2) * t_D^2
    // by substituting t_A = (v_c - v_s) / a and t_D = (v_c - v_e) / a.
    // After the substitution, we get v_c = sqrt(2 * S * a + v_s^2 + v_s^2) / 2.
    // Then we derive S_A from S_A = v_s * t_A + (a / 2) * t_A^2 by substitution t_A = (v_c - v_s) / a and then by substitution v_c = sqrt(2 * S * a + v_s^2 + v_s^2) / 2 (from the previous).
    return (2. * dist * accel + SQR(end_v) - SQR(start_v)) / (4. * accel);
}

// Clamp distances close to zero or negative to zero and distances close to "dist" to "dist".
FORCE_INLINE double calc_distance_in_which_we_start_decelerating_clamped(const double start_v, const double end_v, const double accel, const double dist) {
    if (const double dist_out = calc_distance_in_which_we_start_decelerating(start_v, end_v, accel, dist); dist_out <= EPSILON_DISTANCE) {
        return 0.;
    } else if (dist_out > dist - EPSILON_DISTANCE) {
        return dist;
    } else {
        return dist_out;
    }
}

bool append_move_segments_to_queue(const block_t &block) {
    double print_time = PreciseStepping::total_print_time;
    xyze_double_t start_pos = PreciseStepping::total_start_pos;

    const double millimeters = double(block.millimeters);
    const double accel = double(block.acceleration);
    const double start_v = double(block.initial_speed);
    const double end_v = double(block.final_speed);
    double cruise_v = double(block.nominal_speed);

    double accel_dist = calc_distance_required_to_reach_cruise_velocity_clamped(start_v, cruise_v, accel);
    double decel_dist = calc_distance_required_to_reach_cruise_velocity_clamped(end_v, cruise_v, accel);
    double cruise_dist = millimeters - accel_dist - decel_dist;

    if (cruise_dist < EPSILON_DISTANCE) {
        // There is no segment with cruise velocity, or it is very small, and it will be intentionally skipped.
        accel_dist = calc_distance_in_which_we_start_decelerating_clamped(start_v, end_v, accel, millimeters);
        decel_dist = std::max(millimeters - accel_dist, 0.);
        cruise_dist = 0.;

        cruise_v = calc_velocity_after_acceleration(start_v, accel, accel_dist);
    }

    if (uint8_t move_blocks_required = (accel_dist != 0.) + (decel_dist != 0.) + (cruise_dist != 0.); PreciseStepping::move_segment_queue_free_slots() < (move_blocks_required + MOVE_SEGMENT_QUEUE_MIN_FREE_SLOTS)) {
        return false;
    }

    const PreciseSteppingFlag_t old_ps_flags = PreciseStepping::flags;
    const MoveFlag_t active_axis = get_active_axis_flags_from_block(block);
    const xyze_double_t axes_r = calc_axes_r_from_block(block);
    const double half_accel = .5 * accel;

    // Reset position.
    // Because all step event generators accumulate the position in steps, we need to preserve the remaining mini steps
    // to full steps instead of resetting the position to zero.
    LOOP_XYZE(axis) {
        if (const PreciseSteppingFlag_t axis_reset_flag = (PRECISE_STEPPING_FLAG_RESET_POSITION_X << axis); PreciseStepping::flags & axis_reset_flag) {
            PreciseStepping::flags &= ~axis_reset_flag;
            PreciseStepping::total_start_pos_msteps[axis] %= PLANNER_STEPS_MULTIPLIER;
            PreciseStepping::total_start_pos[axis] = convert_oriented_msteps_to_distance(PreciseStepping::total_start_pos_msteps[axis], axis);
            start_pos[axis] = PreciseStepping::total_start_pos[axis];
        }
    }

    if (accel_dist != 0.) {
        const double accel_t = (cruise_v - start_v) / accel;
        MoveFlag_t flags = MOVE_FLAG_ACCELERATION_PHASE
            | MOVE_FLAG_FIRST_MOVE_SEGMENT_OF_BLOCK
            | ((cruise_dist != 0. || decel_dist != 0.) ? 0x00 : MOVE_FLAG_LAST_MOVE_SEGMENT_OF_BLOCK)
            | (uint16_t(block.direction_bits & 0x0F) << MOVE_FLAG_DIR_SHIFT)
            | active_axis
            | (uint32_t(old_ps_flags) << MOVE_FLAG_RESET_POSITION_SHIFT);
        if (!append_move_segment_to_queue(accel_t, start_v, half_accel, print_time, axes_r, start_pos, flags)) {
            bsod("Acceleration move segment wasn't append into the queue.");
        }

        print_time += accel_t;
        start_pos = calc_end_position(start_pos, axes_r, accel_dist);
    }

    if (cruise_dist != 0.) {
        const double cruise_t = cruise_dist / cruise_v;
        MoveFlag_t flags = MOVE_FLAG_CRUISE_PHASE
            | ((accel_dist != 0.) ? 0x00 : MOVE_FLAG_FIRST_MOVE_SEGMENT_OF_BLOCK)
            | ((decel_dist != 0.) ? 0x00 : MOVE_FLAG_LAST_MOVE_SEGMENT_OF_BLOCK)
            | (uint16_t(block.direction_bits & 0x0F) << MOVE_FLAG_DIR_SHIFT)
            | active_axis
            | ((accel_dist != 0.) ? 0x00 : (uint32_t(old_ps_flags) << MOVE_FLAG_RESET_POSITION_SHIFT));
        if (!append_move_segment_to_queue(cruise_t, cruise_v, 0., print_time, axes_r, start_pos, flags)) {
            bsod("Cruise move segment wasn't append into the queue.");
        }

        print_time += cruise_t;
        start_pos = calc_end_position(start_pos, axes_r, cruise_dist);
    }

    if (decel_dist != 0.) {
        const double decel_t = (cruise_v - end_v) / accel;
        MoveFlag_t flags = MOVE_FLAG_DECELERATION_PHASE
            | MOVE_FLAG_LAST_MOVE_SEGMENT_OF_BLOCK
            | ((accel_dist != 0. || cruise_dist != 0.) ? 0x00 : MOVE_FLAG_FIRST_MOVE_SEGMENT_OF_BLOCK)
            | (uint16_t(block.direction_bits & 0x0F) << MOVE_FLAG_DIR_SHIFT)
            | active_axis
            | ((accel_dist != 0. || cruise_dist != 0.) ? 0x00 : (uint32_t(old_ps_flags) << MOVE_FLAG_RESET_POSITION_SHIFT));
        if (!append_move_segment_to_queue(decel_t, cruise_v, -half_accel, print_time, axes_r, start_pos, flags)) {
            bsod("Deceleration move segment wasn't append into the queue.");
        }

        print_time += decel_t;
    }

    PreciseStepping::flags |= active_axis;
    PreciseStepping::total_start_pos_msteps += get_oriented_msteps_from_block(block);
    PreciseStepping::total_start_pos = convert_oriented_msteps_to_distance(PreciseStepping::total_start_pos_msteps);
    PreciseStepping::total_print_time = print_time;

    return true;
}

FORCE_INLINE float calc_time_for_distance(const classic_step_generator_t &step_generator, const float distance) {
    return std::max(calc_time_for_distance(step_generator.start_v, step_generator.accel, distance, step_generator.step_dir), 0.f);
}

float get_move_axis_r(const move_t &move, const int axis) {
#ifdef COREXY
    if (axis == A_AXIS) {
        return float(move.axes_r[X_AXIS]) + float(move.axes_r[Y_AXIS]);
    } else if (axis == B_AXIS) {
        return float(move.axes_r[X_AXIS]) - float(move.axes_r[Y_AXIS]);
    } else {
        return float(move.axes_r[axis]);
    }
#else
    return float(move.axes_r[axis]);
#endif
}

FORCE_INLINE void classic_step_generator_update(classic_step_generator_t &step_generator) {
    const uint8_t axis = step_generator.axis;
    const move_t &current_move = *step_generator.current_move;

    // Special case
    if (const float axis_r = get_move_axis_r(current_move, axis); axis_r == 0.f) {
        step_generator.start_v = 0.f;
        step_generator.accel = 0.f;
    } else {
        step_generator.start_v = float(current_move.start_v) * axis_r;
        step_generator.accel = 2.f * float(current_move.half_accel) * axis_r;
    }

#ifdef COREXY
    // TODO @hejllukas: It can be moved into get_move_start_pos().
    if (axis == A_AXIS) {
        step_generator.start_pos = float(current_move.start_pos.x) + float(current_move.start_pos.y);
    } else if (axis == B_AXIS) {
        step_generator.start_pos = float(current_move.start_pos.x) - float(current_move.start_pos.y);
    } else {
        step_generator.start_pos = float(current_move.start_pos[step_generator.axis]);
    }

    if (axis == A_AXIS || axis == B_AXIS) {
        step_generator.step_dir = step_generator.start_v >= 0.; // TODO @hejllukas: It can be done cheaply without the comparison of start_v.
    } else {
        step_generator.step_dir = get_move_step_dir(*step_generator.current_move, step_generator.axis);
    }
#else
    step_generator.start_pos = float(current_move.start_pos[step_generator.axis]);
    step_generator.step_dir = get_move_step_dir(*step_generator.current_move, step_generator.axis);
#endif
}

// Reset position in steps (current_distance) based on the difference in the position.
void classic_step_generator_reset_position(classic_step_generator_t &step_generator, step_generator_state_t &step_generator_state, const move_t &next_move) {
    const uint8_t axis = step_generator.axis;
    const move_t &current_move = *step_generator.current_move;
    const double c_end_pos = get_move_end_pos(current_move, axis);
    const double n_start_pos = get_move_start_pos(next_move, axis);

    // In every case, the difference in axis position between next_move and current_move is equal to a whole number of steps.
    const int32_t axis_diff_steps = int32_t(std::round(float(n_start_pos - c_end_pos) * Planner::settings.axis_steps_per_mm[axis]));
    step_generator_state.current_distance[axis] += axis_diff_steps;
}

step_event_info_t classic_step_generator_next_step_event(classic_step_generator_t &step_generator, step_generator_state_t &step_generator_state) {
    assert(step_generator.current_move != nullptr);
    step_event_info_t next_step_event = { std::numeric_limits<double>::max(), 0, STEP_EVENT_INFO_STATUS_GENERATED_INVALID };
<<<<<<< HEAD
    const move_t *next_move = nullptr;
    do {
        const float half_step_dist = Planner::mm_per_half_step[step_generator.axis];
        const float next_target = float(step_generator_state.current_distance[step_generator.axis] + (step_generator.step_dir ? 0 : -1)) * Planner::mm_per_step[step_generator.axis] + half_step_dist;
        const float next_distance = next_target - step_generator.start_pos;
        const float step_time = calc_time_for_distance(step_generator, next_distance);

        // When step_time is infinity, it means that next_distance will never be reached.
        // This happens when next_target exceeds end_position, and deceleration decelerates velocity to zero or negative value.
        // Also, we need to stop when step_time exceeds local_end.
        if (const double step_time_d = double(step_time); step_time_d > (step_generator.current_move->move_t + EPSILON)) {
            if (next_move = PreciseStepping::move_segment_queue_next_move(*step_generator.current_move); next_move != nullptr) {
                next_step_event.time = next_move->print_time;

                // Reset position in steps (current_distance) based on the difference in the position.
                if (next_move->flags & (MOVE_FLAG_RESET_POSITION_X << step_generator.axis)) {
                    classic_step_generator_reset_position(step_generator, step_generator_state, *next_move);
                }

                // The move segment is fully processed, and in the queue is another unprocessed move segment.
                // So we decrement reference count of the current move segment and increment reference count of next move segment.
                --step_generator.current_move->reference_cnt;
                step_generator.current_move = next_move;
                ++step_generator.current_move->reference_cnt;

                classic_step_generator_update(step_generator);

                // Update step direction flag, which is cached until this move segment is processed.
                // It assumes that dir bit flags for step_event_t and move_t are the same position.
                const StepEventFlag_t current_axis_dir_flag = (STEP_EVENT_FLAG_X_DIR << step_generator.axis);
                step_generator_state.flags &= ~current_axis_dir_flag;
                step_generator_state.flags |= !step_generator.step_dir * current_axis_dir_flag;

                // Update active axis flag, which is cached until this move segment is processed.
                // It assumes that active bit flags for step_event_t and move_t are the same position.
                const StepEventFlag_t current_axis_active_flag = (STEP_EVENT_FLAG_X_ACTIVE << step_generator.axis);
                step_generator_state.flags &= ~current_axis_active_flag;
                step_generator_state.flags |= step_generator.current_move->flags & current_axis_active_flag;

                PreciseStepping::move_segment_processed_handler();
            } else {
                next_step_event.time = step_generator.current_move->print_time + step_generator.current_move->move_t;
=======

    const float half_step_dist = Planner::mm_per_half_step[step_generator.axis];
    const float next_target = float(step_generator_state.current_distance[step_generator.axis] + (step_generator.step_dir ? 0 : -1)) * Planner::mm_per_step[step_generator.axis] + half_step_dist;
    const float next_distance = next_target - step_generator.start_pos;
    const float step_time = calc_time_for_distance(step_generator, next_distance);

    // When step_time is infinity, it means that next_distance will never be reached.
    // This happens when next_target exceeds end_position, and deceleration decelerates velocity to zero or negative value.
    // Also, we need to stop when step_time exceeds local_end.
    if (const double step_time_d = double(step_time); step_time_d > (step_generator.current_move->move_time + EPSILON)) {
        if (const move_t *next_move = PreciseStepping::move_segment_queue_next_move(*step_generator.current_move); next_move != nullptr) {
            next_step_event.time = next_move->print_time;

            if (!is_ending_empty_move(*next_move)) {
                next_step_event.flags |= STEP_EVENT_FLAG_KEEP_ALIVE;
                next_step_event.status = STEP_EVENT_INFO_STATUS_GENERATED_KEEP_ALIVE;
            }

            // Reset position in steps (current_distance) based on the difference in the position.
            if (next_move->flags & (MOVE_FLAG_RESET_POSITION_X << step_generator.axis)) {
                classic_step_generator_reset_position(step_generator, step_generator_state, *next_move);
>>>>>>> 0de68b87
            }

            // The move segment is fully processed, and in the queue is another unprocessed move segment.
            // So we decrement reference count of the current move segment and increment reference count of next move segment.
            --step_generator.current_move->reference_cnt;
            step_generator.current_move = next_move;
            ++step_generator.current_move->reference_cnt;

            classic_step_generator_update(step_generator);

            // Update step direction flag, which is cached until this move segment is processed.
            // It assumes that dir bit flags for step_event_t and move_t are the same position.
            const StepEventFlag_t current_axis_dir_flag = (STEP_EVENT_FLAG_X_DIR << step_generator.axis);
            step_generator_state.flags &= ~current_axis_dir_flag;
            step_generator_state.flags |= !step_generator.step_dir * current_axis_dir_flag;

            // Update active axis flag, which is cached until this move segment is processed.
            // It assumes that active bit flags for step_event_t and move_t are the same position.
            const StepEventFlag_t current_axis_active_flag = (STEP_EVENT_FLAG_X_ACTIVE << step_generator.axis);
            step_generator_state.flags &= ~current_axis_active_flag;
            step_generator_state.flags |= step_generator.current_move->flags & current_axis_active_flag;

            PreciseStepping::move_segment_processed_handler();
        } else {
            next_step_event.time = step_generator.current_move->print_time + step_generator.current_move->move_time;
        }
    } else {
        const double elapsed_time = step_time_d + step_generator.current_move->print_time;
        next_step_event.time = elapsed_time;
        next_step_event.flags = STEP_EVENT_FLAG_STEP_X << step_generator.axis;
        next_step_event.flags |= step_generator_state.flags;
        next_step_event.status = STEP_EVENT_INFO_STATUS_GENERATED_VALID;
        step_generator_state.current_distance[step_generator.axis] += (step_generator.step_dir ? 1 : -1);
    }

    // When std::numeric_limits<double>::max() is returned, it means that for the current state of the move segment queue, there isn't any next step event for this axis.
    return next_step_event;
}

void classic_step_generator_init(const move_t &move, classic_step_generator_t &step_generator, step_generator_state_t &step_generator_state) {
    const uint8_t axis = step_generator.axis;
    step_generator.current_move = &move;
    step_generator_state.step_generator[axis] = &step_generator;
    step_generator_state.next_step_func[axis] = (generator_next_step_f)classic_step_generator_next_step_event;

    step_generator_state.flags |= move.flags & (STEP_EVENT_FLAG_X_DIR << axis);
    step_generator_state.flags |= move.flags & (STEP_EVENT_FLAG_X_ACTIVE << axis);
    move.reference_cnt += 1;

    classic_step_generator_update(step_generator);
}

FORCE_INLINE step_event_info_t step_generator_next_step_event(step_generator_state_t &step_generator_state, const uint8_t axis) {
    return (*step_generator_state.next_step_func[axis])(static_cast<move_segment_step_generator_t &>(*step_generator_state.step_generator[axis]), step_generator_state);
}

// Return true when move is fully processed and there is no other work for this move segment.
// step_event.flags is set to non-zero when a step is produced.
bool generate_next_step_event(step_event_i32_t &step_event, step_generator_state_t &step_state) {
    const step_index_t old_nearest_step_event_idx = step_state.step_event_index[0];

    // Sorting buffer isn't fulfilled for all active axis, so we need to fulfill.
    // So we don't have anything to put into step_event_buffer.
    auto step_status = step_state.step_events[old_nearest_step_event_idx].status;
    if (step_status == STEP_EVENT_INFO_STATUS_GENERATED_VALID || step_status == STEP_EVENT_INFO_STATUS_GENERATED_KEEP_ALIVE) {
        const double step_time_absolute = step_state.step_events[old_nearest_step_event_idx].time;
        const uint64_t step_time_absolute_ticks = uint64_t(step_time_absolute * PreciseStepping::ticks_per_sec);
        const uint64_t step_time_relative_ticks = step_time_absolute_ticks - step_state.previous_step_time_ticks;
        assert(step_time_relative_ticks < std::numeric_limits<uint32_t>::max());

        step_event.time_ticks = int32_t(step_time_relative_ticks);
        step_event.flags = step_state.step_events[old_nearest_step_event_idx].flags;
        assert(step_event.flags); // ensure flags are non-zero

        // The timer ticks mustn't be negative in any case. Because if it is negative, there is an issue in the code.
        if (step_event.time_ticks < 0) {
#ifndef NDEBUG
<<<<<<< HEAD
            bsod("Negative step time: %d, flags: %d", step_event.time_ticks, step_event.flags);
=======
            bsod("Negative step time: %d, flags: %d", static_cast<int>(step_event.time_ticks), step_event.flags);
>>>>>>> 0de68b87
#endif
            step_event.time_ticks = 0;
        }

        if (step_state.left_insert_start_of_move_segment) {
            step_event.flags |= STEP_EVENT_FLAG_BEGINNING_OF_MOVE_SEGMENT;
            --step_state.left_insert_start_of_move_segment;
        }

        if (step_state.previous_step_time == 0.) {
            step_event.flags |= STEP_EVENT_FLAG_FIRST_STEP_EVENT;
        }

        step_state.previous_step_time = step_time_absolute;
        step_state.previous_step_time_ticks = step_time_absolute_ticks;
    } else {
        // Reset flags to indicate no step has been produced
        step_event.flags = 0;
    }

    // Now we have to compute next step event instead of the one that we putted into step event queue.
    const step_event_info_t new_nearest_step_event = step_generator_next_step_event(step_state, (uint8_t)old_nearest_step_event_idx);
    step_state.step_events[old_nearest_step_event_idx] = new_nearest_step_event;

    // Update nearest step event index.
    step_generator_state_update_nearest_idx(step_state);

    StepEventInfoStatus nearest_step_event_status = step_state.step_events[step_state.step_event_index[0]].status;
    return (nearest_step_event_status == STEP_EVENT_INFO_STATUS_GENERATED_INVALID) || (nearest_step_event_status == STEP_EVENT_INFO_STATUS_GENERATED_PENDING);
}

HAL_MOVE_TIMER_ISR() {
    HAL_timer_isr_prologue(MOVE_TIMER_NUM);
    PreciseStepping::move_isr();
    HAL_timer_isr_epilogue(MOVE_TIMER_NUM);
}

HAL_STEP_TIMER_ISR() {
    if (__HAL_TIM_GET_FLAG(&TimerHandle[STEP_TIMER_NUM].handle, TIM_FLAG_CC1) != RESET) {
        __HAL_TIM_CLEAR_IT(&TimerHandle[STEP_TIMER_NUM].handle, TIM_IT_CC1);
        PreciseStepping::step_isr();

#if (__FPU_PRESENT == 1) && (__FPU_USED == 1)
        // ensure FPU wasn't accidentally used in this ISR for performance reasons
        assert(!(__get_CONTROL() & 0b100) || (FPU->FPCCR & FPU_FPCCR_LSPACT_Msk));
#endif
    }
}

void PreciseStepping::init() {
    // If no queued step event, just wait 1ms for the next move
    stepper_isr_period_in_ticks = (STEPPER_TIMER_RATE / 1000);
    ticks_per_sec = double(STEPPER_TIMER_RATE);

    PreciseStepping::inverted_dirs = (!INVERT_X_DIR ? STEP_EVENT_FLAG_X_DIR : 0)
        | (!INVERT_Y_DIR ? STEP_EVENT_FLAG_Y_DIR : 0)
        | (!INVERT_Z_DIR ? STEP_EVENT_FLAG_Z_DIR : 0)
        | (!INVERT_E0_DIR ? STEP_EVENT_FLAG_E_DIR : 0);

    // Reset initial direction state
    X_APPLY_DIR((Stepper::last_direction_bits ^ inverted_dirs) & STEP_EVENT_FLAG_X_DIR);
    Y_APPLY_DIR((Stepper::last_direction_bits ^ inverted_dirs) & STEP_EVENT_FLAG_Y_DIR);
    Z_APPLY_DIR((Stepper::last_direction_bits ^ inverted_dirs) & STEP_EVENT_FLAG_Z_DIR);
    E_APPLY_DIR((Stepper::last_direction_bits ^ inverted_dirs) & STEP_EVENT_FLAG_E_DIR);
    Stepper::count_direction.x = (Stepper::last_direction_bits & STEP_EVENT_FLAG_X_DIR) ? -1 : 1;
    Stepper::count_direction.y = (Stepper::last_direction_bits & STEP_EVENT_FLAG_Y_DIR) ? -1 : 1;
    Stepper::count_direction.z = (Stepper::last_direction_bits & STEP_EVENT_FLAG_Z_DIR) ? -1 : 1;
    Stepper::count_direction.e = (Stepper::last_direction_bits & STEP_EVENT_FLAG_E_DIR) ? -1 : 1;
#if HAS_PHASE_STEPPING()
    for (std::size_t i = 0; i != phase_stepping::opts::SUPPORTED_AXIS_COUNT; ++i) {
        PreciseStepping::step_generators_pool.classic_step_generator[i].phase_step_state = phase_stepping::axis_states[i].get();
    }
#endif
#ifdef ADVANCED_STEP_GENERATORS
    LOOP_XYZ(i) {
        PreciseStepping::step_generators_pool.input_shaper_step_generator[i].is_state = &InputShaper::is_state[i];
    #if HAS_PHASE_STEPPING()
        if (i < phase_stepping::opts::SUPPORTED_AXIS_COUNT) {
            PreciseStepping::step_generators_pool.input_shaper_step_generator[i].phase_step_state = phase_stepping::axis_states[i].get();
        }
    #endif
    }
    PreciseStepping::step_generators_pool.pressure_advance_step_generator_e.pa_state = &PressureAdvance::pressure_advance_state;
#endif

    PreciseStepping::move_segment_queue_clear();
    PreciseStepping::step_event_queue_clear();
    PreciseStepping::reset_from_halt(false);
    PreciseStepping::update_maximum_lookback_time();

    HAL_timer_start(MOVE_TIMER_NUM, MOVE_TIMER_FREQUENCY);
    ENABLE_MOVE_INTERRUPT();
}

void PreciseStepping::reset_from_halt(bool preserve_step_fraction) {
    assert(!PreciseStepping::has_blocks_queued());

    if (!preserve_step_fraction) {
        // rebuild msteps from the stepper counters unconditionally
#ifdef COREXY
        total_start_pos_msteps.x = (stepper.count_position_from_startup.x + stepper.count_position_from_startup.y) * PLANNER_STEPS_MULTIPLIER / 2;
        total_start_pos_msteps.y = (stepper.count_position_from_startup.x - stepper.count_position_from_startup.y) * PLANNER_STEPS_MULTIPLIER / 2;
        total_start_pos_msteps.z = stepper.count_position_from_startup.z * PLANNER_STEPS_MULTIPLIER;
#else
        total_start_pos_msteps = stepper.count_position_from_startup * PLANNER_STEPS_MULTIPLIER;
#endif
    } else {
        // Attempt to recover the step fraction only on axes which weren't interrupted by a stop as
        // the generator state can be ahead of the actual motion. We rely on reset_from_halt being
        // called from the main thread just before clearing the stop_pending flag

#ifdef COREXY
        // Handle XY as linked, resetting both if any is used
        if (PreciseStepping::stop_pending && (PreciseStepping::flags & (PRECISE_STEPPING_FLAG_X_USED | PRECISE_STEPPING_FLAG_Y_USED))) {
            total_start_pos_msteps.x = (stepper.count_position_from_startup.x + stepper.count_position_from_startup.y) * PLANNER_STEPS_MULTIPLIER / 2;
            total_start_pos_msteps.y = (stepper.count_position_from_startup.x - stepper.count_position_from_startup.y) * PLANNER_STEPS_MULTIPLIER / 2;
        }

        if (PreciseStepping::stop_pending && (PreciseStepping::flags & PRECISE_STEPPING_FLAG_Z_USED)) {
            total_start_pos_msteps.z = stepper.count_position_from_startup.z * PLANNER_STEPS_MULTIPLIER;
        }
#else
        LOOP_XYZ(i) {
            if (PreciseStepping::stop_pending && (PreciseStepping::flags & (PRECISE_STEPPING_FLAG_X_USED << i))) {
                total_start_pos_msteps[i] = stepper.count_position_from_startup[i] * PLANNER_STEPS_MULTIPLIER;
            }
        }
#endif
    }

    // Because of pressure advance, the amount of material in total_start_pos_msteps doesn't
    // have to equal to step_generator_state.current_distance.e. So we always reset extrude
    // steps to zero because losing a fraction of a step in the E-axis shouldn't cause any
    // issues.
    total_start_pos_msteps.e = 0;

    total_start_pos = convert_oriented_msteps_to_distance(total_start_pos_msteps);

#if HAS_PHASE_STEPPING()
    #ifdef COREXY
    phase_stepping::set_phase_origin(X_AXIS, total_start_pos[X_AXIS] + total_start_pos[Y_AXIS]);
    phase_stepping::set_phase_origin(Y_AXIS, total_start_pos[X_AXIS] - total_start_pos[Y_AXIS]);
    #else
    phase_stepping::set_phase_origin(X_AXIS, total_start_pos[X_AXIS]);
    phase_stepping::set_phase_origin(Y_AXIS, total_start_pos[Y_AXIS]);
    #endif
#endif

    PreciseStepping::step_generator_state_clear();
    PreciseStepping::total_print_time = 0.;
    PreciseStepping::flags = 0;
}

uint16_t PreciseStepping::process_one_step_event_from_queue() {
    // If no queued step event, just wait some time for the next move.
    uint16_t ticks_to_next_isr = stepper_isr_period_in_ticks;

    if (const step_event_u16_t *step_event = get_current_step_event(); step_event != nullptr) {
        const StepEventFlag_t step_flags = step_event->flags;
        const StepEventFlag_t step_dir = (step_flags & STEP_EVENT_FLAG_DIR_MASK);
        const StepEventFlag_t step_dir_inv = (step_dir ^ PreciseStepping::inverted_dirs);
        const StepEventFlag_t axis_move = (step_flags & STEP_EVENT_FLAG_AXIS_ACTIVE_MASK);

        if (step_flags & STEP_EVENT_FLAG_BEGINNING_OF_MOVE_SEGMENT) {
            // a new move is about to start (or a discarding event has been requested): discard the previous one
            if (const move_t *current_move = get_current_move_segment(); current_move->flags & MOVE_FLAG_LAST_MOVE_SEGMENT_OF_BLOCK) {
                // discard the current block if this move is also the last move segment of a block
                block_t *current_block = Planner::get_current_processed_block();
                if (current_block->flag.sync_position) {
<<<<<<< HEAD
                    Stepper::_set_position(current_block->position);
=======
                    Stepper::_set_position(current_block->sync_step_position);
>>>>>>> 0de68b87
                }
                Planner::discard_current_block();
                Stepper::count_position_last_block = Stepper::count_position;
            }
            discard_current_move_segment();
        }

        discard_current_step_event();

        Stepper::axis_did_move = uint8_t(axis_move >> STEP_EVENT_FLAG_AXIS_ACTIVE_SHIFT);

        // Most of the time, direction signal are the same, so we will write on those pins just when direction changes.
        if (const uint8_t changed_dir_bits = uint8_t(step_dir >> STEP_EVENT_FLAG_DIR_SHIFT) ^ Stepper::last_direction_bits; changed_dir_bits) {
            Stepper::last_direction_bits = uint8_t(step_dir >> STEP_EVENT_FLAG_DIR_SHIFT);

            if (!phase_stepping::is_enabled(X_AXIS) && TEST(changed_dir_bits, X_AXIS)) {
                X_APPLY_DIR(step_dir_inv & STEP_EVENT_FLAG_X_DIR);
                Stepper::count_direction.x = (step_dir & STEP_EVENT_FLAG_X_DIR) ? -1 : 1;
            }

            if (!phase_stepping::is_enabled(Y_AXIS) && TEST(changed_dir_bits, Y_AXIS)) {
                Y_APPLY_DIR(step_dir_inv & STEP_EVENT_FLAG_Y_DIR);
                Stepper::count_direction.y = (step_dir & STEP_EVENT_FLAG_Y_DIR) ? -1 : 1;
            }

            if (!phase_stepping::is_enabled(Z_AXIS) && TEST(changed_dir_bits, Z_AXIS)) {
                Z_APPLY_DIR(step_dir_inv & STEP_EVENT_FLAG_Z_DIR);
                Stepper::count_direction.z = (step_dir & STEP_EVENT_FLAG_Z_DIR) ? -1 : 1;
            }

            if (!phase_stepping::is_enabled(E_AXIS) && TEST(changed_dir_bits, E_AXIS)) {
                E_APPLY_DIR(step_dir_inv & STEP_EVENT_FLAG_E_DIR);
                Stepper::count_direction.e = (step_dir & STEP_EVENT_FLAG_E_DIR) ? -1 : 1;
            }
        }

        if (step_flags & STEP_EVENT_FLAG_STEP_X) {
            X_STEP_SET();
            Stepper::count_position.x += Stepper::count_direction.x;
            Stepper::count_position_from_startup.x += Stepper::count_direction.x;
            X_STEP_RESET();
        }

        if (step_flags & STEP_EVENT_FLAG_STEP_Y) {
            Y_STEP_SET();
            Stepper::count_position.y += Stepper::count_direction.y;
            Stepper::count_position_from_startup.y += Stepper::count_direction.y;
            Y_STEP_RESET();
        }

        if (step_flags & STEP_EVENT_FLAG_STEP_Z) {
            Z_STEP_SET();
            Stepper::count_position.z += Stepper::count_direction.z;
            Stepper::count_position_from_startup.z += Stepper::count_direction.z;
            Z_STEP_RESET();
        }

        if (step_flags & STEP_EVENT_FLAG_STEP_E) {
            E_STEP_SET();
            Stepper::count_position.e += Stepper::count_direction.e;
            Stepper::count_position_from_startup.e += Stepper::count_direction.e;
            E_STEP_RESET();
        }

        if (step_event_u16_t *next_step_event = get_current_step_event(); next_step_event != nullptr) {
            ticks_to_next_isr = next_step_event->time_ticks;
<<<<<<< HEAD
        } else if ((step_flags & STEP_EVENT_END_OF_MOTION) == false) {
=======
        } else if ((step_flags & STEP_EVENT_FLAG_END_OF_MOTION) == false) {
>>>>>>> 0de68b87
            ++step_ev_miss;
        }
    } else {
        // The step event queue drained or ended
        Stepper::axis_did_move = 0;
    }

    return ticks_to_next_isr;
}

static int32_t counter_signed_diff(uint16_t timestamp1, uint16_t timestamp2) {
    int32_t diff = int32_t(timestamp1) - int32_t(timestamp2);
    if (diff > 0xFFFF / 2 - 1) {
        diff -= 0xFFFF;
    } else if (diff < -0xFFFF / 2) {
        diff += 0xFFFF;
    }
    return diff;
}

void PreciseStepping::step_isr() {
#ifndef ISR_DEADLINE_TRACKING
    constexpr uint16_t min_delay = 6; // fuse isr for steps below this threshold (us)
#else
    constexpr uint32_t min_delay = 11; // fuse isr for steps below this threshold (us)
#endif
    constexpr uint16_t min_reserve = 5; // minimum interval for isr re-entry (us)
    constexpr uint16_t max_ticks = (UINT16_MAX / 2); // maximum isr interval for skip detection (us)

#ifdef ISR_DEADLINE_TRACKING
    // in addition to checking for forward misses, check for past ones
    static uint32_t scheduled_ts = 0;
    if (scheduled_ts && ticks_us() > scheduled_ts + min_reserve * 2) {
        ++step_dl_miss;
    }
#endif

    const uint32_t compare = __HAL_TIM_GET_COMPARE(&TimerHandle[STEP_TIMER_NUM].handle, TIM_CHANNEL_1);

    uint32_t next = 0;
    uint32_t time_increment = 0;
    uint32_t timer_remaining_time = 0;
    do {
        if (stop_pending)
            [[unlikely]] {
            next = compare + stepper_isr_period_in_ticks;
            Stepper::axis_did_move = 0;
            break;
        }

        if (!left_ticks_to_next_step_event) {
            left_ticks_to_next_step_event = process_one_step_event_from_queue();
        }

        // limit the interval to avoid a counter overflow or runout
        uint16_t ticks_to_next_step_event = left_ticks_to_next_step_event;
        NOMORE(ticks_to_next_step_event, max_ticks);

        // Compute the time remaining until the next step event.
        left_ticks_to_next_step_event -= ticks_to_next_step_event;

        // Compute the number of ticks for the next ISR.
        time_increment += ticks_to_next_step_event;
<<<<<<< HEAD
        if (ticks_to_next_step_event > min_delay || steps >= max_steps) {
            break;
        }

        // the next step is too close for a new isr but still within margin,
        // spin-wait for accurate delivery
        if (left_ticks_to_next_step_event) {
            delay_us_precise(left_ticks_to_next_step_event);
        }
=======
        if (ticks_to_next_step_event <= min_delay) {
            continue;
        }

        next = compare + time_increment;

        const uint32_t counter = __HAL_TIM_GET_COUNTER(&TimerHandle[STEP_TIMER_NUM].handle);
        timer_remaining_time = next - counter;
    } while (timer_remaining_time < min_reserve || (timer_remaining_time & 0xFFFF) > max_ticks);

    // What follows is a not-straightforward scheduling of the next step ISR
    // time event. If this ISR is interrupted by another routine, we might
    // schedule an event that is in the past from the perspective of the step
    // timer. Thus, we check if this is the case and possibly adjust the time.
    // On the next ISR we will pick up the slack.
    const auto timer_handle_ptr = &TimerHandle[STEP_TIMER_NUM].handle;
    uint32_t adjusted_next = next - last_step_isr_delay;
    __disable_irq();
    int32_t tim_counter = __HAL_TIM_GET_COUNTER(timer_handle_ptr);
    int32_t diff = counter_signed_diff(adjusted_next, tim_counter);
    if (diff < min_reserve) {
        adjusted_next = tim_counter + min_reserve;
>>>>>>> 0de68b87
    }
    __HAL_TIM_SET_COMPARE(timer_handle_ptr, TIM_CHANNEL_1, adjusted_next);
    __enable_irq();

    if (diff < min_delay) {
        last_step_isr_delay = -diff + min_reserve;
    } else {
        last_step_isr_delay = 0;
    }

#ifdef ISR_DEADLINE_TRACKING
    uint32_t scheduled_ticks = (((next & 0xFFFF) - __HAL_TIM_GET_COUNTER(&TimerHandle[STEP_TIMER_NUM].handle)) & 0xFFFF);
    scheduled_ts = ticks_us() + scheduled_ticks;
#endif
}

FORCE_INLINE move_t *append_beginning_empty_move() {
    assert(PreciseStepping::total_print_time == 0.);
    uint8_t next_move_segment_queue_head = 0;
    move_t *move = PreciseStepping::get_next_free_move_segment(next_move_segment_queue_head);
    if (move != nullptr) {
        move->flags = MOVE_FLAG_BEGINNING_EMPTY_MOVE;
        move->start_v = 0.;
        move->half_accel = 0.;
        move->axes_r = { 0., 0., 0., 0. };
        move->move_time = PreciseStepping::max_lookback_time + 0.001; // For now, the epsilon o 1ms is applied to ensure that even with big rounding errors, move_time will be much bigger than max_lookback_time.
        move->start_pos = PreciseStepping::total_start_pos;
        move->print_time = 0.;
        move->reference_cnt = 0;
        PreciseStepping::move_segment_queue.head = next_move_segment_queue_head;
        PreciseStepping::total_print_time = move->print_time + move->move_time;
    }

    return move;
}

FORCE_INLINE move_t *append_block_discarding_move() {
    assert(PreciseStepping::total_print_time > 0 && PreciseStepping::total_print_time < MAX_PRINT_TIME);
    uint8_t next_move_segment_queue_head = 0;
    move_t *move = PreciseStepping::get_next_free_move_segment(next_move_segment_queue_head);
    if (move != nullptr) {
        move->flags = MOVE_FLAG_FIRST_MOVE_SEGMENT_OF_BLOCK | MOVE_FLAG_LAST_MOVE_SEGMENT_OF_BLOCK;
        move->start_v = 0.;
        move->half_accel = 0.;
        move->axes_r = { 0., 0., 0., 0. };
        move->move_time = 0.;
        move->start_pos = PreciseStepping::total_start_pos;
        move->print_time = PreciseStepping::total_print_time;
        move->reference_cnt = 0;
        PreciseStepping::move_segment_queue.head = next_move_segment_queue_head;
    }

    return move;
}

FORCE_INLINE move_t *append_ending_empty_move() {
    assert(PreciseStepping::total_print_time > 0 && PreciseStepping::total_print_time < MAX_PRINT_TIME);
    uint8_t next_move_segment_queue_head = 0;
    move_t *move = PreciseStepping::get_next_free_move_segment(next_move_segment_queue_head);
    if (move != nullptr) {
        move->flags = MOVE_FLAG_ENDING_EMPTY_MOVE;
        move->start_v = 0.;
        move->half_accel = 0.;
        move->axes_r = { 0., 0., 0., 0. };
        move->move_time = MAX_PRINT_TIME;
        move->start_pos = PreciseStepping::total_start_pos;
        move->print_time = PreciseStepping::total_print_time;
        move->reference_cnt = 0;
        PreciseStepping::move_segment_queue.head = next_move_segment_queue_head;
        PreciseStepping::total_print_time = move->print_time + move->move_time;
    }

    return move;
}

FORCE_INLINE bool append_move_discarding_step_event(step_generator_state_t &step_state, StepEventFlag_t extra_step_flags = 0) {
    uint16_t next_step_event_queue_head = 0;
    if (step_event_u16_t *step_event = PreciseStepping::get_next_free_step_event(next_step_event_queue_head); step_event != nullptr) {
        step_event->time_ticks = 0;
        step_event->flags = step_state.flags | STEP_EVENT_FLAG_BEGINNING_OF_MOVE_SEGMENT | extra_step_flags;

        PreciseStepping::step_event_queue.head = next_step_event_queue_head;
        step_state.previous_step_time = 0.;
        step_state.previous_step_time_ticks = 0;
        return true;
    }
    return false;
}

bool PreciseStepping::is_waiting_before_delivering() {
    if (Planner::delay_before_delivering) {
        if (waiting_before_delivering_start_time == 0) {
            waiting_before_delivering_start_time = ticks_ms();
            return true;
        } else if (Planner::nonbusy_movesplanned() >= 3 || (ticks_ms() - waiting_before_delivering_start_time) >= Planner::delay_before_delivering) {
            Planner::delay_before_delivering = 0;
            waiting_before_delivering_start_time = 0;
        } else {
            return true;
        }
    }

    if (const uint8_t waiting_for_discard = Planner::movesplanned_processed(); waiting_for_discard >= (BLOCK_BUFFER_SIZE / 2)) {
        // In case the block queue contains plenty of short blocks waiting for discarding and step generators are unable to produce new
        // step events, we have to ensure that the next block can be processed (or the empty move segment can be placed into the queue).
        if (PreciseStepping::get_nearest_step_event_status() == STEP_EVENT_INFO_STATUS_GENERATED_INVALID) {
            return false;
        }

        return true;
    }

    return false;
}

void PreciseStepping::process_queue_of_blocks() {
    if (is_waiting_before_delivering()) {
        return;
    }

    // When the ending move segment is on the bottom of the queue (then Planner::total_print_time
    // contains the value bigger then MAX_PRINT_TIME) we're waiting for motion to halt and reset.
    if (PreciseStepping::total_print_time >= MAX_PRINT_TIME) {
        // ensure all motion has stopped
<<<<<<< HEAD
        if (has_blocks_queued()) {
=======
        if (has_blocks_queued() || phase_stepping::processing()) {
>>>>>>> 0de68b87
            return;
        }

        // we can now reset to a halt
        reset_from_halt();
    }

    // fetch next block
    block_t *current_block;
    while ((current_block = Planner::get_current_unprocessed_block()) != nullptr) {
        if (current_block->is_move()) {
            // block is a regular block, proceed normally
            break;
        }

        // process sync blocks directly when motion wasn't started already.
        if (PreciseStepping::total_print_time == 0.) {
            assert(!PreciseStepping::has_blocks_queued());
            Stepper::_set_position(current_block->sync_step_position);
            Planner::discard_current_unprocessed_block();
            Planner::discard_current_block();
            continue;
        }

        // sync blocks should only be queued if motion was already started;
        // the counters should be manipulated directly otherwise
        assert(PreciseStepping::total_print_time != 0.);

        if (!append_block_discarding_move()) {
            return;
        }

        // To avoid accumulating E-axis into very big numbers that are causing numerical issues, we reset
        // the E-axis position with every SYNC block.
        // Other axes don't need that.
        // @hejllukas: If we sometimes implement reset for input shaper and decide to synchronize total_start_pos
        //             with the Planner position, we should introduce something like SYNC move segment and replace
        //             append_block_discarding_move() with that. That should simplify the resetting mechanism.
<<<<<<< HEAD
        if (current_block->is_sync() && current_block->position.e == 0) {
=======
        if (current_block->is_sync() && current_block->sync_step_position.e == 0) {
>>>>>>> 0de68b87
            PreciseStepping::flags |= PRECISE_STEPPING_FLAG_RESET_POSITION_E;
        }

        // pass-through SYNC blocks, they will be processed in the ISR
        Planner::discard_current_unprocessed_block();
    }

    if (current_block == nullptr) {
        if (PreciseStepping::total_print_time && PreciseStepping::get_nearest_step_event_status() == STEP_EVENT_INFO_STATUS_GENERATED_INVALID) {
            // motion was already started and the move queue is about to (or ran) dry: enqueue an end block
            append_ending_empty_move();
            return;
        }
        return;
    }

    if (PreciseStepping::total_print_time == 0.) {
        // we're restarting from zero, prepend a beginning move
        if (!append_beginning_empty_move()) {
            return;
        }
    }

    if (append_move_segments_to_queue(*current_block)) {
        Planner::discard_current_unprocessed_block();
    }
}

void PreciseStepping::loop() {
    if (stop_pending) {
        reset_queues();
        return;
    }

#ifdef ISR_DEADLINE_DEBUGGING
    uint8_t step_dl_miss_buf = step_dl_miss;
    if (step_dl_miss_buf) {
        step_dl_miss_buf = __atomic_exchange_n(&step_dl_miss, 0, __ATOMIC_RELAXED);
        SERIAL_ECHOLNPAIR("STEP DEADLINES MISSED: ", step_dl_miss_buf);
        Sound_Play(eSOUND_TYPE::SingleBeep);
    }
#endif
#ifdef ISR_EVENT_DEBUGGING
    uint8_t step_ev_miss_buf = step_ev_miss;
    if (step_ev_miss_buf) {
        step_ev_miss_buf = __atomic_exchange_n(&step_ev_miss, 0, __ATOMIC_RELAXED);
        SERIAL_ECHOLNPAIR("STEP EVENTS MISSED: ", step_ev_miss_buf);
        Sound_Play(eSOUND_TYPE::SingleBeep);
    }
#endif
}

void PreciseStepping::move_isr() {
    if (stop_pending) {
        return;
    }

    StepGeneratorStatus status = process_one_move_segment_from_queue();
    if (status == STEP_GENERATOR_STATUS_OK) {
        // we produced enough steps in this iteration:
        // stop immediately to avoid taking too much time
        return;
    } else if (status == STEP_GENERATOR_STATUS_FULL_STEP_EVENT_QUEUE) {
        // full queue directly on the first iteration:
        // spare some extra time to process a new block ahead of time
        process_queue_of_blocks();
        return;
    }

    // we produced no steps and/or one of the generators reached the end of the move queue:
    // at this point we need to keep trying advancing the block queue in order to allow
    // generators to continue producing steps or we risk that a slew of short segments
    // causes too few steps to be produced per iteration, eventually running it dry
    assert(status == STEP_GENERATOR_STATUS_NO_STEP_EVENT_PRODUCED);

    // Until we break from this loop, no new blocks are appended into the block queue.
    // To ensure that we are never stuck in the infinite loop (when some unexpected state happens),
    // we will limit the number of iterations by the number of all blocks + 1.
    // +1 is there to make one additional call when all blocks are processed because this additional
    // call can append the ending empty move segment when all blocks were already processed.
    for (uint16_t i = 0; i <= Planner::movesplanned(); ++i) {
        process_queue_of_blocks();
        if (!has_unprocessed_move_segments_queued()) {
            // the queue didn't avance: we're stuck
            break;
        }

        status = process_one_move_segment_from_queue();
        if (status != STEP_GENERATOR_STATUS_NO_STEP_EVENT_PRODUCED) {
            // all generators are finally producing steps
            break;
        }
    }
}

// Contains step event that is split into two parts to handle cases when time_ticks in step_event_i32_t doesn't fit time_ticks
// in step_event_u16_t. The first part is called an empty step event that could be zero (when time_ticks in step_event_i32_t
// fits time_ticks in step_event_u16_t) or several empty step events. Those step events have modified flags, and time_ticks
// will be STEP_TIMER_MAX_TICKS_LIMIT. The second part is the actual step event.
struct split_step_event_t {
    int32_t empty_step_event_cnt = 0;
    StepEventFlag_t empty_step_event_flags = 0;
    uint16_t last_step_event_time_ticks = 0;
    StepEventFlag_t last_step_event_flags = 0;
};

FORCE_INLINE split_step_event_t split_buffered_step(const step_generator_state_t &step_generator_state) {
    split_step_event_t split_step_event = { 0, 0, 0, 0 };
    if (step_generator_state.buffered_step.flags) {
        if (step_generator_state.buffered_step.time_ticks <= STEP_TIMER_MAX_TICKS_LIMIT) {
            split_step_event.last_step_event_time_ticks = step_generator_state.buffered_step.time_ticks;
            split_step_event.last_step_event_flags = step_generator_state.buffered_step.flags;
        } else {
            split_step_event.empty_step_event_cnt = (step_generator_state.buffered_step.time_ticks - 1) / STEP_TIMER_MAX_TICKS_LIMIT;
            split_step_event.last_step_event_time_ticks = step_generator_state.buffered_step.time_ticks - split_step_event.empty_step_event_cnt * STEP_TIMER_MAX_TICKS_LIMIT;

<<<<<<< HEAD
            if (split_step_event.empty_step_event_cnt > STEP_EVENT_QUEUE_SIZE) {
                bsod("Step event time exceeds the size of the step event queue.");
            }

=======
>>>>>>> 0de68b87
            // We left only the direction and the active axes flags because other flags have to be present only in the last step event.
            split_step_event.empty_step_event_flags = step_generator_state.buffered_step.flags & (STEP_EVENT_FLAG_DIR_MASK | STEP_EVENT_FLAG_AXIS_ACTIVE_MASK);
            split_step_event.last_step_event_flags = step_generator_state.buffered_step.flags;
        }
    }

    return split_step_event;
}

FORCE_INLINE void trigger_first_step_event_after_specified_ticks(const uint32_t ticks) {
    assert(ticks <= STEP_TIMER_MAX_TICKS_LIMIT);

    DISABLE_STEPPER_DRIVER_INTERRUPT();
    const uint16_t counter = __HAL_TIM_GET_COUNTER(&TimerHandle[STEP_TIMER_NUM].handle);
    const uint16_t deadline = counter + ticks;
    __HAL_TIM_SET_COMPARE(&TimerHandle[STEP_TIMER_NUM].handle, TIM_CHANNEL_1, deadline);
    ENABLE_STEPPER_DRIVER_INTERRUPT();
}

FORCE_INLINE void append_split_step_event(const split_step_event_t &split_step_event, step_event_u16_t *&next_step_event, uint16_t &next_step_event_queue_head) {
    assert(next_step_event != nullptr);
    assert(split_step_event.empty_step_event_cnt + 1 <= PreciseStepping::step_event_queue_free_slots());

    for (int32_t empty_step_event_idx = 0; empty_step_event_idx < split_step_event.empty_step_event_cnt; ++empty_step_event_idx) {
        if ((split_step_event.last_step_event_flags & STEP_EVENT_FLAG_FIRST_STEP_EVENT) && empty_step_event_idx == 0) {
            trigger_first_step_event_after_specified_ticks(STEP_TIMER_MAX_TICKS_LIMIT);
        }

        next_step_event->time_ticks = STEP_TIMER_MAX_TICKS_LIMIT;
        next_step_event->flags = split_step_event.empty_step_event_flags;
        PreciseStepping::step_event_queue.head = next_step_event_queue_head;

        // advance in the queue: the required space should be already checked-for before calling append!
        next_step_event = PreciseStepping::get_next_free_step_event(next_step_event_queue_head);
        assert(next_step_event);
    }

    if ((split_step_event.last_step_event_flags & STEP_EVENT_FLAG_FIRST_STEP_EVENT) && split_step_event.empty_step_event_cnt == 0) {
        trigger_first_step_event_after_specified_ticks(split_step_event.last_step_event_time_ticks);
    }

    next_step_event->time_ticks = split_step_event.last_step_event_time_ticks;
    next_step_event->flags = split_step_event.last_step_event_flags;
#pragma GCC diagnostic push
#pragma GCC diagnostic ignored "-Wmaybe-uninitialized"
    // next_step_event_queue_head is guaranteed to be set when next_step_event is
    // non-null, which we already checked before calling this function, that there
    // is enough space for all step events and also above (when null the new step
    // is immediately buffered instead in order to produce max 1 step per cycle)
    PreciseStepping::step_event_queue.head = next_step_event_queue_head;
#pragma GCC diagnostic pop
}

static void check_step_time_(const split_step_event_t &split_step_event, const int32_t max_move_ticks) {
    assert(split_step_event.last_step_event_time_ticks <= min(STEP_TIMER_MAX_TICKS_LIMIT, max_move_ticks));
}

static void check_step_time_(const step_event_i32_t &new_step_event, const int32_t max_move_ticks) {
    assert(new_step_event.time_ticks <= max_move_ticks);
}

/// @brief Ensure a new step event never exceeds the time of the last move in the queue
template <typename T>
static void check_step_time(const T &step_event, const step_generator_state_t &step_generator_state) {
    // When producing a new step the unprocessed move queue should never be empty, as the move
    // should only be processed (and discarded) when all step events have been produced.
    const move_t *cur_move = PreciseStepping::get_current_unprocessed_move_segment();
    assert(cur_move != nullptr);

    // Fetch the last move, as the produced step event can span past the current move
    const move_t *last_move = PreciseStepping::get_last_move_segment();
    assert(last_move != nullptr);

    // When calculating the absolute move end time further restrict the limit on ending empty moves
    // to ensure that any scheduled keep-alive event is never split past the end of motion.
    const double last_move_time = is_ending_empty_move(*last_move) ? (STEP_TIMER_MAX_TICKS_LIMIT / PreciseStepping::ticks_per_sec) : last_move->move_time;
    const double last_move_time_end = last_move->print_time + last_move_time;

    const double cur_move_time = cur_move->print_time;
    assert(last_move_time_end >= cur_move_time);

    const int32_t max_move_ticks = (last_move_time_end - cur_move_time) * PreciseStepping::ticks_per_sec;
    check_step_time_(step_event, max_move_ticks);
}

StepGeneratorStatus PreciseStepping::process_one_move_segment_from_queue() {
    uint16_t produced_step_events_cnt = 0;

    if (const move_t *move = get_current_unprocessed_move_segment(); move != nullptr) {
        if (!step_generator_state.initialized) {
            assert(is_beginning_empty_move(*move));
            step_generator_state_init(*move);
        }

        for (; produced_step_events_cnt < MAX_STEP_EVENTS_PRODUCED_PER_ONE_CALL; ++produced_step_events_cnt) {
            uint16_t next_step_event_queue_head;
            step_event_u16_t *next_step_event = PreciseStepping::get_next_free_step_event(next_step_event_queue_head);

            // ensure there is space free for flushing the buffered step
            split_step_event_t split_step_event;
            if (step_generator_state.buffered_step.flags) {
                if (next_step_event == nullptr) {
                    return STEP_GENERATOR_STATUS_FULL_STEP_EVENT_QUEUE;
                }
                split_step_event = split_buffered_step(step_generator_state);
                if (split_step_event.empty_step_event_cnt && split_step_event.empty_step_event_cnt + 1 > step_event_queue_free_slots()) {
                    return STEP_GENERATOR_STATUS_FULL_STEP_EVENT_QUEUE;
                }
            }

            step_event_i32_t new_step_event;
            bool done = generate_next_step_event(new_step_event, step_generator_state);

            // accumulate into or flush the buffered step
            if (new_step_event.flags) {
                // a new step event was produced
                check_step_time(new_step_event, step_generator_state);

                if (!step_generator_state.buffered_step.flags) {
                    // no previous buffer: replace
                    step_generator_state.buffered_step = new_step_event;
                } else if (new_step_event.time_ticks == 0 // zero delay
                    && !((step_generator_state.buffered_step.flags & new_step_event.flags)
                        & ((STEP_EVENT_FLAG_AXIS_MASK | STEP_EVENT_FLAG_AXIS_OTHER_MASK) & ~STEP_EVENT_FLAG_KEEP_ALIVE)) // no step or move flag overlap except keep-alive flag
                    && !((step_generator_state.buffered_step.flags ^ new_step_event.flags) & STEP_EVENT_FLAG_DIR_MASK) // identical direction flags
                ) {
                    // TODO @wavexx: there are currently cases where a useless change in direction
                    //   in a disabled axis is preventing legitimate steps to be merged. This can't
                    //   be handled here, as we might want a direction change to be delivered before
                    //   the step itself.

                    // merge allowed: accumulate step into buffer
                    step_generator_state.buffered_step.flags |= new_step_event.flags;
                } else {
                    // merge disallowed: flush buffer and replace
                    check_step_time(split_step_event, step_generator_state);
                    append_split_step_event(split_step_event, next_step_event, next_step_event_queue_head);
                    step_generator_state.buffered_step = new_step_event;
                }
            }

            if (done) {
                // the move is complete: if we just flushed a buffered step and produced new one in
                // the same iteration then we need to check for a free slot again; do so just below
                // by resetting produced_step_events_cnt (we don't need the counter anymore)
                produced_step_events_cnt = 0;
                break;
            }
        }
    }

    if (!produced_step_events_cnt) {
        // no moves or end of steps, check if we're waiting on the ending move
        if (const move_t *unprocessed_move = get_current_unprocessed_move_segment();
            unprocessed_move != nullptr && is_ending_empty_move(*unprocessed_move)) {

            // check if a buffered step is present and flush it first
            if (step_generator_state.buffered_step.flags) {
                uint16_t next_step_event_queue_head;
                step_event_u16_t *next_step_event = PreciseStepping::get_next_free_step_event(next_step_event_queue_head);
                if (next_step_event == nullptr) {
                    return STEP_GENERATOR_STATUS_FULL_STEP_EVENT_QUEUE;
                }

                split_step_event_t split_step_event = split_buffered_step(step_generator_state);
                if (split_step_event.empty_step_event_cnt && split_step_event.empty_step_event_cnt + 1 > step_event_queue_free_slots()) {
                    return STEP_GENERATOR_STATUS_FULL_STEP_EVENT_QUEUE;
                }

                check_step_time(split_step_event, step_generator_state);
                append_split_step_event(split_step_event, next_step_event, next_step_event_queue_head);
                step_generator_state.buffered_step.flags = 0;
            }

            // Place discarding step events (just empty step events) into the step event queue if there are
            // still remaining step events that have to be marked to free already processed move segments.
            while (step_generator_state.left_insert_start_of_move_segment > 0 && append_move_discarding_step_event(step_generator_state)) {
                --step_generator_state.left_insert_start_of_move_segment;
            }

            assert(step_generator_state.left_insert_start_of_move_segment >= 0);

            // The step event queue can be full, and all left_insert_start_of_move_segment couldn't be all processed.
            // So discard this move only when left_insert_start_of_move_segment is fully processed.
            if (step_generator_state.left_insert_start_of_move_segment == 0) {
                // we reached an explicit end block with all generators waiting on it, we can advance
                if (!is_step_event_queue_full()) {
                    discard_current_unprocessed_move_segment();
                    [[maybe_unused]] const bool appended = append_move_discarding_step_event(step_generator_state, STEP_EVENT_FLAG_END_OF_MOTION);
                    assert(appended);
                }

                assert(step_generator_state.left_insert_start_of_move_segment == 0);
            }
        }
    }

    return (produced_step_events_cnt == 0 ? STEP_GENERATOR_STATUS_NO_STEP_EVENT_PRODUCED : STEP_GENERATOR_STATUS_OK);
}

void PreciseStepping::update_maximum_lookback_time() {
    max_lookback_time = 0.;

#ifdef ADVANCED_STEP_GENERATORS
    LOOP_XYZ(i) {
        if (physical_axis_step_generator_types & (INPUT_SHAPER_STEP_GENERATOR_X << i)) {
    #ifdef COREXY
            if ((physical_axis_step_generator_types & INPUT_SHAPER_STEP_GENERATOR_X) || (physical_axis_step_generator_types & INPUT_SHAPER_STEP_GENERATOR_Y)) {
                max_lookback_time = std::max(max_lookback_time, std::max(-InputShaper::logical_axis_pulses[X_AXIS].pulses[0].t, -InputShaper::logical_axis_pulses[Y_AXIS].pulses[0].t));
            } else {
                max_lookback_time = std::max(max_lookback_time, -InputShaper::logical_axis_pulses[i].pulses[0].t);
            }
    #else
            max_lookback_time = std::max(max_lookback_time, -InputShaper::logical_axis_pulses[i].pulses[0].t);
    #endif
        }
    }
    if (physical_axis_step_generator_types & PRESSURE_ADVANCE_STEP_GENERATOR_E) {
        const pressure_advance_params_t &pa_params = PressureAdvance::pressure_advance_params;
        max_lookback_time = std::max(max_lookback_time, pa_params.filter_total_time);
    }
#endif
}

void PreciseStepping::step_generator_state_init(const move_t &move) {
    assert(is_beginning_empty_move(move));
<<<<<<< HEAD
    if (max_lookback_time > move.move_t) {
=======
    if (max_lookback_time > move.move_time) {
>>>>>>> 0de68b87
        bsod("Max lookback time exceeds the length of the beginning empty move segment.");
    }

    step_generator_state.flags = 0;
    step_generator_state.previous_step_time = 0.;
    step_generator_state.previous_step_time_ticks = 0;
    step_generator_state.buffered_step.flags = 0;
    step_generator_state.current_distance = stepper.count_position_from_startup;
    step_generator_state.current_distance.e = 0;
    step_generator_state.left_insert_start_of_move_segment = 0;

    // Reset step events and index
    for (step_index_t i = 0; i != step_generator_state.step_event_index.size(); ++i) {
        step_generator_state.step_event_index[i] = i;
    }

    for (step_event_info_t &step_event_info : step_generator_state.step_events) {
        step_event_info.time = 0.;
        step_event_info.flags = 0;
        step_event_info.status = STEP_EVENT_INFO_STATUS_NOT_GENERATED;
    }

    LOOP_XYZ(i) {
#ifdef ADVANCED_STEP_GENERATORS
        if (physical_axis_step_generator_types & (INPUT_SHAPER_STEP_GENERATOR_X << i)) {
            if (physical_axis_step_generator_types & (PHASE_STEPPING_GENERATOR_X << i)) {
                phase_stepping::init_step_generator_input_shaping(move, step_generators_pool.input_shaper_step_generator[i], step_generator_state);
            } else {
                input_shaper_step_generator_init(move, step_generators_pool.input_shaper_step_generator[i], step_generator_state);
            }
        } else {
            if (physical_axis_step_generator_types & (PHASE_STEPPING_GENERATOR_X << i)) {
                phase_stepping::init_step_generator_classic(move, step_generators_pool.classic_step_generator[i], step_generator_state);
            } else {
                classic_step_generator_init(move, step_generators_pool.classic_step_generator[i], step_generator_state);
            }
        }
#else
        if (physical_axis_step_generator_types & (PHASE_STEPPING_GENERATOR_X << i)) {
            phase_stepping::init_step_generator_classic(move, step_generators_pool.classic_step_generator[i], step_generator_state);
        } else {
            classic_step_generator_init(move, step_generators_pool.classic_step_generator[i], step_generator_state);
        }
#endif
    }

    // E-axis
#ifdef ADVANCED_STEP_GENERATORS
    if (physical_axis_step_generator_types & PRESSURE_ADVANCE_STEP_GENERATOR_E) {
        pressure_advance_step_generator_init(move, step_generators_pool.pressure_advance_step_generator_e, step_generator_state);
    } else {
        classic_step_generator_init(move, step_generators_pool.classic_step_generator[E_AXIS], step_generator_state);
    }
#else
    classic_step_generator_init(move, step_generators_pool.classic_step_generator[E_AXIS], step_generator_state);
#endif

    step_generator_state.initialized = true;
}

void PreciseStepping::move_segment_processed_handler() {
    if (const move_t *move = get_current_unprocessed_move_segment(); move != nullptr && move->reference_cnt == 0) {
        discard_current_unprocessed_move_segment();
        ++step_generator_state.left_insert_start_of_move_segment;
    }
}

void PreciseStepping::reset_queues() {
    const bool was_enabled = stepper.suspend();
    DISABLE_MOVE_INTERRUPT();

    // reset internal state and queues
    step_event_queue_clear();
    move_segment_queue_clear();
#if HAS_PHASE_STEPPING()
    phase_stepping::stop_immediately();
#endif
    reset_from_halt();

    // at this point the planner might still have queued extra moves, flush them
    planner.clear_block_buffer();

    step_dl_miss = 0;
    step_ev_miss = 0;
    left_ticks_to_next_step_event = 0;
    Stepper::axis_did_move = 0;
    stop_pending = false;

    ENABLE_MOVE_INTERRUPT();
    if (was_enabled) {
        stepper.wake_up();
    }
<<<<<<< HEAD
=======
}

void mark_ownership(move_t &move) {
    move.reference_cnt++;
}

void discard_ownership(move_t &move) {
    move.reference_cnt--;
    PreciseStepping::move_segment_processed_handler();
>>>>>>> 0de68b87
}<|MERGE_RESOLUTION|>--- conflicted
+++ resolved
@@ -370,50 +370,6 @@
 step_event_info_t classic_step_generator_next_step_event(classic_step_generator_t &step_generator, step_generator_state_t &step_generator_state) {
     assert(step_generator.current_move != nullptr);
     step_event_info_t next_step_event = { std::numeric_limits<double>::max(), 0, STEP_EVENT_INFO_STATUS_GENERATED_INVALID };
-<<<<<<< HEAD
-    const move_t *next_move = nullptr;
-    do {
-        const float half_step_dist = Planner::mm_per_half_step[step_generator.axis];
-        const float next_target = float(step_generator_state.current_distance[step_generator.axis] + (step_generator.step_dir ? 0 : -1)) * Planner::mm_per_step[step_generator.axis] + half_step_dist;
-        const float next_distance = next_target - step_generator.start_pos;
-        const float step_time = calc_time_for_distance(step_generator, next_distance);
-
-        // When step_time is infinity, it means that next_distance will never be reached.
-        // This happens when next_target exceeds end_position, and deceleration decelerates velocity to zero or negative value.
-        // Also, we need to stop when step_time exceeds local_end.
-        if (const double step_time_d = double(step_time); step_time_d > (step_generator.current_move->move_t + EPSILON)) {
-            if (next_move = PreciseStepping::move_segment_queue_next_move(*step_generator.current_move); next_move != nullptr) {
-                next_step_event.time = next_move->print_time;
-
-                // Reset position in steps (current_distance) based on the difference in the position.
-                if (next_move->flags & (MOVE_FLAG_RESET_POSITION_X << step_generator.axis)) {
-                    classic_step_generator_reset_position(step_generator, step_generator_state, *next_move);
-                }
-
-                // The move segment is fully processed, and in the queue is another unprocessed move segment.
-                // So we decrement reference count of the current move segment and increment reference count of next move segment.
-                --step_generator.current_move->reference_cnt;
-                step_generator.current_move = next_move;
-                ++step_generator.current_move->reference_cnt;
-
-                classic_step_generator_update(step_generator);
-
-                // Update step direction flag, which is cached until this move segment is processed.
-                // It assumes that dir bit flags for step_event_t and move_t are the same position.
-                const StepEventFlag_t current_axis_dir_flag = (STEP_EVENT_FLAG_X_DIR << step_generator.axis);
-                step_generator_state.flags &= ~current_axis_dir_flag;
-                step_generator_state.flags |= !step_generator.step_dir * current_axis_dir_flag;
-
-                // Update active axis flag, which is cached until this move segment is processed.
-                // It assumes that active bit flags for step_event_t and move_t are the same position.
-                const StepEventFlag_t current_axis_active_flag = (STEP_EVENT_FLAG_X_ACTIVE << step_generator.axis);
-                step_generator_state.flags &= ~current_axis_active_flag;
-                step_generator_state.flags |= step_generator.current_move->flags & current_axis_active_flag;
-
-                PreciseStepping::move_segment_processed_handler();
-            } else {
-                next_step_event.time = step_generator.current_move->print_time + step_generator.current_move->move_t;
-=======
 
     const float half_step_dist = Planner::mm_per_half_step[step_generator.axis];
     const float next_target = float(step_generator_state.current_distance[step_generator.axis] + (step_generator.step_dir ? 0 : -1)) * Planner::mm_per_step[step_generator.axis] + half_step_dist;
@@ -435,7 +391,6 @@
             // Reset position in steps (current_distance) based on the difference in the position.
             if (next_move->flags & (MOVE_FLAG_RESET_POSITION_X << step_generator.axis)) {
                 classic_step_generator_reset_position(step_generator, step_generator_state, *next_move);
->>>>>>> 0de68b87
             }
 
             // The move segment is fully processed, and in the queue is another unprocessed move segment.
@@ -513,11 +468,7 @@
         // The timer ticks mustn't be negative in any case. Because if it is negative, there is an issue in the code.
         if (step_event.time_ticks < 0) {
 #ifndef NDEBUG
-<<<<<<< HEAD
-            bsod("Negative step time: %d, flags: %d", step_event.time_ticks, step_event.flags);
-=======
             bsod("Negative step time: %d, flags: %d", static_cast<int>(step_event.time_ticks), step_event.flags);
->>>>>>> 0de68b87
 #endif
             step_event.time_ticks = 0;
         }
@@ -687,11 +638,7 @@
                 // discard the current block if this move is also the last move segment of a block
                 block_t *current_block = Planner::get_current_processed_block();
                 if (current_block->flag.sync_position) {
-<<<<<<< HEAD
-                    Stepper::_set_position(current_block->position);
-=======
                     Stepper::_set_position(current_block->sync_step_position);
->>>>>>> 0de68b87
                 }
                 Planner::discard_current_block();
                 Stepper::count_position_last_block = Stepper::count_position;
@@ -758,11 +705,7 @@
 
         if (step_event_u16_t *next_step_event = get_current_step_event(); next_step_event != nullptr) {
             ticks_to_next_isr = next_step_event->time_ticks;
-<<<<<<< HEAD
-        } else if ((step_flags & STEP_EVENT_END_OF_MOTION) == false) {
-=======
         } else if ((step_flags & STEP_EVENT_FLAG_END_OF_MOTION) == false) {
->>>>>>> 0de68b87
             ++step_ev_miss;
         }
     } else {
@@ -826,17 +769,6 @@
 
         // Compute the number of ticks for the next ISR.
         time_increment += ticks_to_next_step_event;
-<<<<<<< HEAD
-        if (ticks_to_next_step_event > min_delay || steps >= max_steps) {
-            break;
-        }
-
-        // the next step is too close for a new isr but still within margin,
-        // spin-wait for accurate delivery
-        if (left_ticks_to_next_step_event) {
-            delay_us_precise(left_ticks_to_next_step_event);
-        }
-=======
         if (ticks_to_next_step_event <= min_delay) {
             continue;
         }
@@ -859,7 +791,6 @@
     int32_t diff = counter_signed_diff(adjusted_next, tim_counter);
     if (diff < min_reserve) {
         adjusted_next = tim_counter + min_reserve;
->>>>>>> 0de68b87
     }
     __HAL_TIM_SET_COMPARE(timer_handle_ptr, TIM_CHANNEL_1, adjusted_next);
     __enable_irq();
@@ -984,11 +915,7 @@
     // contains the value bigger then MAX_PRINT_TIME) we're waiting for motion to halt and reset.
     if (PreciseStepping::total_print_time >= MAX_PRINT_TIME) {
         // ensure all motion has stopped
-<<<<<<< HEAD
-        if (has_blocks_queued()) {
-=======
         if (has_blocks_queued() || phase_stepping::processing()) {
->>>>>>> 0de68b87
             return;
         }
 
@@ -1027,11 +954,7 @@
         // @hejllukas: If we sometimes implement reset for input shaper and decide to synchronize total_start_pos
         //             with the Planner position, we should introduce something like SYNC move segment and replace
         //             append_block_discarding_move() with that. That should simplify the resetting mechanism.
-<<<<<<< HEAD
-        if (current_block->is_sync() && current_block->position.e == 0) {
-=======
         if (current_block->is_sync() && current_block->sync_step_position.e == 0) {
->>>>>>> 0de68b87
             PreciseStepping::flags |= PRECISE_STEPPING_FLAG_RESET_POSITION_E;
         }
 
@@ -1148,13 +1071,6 @@
             split_step_event.empty_step_event_cnt = (step_generator_state.buffered_step.time_ticks - 1) / STEP_TIMER_MAX_TICKS_LIMIT;
             split_step_event.last_step_event_time_ticks = step_generator_state.buffered_step.time_ticks - split_step_event.empty_step_event_cnt * STEP_TIMER_MAX_TICKS_LIMIT;
 
-<<<<<<< HEAD
-            if (split_step_event.empty_step_event_cnt > STEP_EVENT_QUEUE_SIZE) {
-                bsod("Step event time exceeds the size of the step event queue.");
-            }
-
-=======
->>>>>>> 0de68b87
             // We left only the direction and the active axes flags because other flags have to be present only in the last step event.
             split_step_event.empty_step_event_flags = step_generator_state.buffered_step.flags & (STEP_EVENT_FLAG_DIR_MASK | STEP_EVENT_FLAG_AXIS_ACTIVE_MASK);
             split_step_event.last_step_event_flags = step_generator_state.buffered_step.flags;
@@ -1381,11 +1297,7 @@
 
 void PreciseStepping::step_generator_state_init(const move_t &move) {
     assert(is_beginning_empty_move(move));
-<<<<<<< HEAD
-    if (max_lookback_time > move.move_t) {
-=======
     if (max_lookback_time > move.move_time) {
->>>>>>> 0de68b87
         bsod("Max lookback time exceeds the length of the beginning empty move segment.");
     }
 
@@ -1478,8 +1390,6 @@
     if (was_enabled) {
         stepper.wake_up();
     }
-<<<<<<< HEAD
-=======
 }
 
 void mark_ownership(move_t &move) {
@@ -1489,5 +1399,4 @@
 void discard_ownership(move_t &move) {
     move.reference_cnt--;
     PreciseStepping::move_segment_processed_handler();
->>>>>>> 0de68b87
 }