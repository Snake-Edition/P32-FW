--- conflicted
+++ resolved
@@ -734,18 +734,8 @@
 }
 
 void PreciseStepping::step_isr() {
-<<<<<<< HEAD
-#ifndef ISR_DEADLINE_TRACKING
-    constexpr uint16_t min_delay = 6; // fuse isr for steps below this threshold (us)
-#else
-    constexpr uint32_t min_delay = 11; // fuse isr for steps below this threshold (us)
-#endif
-    constexpr uint16_t min_reserve = 5; // minimum interval for isr re-entry (us)
-    constexpr uint16_t max_ticks = (UINT16_MAX / 4); // maximum isr interval for skip detection (us)
-=======
     // minimum interval for isr re-entry (ticks: us)
     constexpr uint16_t min_reserve = 5;
->>>>>>> b91eeda0
 
     // maximum time advancement for each isr (ticks: us)
     constexpr uint16_t max_time_increment = STEPPER_ISR_MAX_TICKS / 2;
@@ -802,17 +792,6 @@
         // not enough reserve: iterate again to process the next event immediately
         ++steps_merged;
 
-<<<<<<< HEAD
-        const uint32_t counter = __HAL_TIM_GET_COUNTER(&TimerHandle[STEP_TIMER_NUM].handle);
-
-        // truncate timer_remaining_time to the effective 16bit res required by
-        // counter_signed_diff() to correctly check for overflow later. However, if that happens
-        // (timer_remaining_time is >= U16/2), it means we already blew past the new event. Instead
-        // of ticking it immediately, reschedule on a new isr. We check for the size of the overflow
-        // just below.
-        timer_remaining_time = (next - counter) & 0xFFFF;
-    } while (timer_remaining_time < min_reserve);
-=======
         // adjust the deadline limit based on the real time elapsed to avoid rescheduling
         max_ticks = STEPPER_ISR_MAX_TICKS + counter_signed_diff(counter, compare);
     }
@@ -821,7 +800,6 @@
     if (steps_merged > max_steps_merged) {
         max_steps_merged = steps_merged;
     }
->>>>>>> b91eeda0
 
     // What follows is a not-straightforward scheduling of the next step ISR
     // time event. If this ISR is interrupted by another routine, we might
@@ -831,19 +809,6 @@
     // The difference of values passed into counter_signed_diff always has to be smaller
     // or equal to (UINT16_MAX / 2). Otherwise, the value returned by counter_signed_diff()
     // will be incorrect.
-<<<<<<< HEAD
-    const auto timer_handle_ptr = &TimerHandle[STEP_TIMER_NUM].handle;
-    uint32_t adjusted_next = next - last_step_isr_delay;
-    __disable_irq();
-    int32_t tim_counter = __HAL_TIM_GET_COUNTER(timer_handle_ptr);
-    int32_t diff = counter_signed_diff(adjusted_next, tim_counter);
-    // We should miss the next deadline just by a couple of ticks. When the value of 'diff'
-    // is a big negative number, the difference between 'adjusted_next' and 'tim_counter'
-    // is bigger than (UINT16_MAX / 2), or something interrupts the stepper routine for a very long time.
-    assert(diff >= 0 || diff >= -max_ticks);
-    if (diff < min_reserve) {
-        adjusted_next = tim_counter + min_reserve;
-=======
     uint32_t adjusted_next = next - last_step_isr_delay;
     int32_t diff;
     {
@@ -858,7 +823,6 @@
             adjusted_next = tim_counter + min_reserve;
         }
         __HAL_TIM_SET_COMPARE(timer_handle, TIM_CHANNEL_1, adjusted_next);
->>>>>>> b91eeda0
     }
 
     if (diff < min_reserve) {
