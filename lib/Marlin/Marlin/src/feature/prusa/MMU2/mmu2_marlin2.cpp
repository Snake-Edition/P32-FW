--- conflicted
+++ resolved
@@ -163,9 +163,6 @@
     static_assert(HOTENDS == 1);
 
     // The filament is completely out of the nozzle - so not auto-retracted
-<<<<<<< HEAD
-    buddy::auto_retract().mark_as_retracted(0, false);
-=======
     buddy::auto_retract().set_retracted_distance(0, std::nullopt);
 #endif
 }
@@ -176,7 +173,6 @@
     return buddy::auto_retract().is_safely_retracted_for_unload();
 #else
     return false;
->>>>>>> b91eeda0
 #endif
 }
 
