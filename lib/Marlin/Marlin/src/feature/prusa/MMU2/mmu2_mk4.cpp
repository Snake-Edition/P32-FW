#include "mmu2_mk4.h"

#ifndef UNITTEST
    #include "../../Marlin/src/core/macros.h"
    #include "../../Marlin/src/core/types.h"
#else
    #include "mmu2_config_unittest.h"
#endif

#include "mmu2_config.h"
#include "mmu2_error_converter.h"
#include "mmu2_fsensor.h"
#include "mmu2_log.h"
#include "mmu2_marlin.h"
#include "mmu2_marlin_macros.h"
#include "mmu2_power.h"
#include "mmu2_progress_converter.h"
#include "mmu2_reporting.h"
#include "../e-stall_detector.h"
#include <printers.h>
#include <option/has_mmu2_over_uart.h>
#if not HAS_MMU2_OVER_UART()
    #include <puppies/xbuddy_extension.hpp>
#endif

#ifndef UNITTEST
    // because it brings in whole Marlin and the unit tests commit suicide ...
    #include "../../../module/prusa/spool_join.hpp"
    #include <metric.h>
#else
    #include "stubs/spool_join_stub.h"
#endif

#include "../../../../../../../src/mmu2/mmu2_bootloader.hpp"

#ifdef __AVR__
// As of FW 3.12 we only support building the FW with only one extruder, all the multi-extruder infrastructure will be removed.
// Saves at least 800B of code size
static_assert(EXTRUDERS == 1);

constexpr float MMM_TO_MMS(float MM_M) { return MM_M / 60.0f; }
#else
    #ifndef UNITTEST
METRIC_DEF(metric_unloadDistanceFSOff, "mmu_unl_fs_trg_dist", METRIC_VALUE_FLOAT, 100, METRIC_DISABLED);
    #endif
#endif

namespace {
template <class T>
class Timer {
public:
    Timer()
        : m_isRunning(false)
        , m_started() {}
    void start() {
        m_started = millis();
        m_isRunning = true;
    }
    void stop() { m_isRunning = false; }
    bool running() const { return m_isRunning; }

    // returns true only once after expiration, then stops running
    bool expired(T msPeriod) {
        if (!m_isRunning) {
            return false;
        }
        bool expired = false;
        const T now = millis();
        if (m_started <= m_started + msPeriod) {
            if ((now >= m_started + msPeriod) || (now < m_started)) {
                expired = true;
            }
        } else {
            if ((now >= m_started + msPeriod) && (now < m_started)) {
                expired = true;
            }
        }
        if (expired) {
            m_isRunning = false;
        }
        return expired;
    }

    // returns the time in milliseconds since the timer was started or 0 otherwise
    T elapsed() const {
        return m_isRunning ? (millis() - m_started) : 0;
    }

    // return true when continuosly when expired / not running
    bool expired_cont(T msPeriod) {
        return !m_isRunning || expired(msPeriod);
    }

protected:
    T started() const { return m_started; }

private:
    bool m_isRunning;
    T m_started;
};

/// @brief Timer unsigned long specialization
/// Maximum period is at least 49 days.
using LongTimer = Timer<uint32_t>;

} // namespace

namespace MMU2 {

template <typename F>
void waitForHotendTargetTemp(uint16_t delay, F f) {
    const auto startTemp = thermal_degHotend();

    while (((thermal_degTargetHotend() - thermal_degHotend()) > 5)) {
        f();
        safe_delay_keep_alive(delay);

        if (mmu2.commandInProgressManager.isCommandInProgress()) {
            ReportProgressHook(ProgressData(mmu2.commandInProgressManager.commandInProgress(), ExtendedProgressCode::WaitingForTemperature, (thermal_degHotend() - startTemp) * 100 / (thermal_degTargetHotend() - startTemp)));
        }
    }
}

void WaitForHotendTargetTempBeep() {
    waitForHotendTargetTemp(200, [] {});
    MakeSound(Prompt);
}

#if ENABLED(PRUSA_MMU2)
MMU2 mmu2;
#endif

MMU2::MMU2()
    : logic(
#if ENABLED(PRUSA_MMU2)
    #if HAS_MMU2_OVER_UART()
        &mmu2Serial
    #else
        &buddy::puppies::xbuddy_extension
    #endif
#else
        nullptr
#endif
        ,
        MMU2_TOOL_CHANGE_LOAD_LENGTH, MMU2_LOAD_TO_NOZZLE_FEED_RATE)
    , extruder(MMU2_NO_TOOL)
    , tool_change_extruder(MMU2_NO_TOOL)
    , resume_position()
    , resume_hotend_temp(0)
    , logicStepLastStatus(StepStatus::Finished)
    , state(xState::Stopped)
    , mmu_print_saved(SavedState::None)
    , loadFilamentStarted(false)
    , unloadFilamentStarted(false)
    , toolchange_counter(0)
    , tmcFailures(0) {
}

#if ENABLED(PRUSA_MMU2)
void MMU2::Start() {
    mmu2Serial.begin();

    PowerOn();
    mmu2Serial.flush(); // make sure the UART buffer is clear before starting communication

    extruder = MMU2_NO_TOOL;

    // start the communication
    logic.ResetRetryAttempts();
    logic.ResetCommunicationTimeoutAttempts();

    #if MMU_USE_BOOTLOADER()
    state = xState::Bootloader;
    bootloader = std::make_unique<MMU2BootloaderManager>(mmu2Serial);
    bootloader->start();

    #else
    state = xState::Connecting;
    logic.Start();

    #endif
}

MMU2::~MMU2() {}

void MMU2::Stop() {
    StopKeepPowered();
    PowerOff();
}

void MMU2::StopKeepPowered() {
    state = xState::Stopped;
    logic.Stop();
    /* mmu2Serial.close(); closing serial comm bricks "Tmr Svc" thread during MMU reflash on MMU_FW_UPDATE_NEEDED screen (low percentage reproducibility) */

    // This should reset the error reporter to no error
    ReportProgressHook(ProgressData(CommandInProgress::Reset));

    // Deactivate the FSM
    EndReport(ProgressData(CommandInProgress::Reset));
}

void MMU2::Tune() {
    switch (lastErrorCode) {
    case ErrorCode::HOMING_SELECTOR_FAILED:
    case ErrorCode::HOMING_IDLER_FAILED: {
        // Prompt a menu for different values
        tuneIdlerStallguardThreshold();
        break;
    }
    default:
        break;
    }
}

void MMU2::Reset(ResetForm level) {
    switch (level) {
    case Software:
        ResetX0();
        break;
    case ResetPin:
        TriggerResetPin();
        break;
    case CutThePower:
        PowerCycle();
        break;
    case EraseEEPROM:
        ResetX42();
        break;
    default:
        break;
    }
}

void MMU2::ResetX0() {
    logic.ResetMMU(); // Send soft reset
}

void MMU2::ResetX42() {
    logic.ResetMMU(42);
}

void MMU2::TriggerResetPin() {
    reset();
}

void MMU2::PowerCycle() {
    // cut the power to the MMU and after a while restore it
    // Sadly, MK3/S/+ cannot do this
    Stop();
    safe_delay_keep_alive(1000);
    Start();
}

void MMU2::PowerOff() {
    power_off();
}

void MMU2::PowerOn() {
    power_on();
}

bool MMU2::ReadRegister(uint8_t address) {
    if (!WaitForMMUReady()) {
        return false;
    }
    do {
        logic.ReadRegister(address); // we may signal the accepted/rejected status of the response as return value of this function
    } while (!manage_response(false, false));

    // Update cached value
    lastReadRegisterValue = logic.rsp.paramValue;
    return true;
}

/// an extension to MMU register map - abusing the existing principles:
/// - existing gcode M708 for runtime parametrization
/// - existing infrastructure
/// - avoiding propagation of MMU-specific stuff outside
/// @note must not clash with Registers
enum MK4Register : uint8_t {
    TryLoadVsEStall = 0x80, // 0 tryload, 1 estall
    NominalEPosFSOff = 0x81, // 14mm
    FailNextLoadToExtr = 0x82, // write "1" to fail the next load to extr operation
};

bool __attribute__((noinline)) MMU2::WriteRegister(uint8_t address, uint16_t data) {
    if (!WaitForMMUReady()) {
        return false;
    }

    // special cases - intercept requests of registers which influence the printer's behaviour too + perform the change even on the printer's side
    switch (address) {
    case (uint8_t)Register::Extra_Load_Distance:
        logic.PlanExtraLoadDistance(data);
        break;
    case (uint8_t)Register::Pulley_Slow_Feedrate:
        logic.PlanPulleySlowFeedRate(data);
        break;

    case MK4Register::TryLoadVsEStall:
        // ignored now, for future use
        return true; // not an MMU register
    case MK4Register::NominalEPosFSOff:
        nominalEMotorFSOffReg = data; // raw millimeters
        return true; // not an MMU register
    case MK4Register::FailNextLoadToExtr:
        failNextLoadToExtr = data;
        break;
    default:
        break; // do not intercept any other register writes
    }

    do {
        logic.WriteRegister(address, data); // we may signal the accepted/rejected status of the response as return value of this function
    } while (!manage_response(false, false));

    return true;
}

void MMU2::mmu_loop() {
    // We only leave this method if the current command was successfully completed - that's the Marlin's way of blocking operation
    // Atomic compare_exchange would have been the most appropriate solution here, but this gets called only in Marlin's task,
    // so thread safety should be kept
    static bool avoidRecursion = false;
    if (avoidRecursion) {
        return;
    }
    avoidRecursion = true;
    mmu_loop_inner(true);
    avoidRecursion = false;
}

void __attribute__((noinline)) MMU2::mmu_loop_inner(bool reportErrors) {
    mmu2Serial.check_recovery();

    #if MMU_USE_BOOTLOADER()
    if (state == xState::Bootloader) {
        bootloader->loop();

        if (!bootloader->is_active()) {
            bootloader_result_ = bootloader->result();
            bootloader.reset();
            state = xState::Connecting;
            logic.Start();
        }

    } else
    #endif
    {
        logicStepLastStatus = LogicStep(reportErrors); // it looks like the mmu_loop doesn't need to be a blocking call
    }

    CheckErrorScreenUserInput();
}

#else
void MMU2::Start() {}
void MMU2::Stop() {}
void MMU2::Reset(ResetForm /*level*/) {}
void MMU2::mmu_loop() {}
#endif

void MMU2::CheckFINDARunout() {
    // Check for FINDA filament runout
    if (!FindaDetectsFilament() && WhereIsFilament() == FilamentState::IN_NOZZLE) { // Check if we have filament runout detected from sensors
        SERIAL_ECHOLNPGM("FINDA filament runout!");
        if (spool_join.get_num_joins() != 0) {
            auto join_settings = spool_join.get_spool_2(get_current_tool());
            if (get_current_tool() != (uint8_t)FILAMENT_UNKNOWN && join_settings.has_value()) {
                enqueue_gcode("M600 A"); // Automatic filament change with spool join triggering
                return;
            }
        }
        enqueue_gcode("M600");
    }
}

bool MMU2::WaitForMMUReady() {
    switch (State()) {
    case xState::Stopped:
        return false;
    case xState::Connecting:
    case xState::Bootloader:
        // shall we wait until the MMU reconnects?
        // fire-up a fsm_dlg and show "MMU not responding"?
    default:
        return true;
    }
}

bool MMU2::RetryIfPossible(ErrorCode ec) {
    if (logic.RetryAttempts()) {
        SetButtonResponse(ButtonOperations::Retry);
        // check, that Retry is actually allowed on that operation
        if (ButtonAvailable(ec) != Buttons::NoButton) {
            logic.SetInAutoRetry(true);
            SERIAL_ECHOLNPGM("RetryButtonPressed");
            // We don't decrement until the button is acknowledged by the MMU.
            //--retryAttempts; // "used" one retry attempt
            return true;
        }
    }
    logic.SetInAutoRetry(false);
    return false;
}

bool MMU2::CheckFailLoadToExtr(bool b) {
    if (failNextLoadToExtr > 0) {
        --failNextLoadToExtr;
        return false;
    }
    return b;
}

#ifdef USE_TRY_LOAD
bool MMU2::TryLoad() {
    // MMU has finished its load, push the filament further by some defined constant length
    // If the filament sensor reads 0 at any moment, then report FAILURE
    const float tryload_length = MMU2_CHECK_FILAMENT_PRESENCE_EXTRUSION_LENGTH - logic.ExtraLoadDistance();
    TryLoadUnloadReporter tlur(tryload_length);

    /* The position is a triangle wave
    // current position is not zero, it is an offset
    //
    // Keep in mind that the relationship between machine position
    // and pixel index is not linear. The area around the amplitude
    // needs to be taken care of carefully. The current implementation
    // handles each move separately so there is no need to watch for the change
    // in the slope's sign or check the last machine position.
    //              y(x)
    //              ▲
    //              │     ^◄────────── tryload_length + current_position
    //   machine    │    / \
    //   position   │   /   \◄────────── stepper_position_mm + current_position
    //    (mm)      │  /     \
    //              │ /       \
    //              │/         \◄───────current_position
    //              └──────────────► x
    //              0           19
    //                 pixel #
    */

    bool filament_inserted = true; // expect success
    // Pixel index will go from 0 to 10, then back from 10 to 0
    // The change in this number is used to indicate a new pixel
    // should be drawn on the display
    for (uint8_t move = 0; move < 2; move++) {
        // mk35 is loading somewhat deeper than MK3S, this is just a tweak to make MK3S gcodes compatible
        extruder_move(move == 0 ? tryload_length : -tryload_length, MMU2_VERIFY_LOAD_TO_NOZZLE_FEED_RATE);
        while (planner_any_moves()) {
            filament_inserted = filament_inserted && (WhereIsFilament() == FilamentState::AT_FSENSOR);
            tlur.Progress(filament_inserted);
            safe_delay_keep_alive(0);
            if (planner_draining()) {
                return false; // power panic or a similar issue happened, bail out fast
            }
        }
    }
    tlur.DumpToSerial();
    return CheckFailLoadToExtr(filament_inserted);
}
#else // not USE_TRY_LOAD
bool MMU2::MeasureEStallAtDifferentSpeeds() {
    #ifndef UNITTEST
    auto loadcellPrecisionEnabler = Loadcell::HighPrecisionEnabler(loadcell);
    #endif
    for (int speed = 5; speed < 50; speed += 2) {
        for (uint8_t move = 0; move < 2; move++) {
            // back move should be something short to prevent the filament jumping out from the gears.
            // in this test scenario it is expected that the filament will hit something, i.e. not load at all.
            // Also, try-load must be something long to see more vibrations in grafana
            extruder_move(move == 0 ? 50 : -3, speed);
            while (planner_any_moves()) {
                safe_delay_keep_alive(0);
            }
        }
    }
    return false;
}

bool MMU2::FeedWithEStallDetection() {
    // Obviously, we want to go as fast as possible, but...
    // Beware - the speed has been carefully picked from a broad range to make sure it always detects something.
    // The main issue is the fact, that the loadcell's sampling rate is close to the frequency of force spikes generated by the skipping motor.
    // To overcome this, a few tricks have been applied:
    // - lower detection threshold - may also allow the loadcell to "see" when the filament hits the main plate plastic part (when the forces are much lower)
    // - pick a specific speed which is a bit different than the sampling rate
    static constexpr float feedRate = MMU2_FEED_RATE;

    // ram the filament as deep as possible while checking for any obstacles

    #ifndef UNITTEST
    // get the best out of the HX717
    Loadcell::HighPrecisionEnabler enableHighPrecision(loadcell);
    #endif

    // save state of EStall detection flags including the detection threshold
    EStallDetectionStateLatch esdsl;

    // block invocation of M1601 in Marlin::idle()
    BlockEStallDetection blocker;

    auto &emsd = EMotorStallDetector::Instance();

    // activate the detector
    emsd.SetEnabled();
    // whatever happened before is not interesting
    emsd.ClearDetected();
    // lower the detection threshold to overcome the sampling rate limitation - see explanation above
    emsd.SetDetectionThreshold(500'000.F);

    // plan the move and tweak by the amount of presumably remaining molten filament in the melt zone
    float remainingFilament = std::clamp(unloadEPosOnFSOff, 0.F, nominalEMotorFSOffReg); // anything below nominal distance will get subtracted from the load
    float compensatedFeedDistance = MMU2_FEED_DISTANCE - nominalEMotorFSOffReg + remainingFilament;

    { // dump the compensated feed distance into the syslog for verification
        char msg[32];
        snprintf(msg, sizeof(msg), "CompensatedFeedDistance=%2.1f", (double)compensatedFeedDistance);
        LogEchoEvent_P(msg);
    }

    extruder_move(compensatedFeedDistance, feedRate);
    while (planner_any_moves()) {
        if (emsd.DetectedRaw()) {
            planner_abort_queued_moves(); // stop instantly
            // @@TODO save the position where it tripped to allow retraction of the same amount
            return false;
        }
        safe_delay_keep_alive(0);
        if (planner_draining()) {
            return false; // power panic or a similar issue happened, bail out fast
        }
    }
    return CheckFailLoadToExtr(true);
}
#endif // USE_TRY_LOAD

bool MMU2::VerifyFilamentEnteredPTFE() {
    planner_synchronize();

    if (WhereIsFilament() != FilamentState::AT_FSENSOR) {
        return false;
    }

#ifdef USE_TRY_LOAD
    bool filament_inserted = TryLoad();
#else
    bool filament_inserted = FeedWithEStallDetection();
#endif
    Disable_E0();
    if (!filament_inserted) {
        IncrementLoadFails();
    }
    return filament_inserted;
}

bool MMU2::ToolChangeCommonOnce(uint8_t slot) {
    static_assert(MAX_RETRIES > 1); // need >1 retries to do the cut in the last attempt
    std::optional<float> firstUnloadEPosOnFSOff;
    for (uint8_t retries = MAX_RETRIES; retries; --retries) {
        for (;;) {
            Disable_E0(); // it may seem counterintuitive to disable the E-motor, but it gets enabled in the planner whenever the E-motor is to move
            tool_change_extruder = slot;

            // The gcode is expected to do ramming which ends with the filament
            // tip still in extruder gears. Rotate the extruder some more to
            // get the filament (including a potential string) completely out
            // after we've blocked the runout.
            if (extruder != MMU2_NO_TOOL) {
                extruder_move(MMU2_RETRY_UNLOAD_FINISH_LENGTH, MMU2_RETRY_UNLOAD_FINISH_FEED_RATE);

                // Monitor the fsensor - detect the current E-motor stepper position when fsensor turns off.
                // That switch has some ideal (or expected) distance,
                // but in case some of the filament remains in the melt zone the distance gets shorter.
                // The main problem here is the fact, that we need to call the whole marlin infrastructure and there is no simple place to hook into.
                // Therefore I had to copy planner.synchronize(), which is a nasty hack.
                UnloadDistanceDetector udd;
                planner_synchronize_hook(udd);

                // Save just the very first unload attempt - that's the "amount" of filament left in the melt zone.
                // Repeated unload and reload attempts are not interesting for the compensation later.
                if (!firstUnloadEPosOnFSOff.has_value()) {
                    firstUnloadEPosOnFSOff = udd.FSTriggerDistance();
                }
#ifndef UNITTEST
                // Record as a metric each attempt
                metric_record_float(&metric_unloadDistanceFSOff, unloadEPosOnFSOff);
#endif
            }
            logic.ToolChange(slot); // let the MMU pull the filament out and push a new one in
            if (manage_response(true, true)) {
                if (planner_draining()) {
                    // Power panic. Give up fast.
                    return false;
                } else {
                    break;
                }
            }
            // otherwise: failed to perform the command - unload first and then let it run again
            IncrementMMUFails();

            // just in case we stood in an error screen for too long and the hotend got cold
            ResumeHotendTemp();
            // if the extruder has been parked, it will get unparked once the ToolChange command finishes OK
            // - so no ResumeUnpark() at this spot
            UnloadInner(PreUnloadPolicy::RelieveFilament);
            // if we run out of retries, we must do something ... may be raise an error screen and allow the user to do something
            // but honestly - if the MMU restarts during every toolchange,
            // something else is seriously broken and stopping a print is probably our best option.
        }
        if (VerifyFilamentEnteredPTFE()) {
            // make sure we don't assert on not having a value (shouldn't be possible)
            unloadEPosOnFSOff = firstUnloadEPosOnFSOff.value_or(nominalEMotorFSOffReg);
            return true; // success
        } else { // Prepare a retry attempt
            UnloadInner(PreUnloadPolicy::ExtraRelieveFilament);
            if (retries == 2 && cutter_enabled()) {
                CutFilamentInner(slot); // try cutting filament tip at the last attempt
            }
        }
    }
    return false; // couldn't accomplish the task
}

void MMU2::ToolChangeCommon(uint8_t slot) {
    while (!ToolChangeCommonOnce(slot)) { // while not successfully fed into extruder's PTFE tube
        if (planner_draining()) {
            return; // power panic happening, pretend the G-code finished ok
        }
        // failed autoretry, report an error by forcing a "printer" error into the MMU infrastructure - it is a hack to leverage existing code
        // @@TODO theoretically logic layer may not need to be spoiled with the printer error - may be just the manage_response needs it...
        logic.SetPrinterError(ErrorCode::LOAD_TO_EXTRUDER_FAILED);
        // We only have to wait for the user to fix the issue and press "Retry".
        // Please see CheckUserInput() for details how we "leave" manage_response.
        // If manage_response returns false at this spot (MMU operation interrupted aka MMU reset)
        // we can safely continue because the MMU is not doing an operation now.
        static_cast<void>(manage_response(true, true)); // yes, I'd like to silence [[nodiscard]] warning at this spot by casting to void
    }

    extruder = slot; // filament change is finished
    // @@TODO SpoolJoin::spooljoin.setSlot(slot);

    ++toolchange_counter;
    IncrementMMUChanges();
}

bool MMU2::tool_change(uint8_t slot) {
    if (!WaitForMMUReady()) {
        return false;
    }

    if (slot != extruder) {
        if (/*FindaDetectsFilament()*/
            /*!IS_SD_PRINTING && !usb_timer.running()*/
            !marlin_printingIsActive()) {
            // If Tcodes are used manually through the serial
            // we need to unload manually as well -- but only if FINDA detects filament
            unload();
        }

        CommandInProgressGuard cipg(CommandInProgress::ToolChange, commandInProgressManager);
        FSensorBlockRunout blockRunout;
        BlockEStallDetection blockEStallDetection;
        planner_synchronize();
        ToolChangeCommon(slot);
    }
    return true;
}

bool MMU2::tool_change_full(uint8_t slot) {
    if (!WaitForMMUReady()) {
        return false;
    }

    if (slot != extruder) {
        planner_synchronize();

        pos3d resume_pos = planner_current_position();

        if (all_axes_homed()) {
            nozzle_park();
        }

        unload();

        CommandInProgressGuard cipg(CommandInProgress::ToolChange, commandInProgressManager);
        FSensorBlockRunout blockRunout;
        BlockEStallDetection blockEStallDetection;
        planner_synchronize();
        ToolChangeCommon(slot);

        execute_load_to_nozzle_sequence();

        if (all_axes_homed()) {
            // Unpark the nozzle
            motion_do_blocking_move_to_xy(resume_pos.xyz[0], resume_pos.xyz[1], feedRate_t(NOZZLE_PARK_XY_FEEDRATE));
            motion_do_blocking_move_to_z(resume_pos.xyz[2], feedRate_t(NOZZLE_PARK_Z_FEEDRATE));
        }
    }

    return true;
}

/// Handle special T?/Tx/Tc commands
///
///- T? Gcode to extrude shouldn't have to follow, load to extruder wheels is done automatically
///- Tx Same as T?, except nozzle doesn't have to be preheated. Tc must be placed after extruder nozzle is preheated to finish filament load.
///- Tc Load to nozzle after filament was prepared by Tx and extruder nozzle is already heated.
bool MMU2::tool_change(char code, uint8_t slot) {
    if (!WaitForMMUReady()) {
        return false;
    }

    CommandInProgressGuard cipg(CommandInProgress::ToolChange, commandInProgressManager);
    FSensorBlockRunout blockRunout;
    BlockEStallDetection blockEStallDetection;

    switch (code) {
    case '?': {
        waitForHotendTargetTemp(100, [] {});
        load_filament_to_nozzle(slot);
    } break;

    case 'x': {
        auto emt = thermal_setExtrudeMintemp(0); // Allow cold extrusion since Tx only loads to the gears not nozzle
        tool_change(slot);
        thermal_setExtrudeMintemp(emt);
    } break;

    case 'c': {
        waitForHotendTargetTemp(100, [] {});
        execute_load_to_nozzle_sequence();
    } break;
    }

    return true;
}

void MMU2::get_statistics() {
    logic.Statistics();
}

uint8_t __attribute__((noinline)) MMU2::get_current_tool() const {
    return extruder == MMU2_NO_TOOL ? (uint8_t)FILAMENT_UNKNOWN : extruder;
}

uint8_t MMU2::get_tool_change_tool() const {
    return tool_change_extruder == MMU2_NO_TOOL ? (uint8_t)FILAMENT_UNKNOWN : tool_change_extruder;
}

bool MMU2::set_filament_type(uint8_t /*slot*/, uint8_t /*type*/) {
    if (!WaitForMMUReady()) {
        return false;
    }

    // @@TODO - this is not supported in the new MMU yet
    //    slot = slot; // @@TODO
    //    type = type; // @@TODO
    // cmd_arg = filamentType;
    // command(MMU_CMD_F0 + index);

    if (!manage_response(false, false)) {
        // @@TODO failed to perform the command - retry
        ;
    } // true, true); -- Comment: how is it possible for a filament type set to fail?

    return true;
}

void MMU2::UnloadObeyAutoRetracted() {
    CommandInProgressGuard cipg(CommandInProgress::UnloadFilament, commandInProgressManager);
    if (!marlin_is_retracted()) {
        // if not already auto-retracted, do the ramming ourself
        WaitForHotendTargetTempBeep();
        UnloadInner(PreUnloadPolicy::Ramming);
    } else {
        // otherwise it's not even necessary to wait for temperature, the filament can be pulled out of the nube directly
        auto emt = thermal_setExtrudeMintemp(0); // Allow cold extrusion since Tx only loads to the gears not nozzle
        UnloadInner(PreUnloadPolicy::RelieveFilament);
        thermal_setExtrudeMintemp(emt);
    }
}

void MMU2::UnloadInner(PreUnloadPolicy preUnloadPolicy) {
    FSensorBlockRunout blockRunout;
    BlockEStallDetection blockEStallDetection;

    switch (preUnloadPolicy) {
    case PreUnloadPolicy::Ramming:
        filament_ramming();
        break;
    case PreUnloadPolicy::RelieveFilament:
        extruder_move(
#ifdef USE_TRY_LOAD
            // try-loads are symmetrical
            -40.F,
#else
            // But E-stall detection is not symmetrical - it needs to retract way more (because the filament may still be somewhere in the nozzle)
            // Theoretically, we should be able to retract the same distance as the failed load (when the E-motor skipped) + some extra margin
            -120.F,
#endif
            60.F);
        planner_synchronize();
        break;
    case PreUnloadPolicy::ExtraRelieveFilament:
        extruder_move(
#ifdef USE_TRY_LOAD
            // try-loads are symmetrical
            -40.F,
#else
            // But E-stall detection is not symmetrical - it needs to retract way more (because the filament may still be somewhere in the nozzle)
            // Theoretically, we should be able to retract the same distance as the failed load (when the E-motor skipped) + some extra margin
            -180.F,
#endif
            60.F);
        planner_synchronize();
        break;
    case PreUnloadPolicy::Nothing:
        break;
    };

    // we assume the printer managed to relieve filament tip from the gears,
    // so repeating that part in case of an MMU restart is not necessary
    for (;;) {
        Disable_E0();
        logic.UnloadFilament();
        if (manage_response(false, true)) {
            break;
        }
        IncrementMMUFails();
    }
    MakeSound(Confirm);

    // no active tool
    extruder = MMU2_NO_TOOL;
    tool_change_extruder = MMU2_NO_TOOL;
}

bool MMU2::unload() {
    if (!WaitForMMUReady()) {
        return false;
    }

    UnloadObeyAutoRetracted();

    ScreenUpdateEnable();
    marlin_finalize_unload();
    return true;
}

void MMU2::CutFilamentInner(uint8_t slot) {
    for (;;) {
        Disable_E0();
        logic.CutFilament(slot);
        if (manage_response(false, true)) {
            break;
        }
        IncrementMMUFails();
    }
}

bool MMU2::cut_filament(uint8_t slot, bool enableFullScreenMsg /*= true*/) {
    if (!WaitForMMUReady()) {
        return false;
    }

    if (enableFullScreenMsg) {
        FullScreenMsgCut(slot);
    }
    {
        if (FindaDetectsFilament()) {
            unload();
        }

        CommandInProgressGuard cipg(CommandInProgress::CutFilament, commandInProgressManager);
        CutFilamentInner(slot);
        extruder = MMU2_NO_TOOL;
        tool_change_extruder = MMU2_NO_TOOL;
        MakeSound(SoundType::Confirm);
    }
    ScreenUpdateEnable();
    return true;
}

bool MMU2::loading_test(uint8_t slot) {
    FullScreenMsgTest(slot);
    {
        CommandInProgressGuard cipg(CommandInProgress::TestLoad, commandInProgressManager);
        FSensorBlockRunout blockRunout;
        BlockEStallDetection blockEStallDetection;
        auto emt = thermal_setExtrudeMintemp(0); // Allow cold extrusion - load test doesn't push filament all the way into the nozzle
        ToolChangeCommon(slot);
        planner_synchronize();
        UnloadInner(PreUnloadPolicy::RelieveFilament);
        thermal_setExtrudeMintemp(emt);
    }
    ScreenUpdateEnable();
    return true;
}

bool MMU2::load_filament(uint8_t slot) {
    if (!WaitForMMUReady()) {
        return false;
    }

    FullScreenMsgLoad(slot);
    {
        CommandInProgressGuard cipg(CommandInProgress::LoadFilament, commandInProgressManager);
        for (;;) {
            Disable_E0();
            logic.LoadFilament(slot);
            if (manage_response(false, false)) {
                break;
            }
            IncrementMMUFails();
        }
        MakeSound(SoundType::Confirm);
    }
    ScreenUpdateEnable();
    return true;
}

bool MMU2::load_filament_to_nozzle(uint8_t slot) {
    if (!WaitForMMUReady()) {
        return false;
    }

    FullScreenMsgLoad(slot);
    {
        // used for MMU-menu operation "Load to Nozzle"
        CommandInProgressGuard cipg(ExtendedCommandInProgress::LoadToNozzle, commandInProgressManager);

        if (extruder != MMU2_NO_TOOL) { // we already have some filament loaded - free it + shape its tip properly
            UnloadObeyAutoRetracted();
        }
        WaitForHotendTargetTempBeep(); // heat up to target temp of the new filament
        {
            FSensorBlockRunout blockRunout;
            BlockEStallDetection blockEStallDetection;
            ToolChangeCommon(slot);

            // Finish loading to the nozzle with finely tuned steps.
            execute_load_to_nozzle_sequence();
        }
        MakeSound(Confirm);
    }
    ScreenUpdateEnable();
    return true;
}

bool MMU2::eject_filament(uint8_t slot, bool enableFullScreenMsg /* = true */) {
    if (!WaitForMMUReady()) {
        return false;
    }

    if (enableFullScreenMsg) {
        FullScreenMsgEject(slot);
    }
    {
        if (FindaDetectsFilament()) {
            unload();
        }

        CommandInProgressGuard cipg(CommandInProgress::EjectFilament, commandInProgressManager);
        for (;;) {
            Disable_E0();
            logic.EjectFilament(slot);
            if (manage_response(false, true)) {
                break;
            }
            IncrementMMUFails();
        }
        extruder = MMU2_NO_TOOL;
        tool_change_extruder = MMU2_NO_TOOL;
        MakeSound(Confirm);
    }
    ScreenUpdateEnable();
    return true;
}

void MMU2::Button(uint8_t index) {
    LogEchoEvent_P(PSTR("Button"));
    logic.Button(index);
}

void MMU2::Home(uint8_t mode) {
    logic.Home(mode);
}

void MMU2::SaveHotendTemp(bool turn_off_nozzle) {
    if (mmu_print_saved & SavedState::Cooldown) {
        return;
    }

    if (turn_off_nozzle && !(mmu_print_saved & SavedState::CooldownPending)) {
        Disable_E0();
        resume_hotend_temp = thermal_degTargetHotend();
        mmu_print_saved |= SavedState::CooldownPending;
        LogEchoEvent_P(PSTR("Heater cooldown pending"));
    }
}

void MMU2::SaveAndPark(bool move_axes) {
    if (mmu_print_saved == SavedState::None) { // First occurrence. Save current position, park print head, disable nozzle heater.
        LogEchoEvent_P(PSTR("Saving and parking"));
        Disable_E0();
        planner_synchronize();

        // In case a power panic happens while waiting for the user
        // take a partial back up of print state into RAM (current position, etc.)
        marlin_refresh_print_state_in_ram();

        if (move_axes) {
            mmu_print_saved |= SavedState::ParkExtruder;
            resume_position = planner_current_position(); // save current pos

            // lift Z
            move_raise_z(MMU_ERR_Z_PAUSE_LIFT);

            // move XY aside
            if (all_axes_homed()) {
                nozzle_park();
            }
        }
    }
}

void MMU2::ResumeHotendTemp() {
    if ((mmu_print_saved & SavedState::CooldownPending)) {
        // Clear the "pending" flag if we haven't cooled yet.
        mmu_print_saved &= ~(SavedState::CooldownPending);
        LogEchoEvent_P(PSTR("Cooldown flag cleared"));
    }
    if ((mmu_print_saved & SavedState::Cooldown) && resume_hotend_temp) {
        LogEchoEvent_P(PSTR("Resuming Temp"));
        // @@TODO MMU2_ECHO_MSGRPGM(PSTR("Restoring hotend temperature "));
        SERIAL_ECHOLN(resume_hotend_temp);
        mmu_print_saved &= ~(SavedState::Cooldown);
        thermal_setTargetHotend(resume_hotend_temp);
        FullScreenMsgRestoringTemperature();
        //@todo better report the event and let the GUI do its work somewhere else
        ReportErrorHookSensorLineRender();
        waitForHotendTargetTemp(100, [] {
            marlin_manage_inactivity(true);
            mmu2.mmu_loop_inner(false);
            ReportErrorHookDynamicRender();
        });
        ScreenUpdateEnable(); // temporary hack to stop this locking the printer...
        LogEchoEvent_P(PSTR("Hotend temperature reached"));
        ScreenClear();
    }
}

void MMU2::ResumeUnpark() {
    if (mmu_print_saved & SavedState::ParkExtruder) {
        LogEchoEvent_P(PSTR("Resuming XYZ"));

        // Move XY to starting position, then Z
        motion_do_blocking_move_to_xy(resume_position.xyz[0], resume_position.xyz[1], feedRate_t(NOZZLE_PARK_XY_FEEDRATE));

        // Move Z_AXIS to saved position
        motion_do_blocking_move_to_z(resume_position.xyz[2], feedRate_t(NOZZLE_PARK_Z_FEEDRATE));

        // From this point forward, power panic should not use
        // the partial backup in RAM since the extruder is no
        // longer in parking position
        marlin_clear_print_state_in_ram();

        mmu_print_saved &= ~(SavedState::ParkExtruder);
    }
}

void MMU2::CheckUserInput() {
    auto btn = ButtonPressed(lastErrorCode);

    // Was a button pressed on the MMU itself instead of the LCD?
    if (btn == Buttons::NoButton && lastButton != Buttons::NoButton) {
        btn = lastButton;
        lastButton = Buttons::NoButton; // Clear it.
    }

    if (mmu2.MMULastErrorSource() == ErrorSourcePrinter && btn != Buttons::NoButton) {
        // When the printer has raised an error screen, and a button was selected
        // the error screen should always be dismissed.
        ClearPrinterError();
        // A horrible hack - clear the explicit printer error allowing manage_response to recover on MMU's Finished state
        // Moreover - if the MMU is currently doing something (like the LoadFilament - see comment above)
        // we'll actually wait for it automagically in manage_response and after it finishes correctly,
        // we'll issue another command (like toolchange)
    }

    switch (btn) {
    case Buttons::Left:
    case Buttons::Middle:
    case Buttons::Right:
        SERIAL_ECHOPGM("CheckUserInput-btnLMR ");
        SERIAL_ECHOLN(buttons_to_uint8t(btn));
        ResumeHotendTemp(); // Recover the hotend temp before we attempt to do anything else...

        if (mmu2.MMULastErrorSource() == ErrorSourceMMU) {
            // Do not send a button to the MMU unless the MMU is in error state
            Button(buttons_to_uint8t(btn));
        }

        // A quick hack: for specific error codes move the E-motor every time.
        // Not sure if we can rely on the fsensor.
        // Just plan the move, let the MMU take over when it is ready
        switch (lastErrorCode) {
        case ErrorCode::FSENSOR_DIDNT_SWITCH_OFF:
        case ErrorCode::FSENSOR_TOO_EARLY:
            HelpUnloadToFinda();
            break;
        default:
            break;
        }
        break;
    case Buttons::TuneMMU:
        Tune();
        break;
    case Buttons::Load:
    case Buttons::Eject:
        // High level operation
        SetPrinterButtonOperation(btn);
        break;
    case Buttons::ResetMMU:
        Reset(CutThePower); // we cannot do power cycle on the MK3
        // ... but mmu2_power.cpp knows this and triggers a soft-reset instead.
        break;
    case Buttons::DisableMMU:
        Stop();
        DisableMMUInSettings();
        break;
    case Buttons::StopPrint:
        // @@TODO not sure if we shall handle this high level operation at this spot
        break;
    default:
        break;
    }
}

/// Originally, this was used to wait for response and deal with timeout if necessary.
/// The new protocol implementation enables much nicer and intense reporting, so this method will boil down
/// just to verify the result of an issued command (which was basically the original idea)
///
/// It is closely related to mmu_loop() (which corresponds to our ProtocolLogic::Step()), which does NOT perform any blocking wait for a command to finish.
/// But - in case of an error, the command is not yet finished, but we must react accordingly - move the printhead elsewhere, stop heating, eat a cat or so.
/// That's what's being done here...
bool MMU2::manage_response(const bool move_axes, const bool turn_off_nozzle) {
    mmu_print_saved = SavedState::None;

    MARLIN_KEEPALIVE_STATE_IN_PROCESS;

    LongTimer nozzleTimeout;

    for (;;) {
        // in our new implementation, we know the exact state of the MMU at any moment, we do not have to wait for a timeout
        // So in this case we shall decide if the operation is:
        // - still running -> wait normally in idle()
        // - failed -> then do the safety moves on the printer like before
        // - finished ok -> proceed with reading other commands
<<<<<<< HEAD
        marlin_idle(true, true); // calls LogicStep() and remembers its return status
                                 // also disables stepper motor unlocking
=======
        marlin_idle(true); // calls LogicStep() and remembers its return status
>>>>>>> b91eeda0
        if (planner_draining()) {
            return true; // power panic happening, pretend we finished OK (and hope for the best).
        }

        // @@TODO Ugly hack to prevent starting the cooling timer after being stopped
        bool recoveringError = false;

        if (mmu_print_saved & SavedState::CooldownPending) {
            if (!nozzleTimeout.running()) {
                nozzleTimeout.start();
                LogEchoEvent_P(PSTR("Cooling Timeout started"));
            } else if (nozzleTimeout.expired(DEFAULT_SAFETYTIMER_TIME_MINS * 60 * 1000ul)) { // mins->msec.
                mmu_print_saved &= ~(SavedState::CooldownPending);
                mmu_print_saved |= SavedState::Cooldown;
                thermal_setTargetHotend(0);
                LogEchoEvent_P(PSTR("Heater cooldown"));
            }
        } else if (nozzleTimeout.running()) {
            nozzleTimeout.stop();
            recoveringError = true;
            LogEchoEvent_P(PSTR("Cooling timer stopped"));
        }

        switch (logicStepLastStatus) {
        case Finished:
            // command/operation completed, let Marlin continue its work
            // the E may have some more moves to finish - wait for them
            ResumeHotendTemp();
            ResumeUnpark(); // We can now travel back to the tower or wherever we were when we saved.
            if (!TuneMenuEntered()) {
                // If the error screen is sleeping (running 'Tune' menu)
                // then don't reset retry attempts because we this will trigger
                // an automatic retry attempt when 'Tune' button is selected. We want the
                // error screen to appear once more so the user can hit 'Retry' button manually.
                logic.ResetRetryAttempts(); // Reset the retry counter.
            }
            planner_synchronize();
            return true;
        case Interrupted:
            // now what :D ... big bad ... ramming, unload, retry the whole command originally issued
            return false;
        case VersionMismatch: // this basically means the MMU will be disabled until reconnected
            CheckUserInput();
            return true;
        case PrinterError:
            SaveAndPark(move_axes);
            SaveHotendTemp(turn_off_nozzle);
            CheckUserInput();
            // if button pressed "Done", return true, otherwise stay within manage_response
            // Please see CheckUserInput() for details how we "leave" manage_response
            break;
        case CommandError:
        case CommunicationTimeout:
        case ProtocolError:
        case ButtonPushed:
            if ((!logic.InAutoRetry()) && (!recoveringError)) {
                // Don't proceed to the park/save if we are doing an autoretry.
                SaveAndPark(move_axes);
                SaveHotendTemp(turn_off_nozzle);
                CheckUserInput();
            }
            break;
        case CommunicationRecovered: // @@TODO communication recovered and may be an error recovered as well
            // may be the logic layer can detect the change of state a respond with one "Recovered" to be handled here
            ResumeHotendTemp();
            ResumeUnpark();
            break;
        case Processing: // wait for the MMU to respond
        default:
            break;
        }
    }
}

StepStatus MMU2::LogicStep(bool reportErrors) {
    // Process any buttons before proceeding with another MMU Query
    CheckUserInput();

    const StepStatus ss = logic.Step();
    switch (ss) {

    case Finished:
        // At this point it is safe to trigger a runout and not interrupt the MMU protocol
        CheckFINDARunout();
        [[fallthrough]]; // let Finished be reported the same way like Processing

    case Processing:
        OnMMUProgressMsg(logic.Progress());
        break;

    case ButtonPushed:
        lastButton = logic.Button();
        LogEchoEvent_P(PSTR("MMU Button pushed"));
        CheckUserInput(); // Process the button immediately
        break;

    case Interrupted:
        // can be silently handed over to a higher layer, no processing necessary at this spot
        break;

    default:
        if (reportErrors) {
            switch (ss) {

            case CommandError:
                ReportError(logic.Error(), ErrorSourceMMU);
                break;

            case CommunicationTimeout:
                state = xState::Connecting;
                ReportError(ErrorCode::MMU_NOT_RESPONDING, ErrorSourcePrinter);
                break;

            case ProtocolError:
                state = xState::Connecting;
                ReportError(ErrorCode::PROTOCOL_ERROR, ErrorSourcePrinter);
                break;

            case VersionMismatch:
                StopKeepPowered();
                ReportError(ErrorCode::VERSION_MISMATCH, ErrorSourcePrinter);
                break;

            case PrinterError:
                ReportError(logic.PrinterError(), ErrorSourcePrinter);
                break;

            default:
                break;
            }
        }
    }

    if (logic.Running()) {
        state = xState::Active;
    }

    return ss;
}

void MMU2::filament_ramming() {
    execute_extruder_sequence(ramming_sequence, sizeof(ramming_sequence) / sizeof(E_Step), ExtendedProgressCode::Ramming);
}

void MMU2::execute_extruder_sequence(const E_Step *sequence, uint8_t stepCount, ExtendedProgressCode progressCode) {
    planner_synchronize();

    const bool should_report_progress = (progressCode != ExtendedProgressCode::_cnt) && commandInProgressManager.isCommandInProgress();

    // Plan the moves
    for (const E_Step *step = sequence, *end = sequence + stepCount; step != end; step++) {
        extruder_move(pgm_read_float(&(step->extrude)), pgm_read_float(&(step->feedRate)));
    }

    if (should_report_progress) {
        const auto initialPlannedCount = planner_moves_planned_count();

        while (initialPlannedCount && planner_any_moves()) {
            // Power panic or something happened - bail out fast
            if (planner_draining()) {
                Disable_E0();
                return;
            }

            const auto currentCnt = planner_moves_planned_count();
            ReportProgressHook(ProgressData(commandInProgressManager.commandInProgress(), progressCode, uint8_t((initialPlannedCount - currentCnt) * 100 / initialPlannedCount)));
            marlin_idle(true);
        }
    }

    // Wait for the movs to finish
    // it looks like it's better to sync the moves at the end - smoother move (if the sequence is not too long).
    planner_synchronize();

    Disable_E0();
}

void MMU2::execute_load_to_nozzle_sequence() {
    planner_synchronize();
    // Compensate for configurable Extra Loading Distance
    // @@TODO 8bit needs this: planner_set_current_position_E(planner_get_current_position_E() - (logic.ExtraLoadDistance() - MMU2_FILAMENT_SENSOR_POSITION));
    execute_extruder_sequence(load_to_nozzle_sequence, sizeof(load_to_nozzle_sequence) / sizeof(load_to_nozzle_sequence[0]), ExtendedProgressCode::LoadingToNozzle);
}

void MMU2::ReportError(ErrorCode ec, ErrorSource res) {
    // Due to a potential lossy error reporting layers linked to this hook
    // we'd better report everything to make sure especially the error states
    // do not get lost.
    // - The good news here is the fact, that the MMU reports the errors repeatedly until resolved.
    // - The bad news is, that MMU not responding may repeatedly occur on printers not having the MMU at all.
    //
    // Not sure how to properly handle this situation, options:
    // - skip reporting "MMU not responding" (at least for now)
    // - report only changes of states (we can miss an error message)
    // - may be some combination of MMUAvailable + UseMMU flags and decide based on their state
    // Right now the filtering of MMU_NOT_RESPONDING is done in ReportErrorHook() as it is not a problem if mmu2.cpp

    // Depending on the Progress code, we may want to do some action when an error occurs
    switch (logic.Progress()) {
    case ProgressCode::UnloadingToFinda:
        unloadFilamentStarted = false;
        // @@TODO needs revision, cannot be done in Buddy FW: planner_abort_queued_moves(); // Abort excess E-moves to be safe
        break;
    case ProgressCode::FeedingToFSensor:
        // FSENSOR error during load. Make sure E-motor stops moving.
        loadFilamentStarted = false;
        // @@TODO needs revision, cannot be done in Buddy FW: planner_abort_queued_moves(); // Abort excess E-moves to be safe
        break;
    default:
        break;
    }

    if (ec != lastErrorCode) { // deduplicate: only report changes in error codes into the log
        lastErrorCode = ec;
        lastErrorSource = res;
        LogErrorEvent_P(_O(PrusaErrorTitle(PrusaErrorCodeIndex(ec))));

        if (ec != ErrorCode::OK && ec != ErrorCode::FILAMENT_EJECTED) {
            TrackMaintenance(ec);
            IncrementMMUFails();

            // check if it is a "power" failure - we consider TMC-related errors as power failures
            // clang-format off
            static constexpr uint16_t tmcMask =
                ( (uint16_t)ErrorCode::TMC_IOIN_MISMATCH
                | (uint16_t)ErrorCode::TMC_RESET
                | (uint16_t)ErrorCode::TMC_UNDERVOLTAGE_ON_CHARGE_PUMP
                | (uint16_t)ErrorCode::TMC_SHORT_TO_GROUND
                | (uint16_t)ErrorCode::TMC_OVER_TEMPERATURE_WARN
                | (uint16_t)ErrorCode::TMC_OVER_TEMPERATURE_ERROR
                | (uint16_t)ErrorCode::MMU_SOLDERING_NEEDS_ATTENTION ) & 0x7fffU; // skip the top bit
            // clang-format on
            static_assert(tmcMask == 0x7e00); // just make sure we fail compilation if any of the TMC error codes change

            if ((uint16_t)ec & tmcMask) { // @@TODO can be optimized to uint8_t operation
                // TMC-related errors are from 0x8200 higher
                IncrementTMCFailures();
            }
        }
    }

    if (!mmu2.RetryIfPossible(ec)) {
        // If retry attempts are all used up
        // or if 'Retry' operation is not available
        // raise the MMU error screen and wait for user input

        // @@TODO Here, we assume that BeginReport has already been called - which is not true for errors like MMU_NOT_RESPONDING
        ReportErrorHook(ErrorData(static_cast<CommandInProgress>(logic.CommandInProgress()), ec, lastErrorSource));
    }

    static_assert(mmu2Magic[0] == 'M'
            && mmu2Magic[1] == 'M'
            && mmu2Magic[2] == 'U'
            && mmu2Magic[3] == '2'
            && mmu2Magic[4] == ':'
            && mmu2Magic[5] == '\0',
        "MMU2 logging prefix mismatch, must be updated at various spots");
}

void MMU2::ReportProgress(ProgressCode pc) {
    ReportProgressHook(ProgressData(commandInProgressManager.commandInProgress(), static_cast<RawProgressCode>(pc)));
    LogEchoEvent_P(_O(ProgressCodeToText(pc)));
}

void MMU2::OnMMUProgressMsg(ProgressCode pc) {
    if (pc == lastProgressCode) {
        if (pc != ProgressCode::ERRWaitingForUser) { // not sure if this condition is necessary
            OnMMUProgressMsgSame(pc);
        }

        return;
    }

    // some change in progress code
    if (!commandInProgressManager.isCommandInProgress() && lastProgressCode == ProgressCode::OK && !mmuOriginatedCommandGuard) {
        mmuOriginatedCommandGuard = true;

        // @@TODO homing is probably not the best default
        // TODO: we need to figure out what the MMU is doing
        CommandInProgressGuard::incGuard(CommandInProgress::Homing, commandInProgressManager);
    }

    lastProgressCode = pc;
    if (pc == ProgressCode::OK) {
        if (mmuOriginatedCommandGuard) {
            mmuOriginatedCommandGuard = false;
            CommandInProgressGuard::decGuard(commandInProgressManager);
        }

    } else if (pc != ProgressCode::ERRWaitingForUser) { // avoid reporting errors as progress codes
        OnMMUProgressMsgChanged(pc);
    }
}

void MMU2::OnMMUProgressMsgChanged(ProgressCode pc) {
    ReportProgress(pc);
    switch (pc) {
    case ProgressCode::UnloadingToFinda:
        if ((CommandInProgress)logic.CommandInProgress() == CommandInProgress::UnloadFilament
            || ((CommandInProgress)logic.CommandInProgress() == CommandInProgress::ToolChange)) {
            // If MK3S sent U0 command, ramming sequence takes care of releasing the filament.
            // If Toolchange is done while printing, PrusaSlicer takes care of releasing the filament
            // If printing is not in progress, ToolChange will issue a U0 command.
            break;
        } else {
            // We're likely recovering from an MMU error
            planner_synchronize();
            unloadFilamentStarted = true;
            HelpUnloadToFinda();
        }
        break;
    case ProgressCode::FeedingToFSensor:
        // prepare for the movement of the E-motor
        planner_synchronize();
        loadFilamentStarted = true;
        break;
    default:
        // do nothing yet
        break;
    }
}

void __attribute__((noinline)) MMU2::HelpUnloadToFinda() {
    extruder_move(-MMU2_RETRY_UNLOAD_TO_FINDA_LENGTH, MMU2_RETRY_UNLOAD_TO_FINDA_FEED_RATE);
}

void MMU2::OnMMUProgressMsgSame(ProgressCode pc) {
    switch (pc) {
    case ProgressCode::UnloadingToFinda:
        if (unloadFilamentStarted && !planner_any_moves()) { // Only plan a move if there is no move ongoing
            switch (WhereIsFilament()) {
            case FilamentState::AT_FSENSOR:
            case FilamentState::IN_NOZZLE:
            case FilamentState::UNAVAILABLE: // actually Unavailable makes sense as well to start the E-move to release the filament from the gears
                HelpUnloadToFinda();
                break;
            default:
                unloadFilamentStarted = false;
            }
        }
        break;
    case ProgressCode::FeedingToFSensor:
        if (loadFilamentStarted) {
            switch (WhereIsFilament()) {
            case FilamentState::AT_FSENSOR:
                // fsensor triggered, finish FeedingToExtruder state
                loadFilamentStarted = false;
                planner_abort_queued_moves();
                {
#if PRINTER_IS_PRUSA_MK3_5()
                    // on the MK3.5 due to fsensor filtering delay (compared to MK3S),
                    // we are getting 0.175mm of extra loaded filament per 1mm/s speed increase of slow loading speed.
                    // i.e. for 20mm/s we get roughly 4mm of extra loaded filament
                    float loadingSpeedCompensation = 0.175 * logic.PulleySlowFeedRate();
#else
                    // no change for MK4 and MK3.9, fsensor is different there
                    static constexpr float loadingSpeedCompensation = 0.F;
#endif
                    extruder_move(logic.ExtraLoadDistance() + 2 - loadingSpeedCompensation, logic.PulleySlowFeedRate());
                }
                break;
            case FilamentState::NOT_PRESENT:
                // fsensor not triggered, continue moving extruder
                if (!planner_any_moves()) { // Only plan a move if there is no move ongoing
                    extruder_move(189.9f, logic.PulleySlowFeedRate()); // we cannot plan anything longer than 200mm, but that's probably good enough
                }
                break;
            case FilamentState::UNAVAILABLE:
                // @@TODO houston, we have a problem, fsensor unavailable, the MMU cannot continue doing anything without it
                // log an error and wait for the worst
                break;
            default:
                // Abort here?
                break;
            }
        }
        break;
    default:
        // do nothing yet
        break;
    }
}

} // namespace MMU2<|MERGE_RESOLUTION|>--- conflicted
+++ resolved
@@ -1159,12 +1159,7 @@
         // - still running -> wait normally in idle()
         // - failed -> then do the safety moves on the printer like before
         // - finished ok -> proceed with reading other commands
-<<<<<<< HEAD
-        marlin_idle(true, true); // calls LogicStep() and remembers its return status
-                                 // also disables stepper motor unlocking
-=======
         marlin_idle(true); // calls LogicStep() and remembers its return status
->>>>>>> b91eeda0
         if (planner_draining()) {
             return true; // power panic happening, pretend we finished OK (and hope for the best).
         }
