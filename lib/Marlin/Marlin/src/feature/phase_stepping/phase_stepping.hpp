--- conflicted
+++ resolved
@@ -40,31 +40,6 @@
 
 private:
     float target_position() const;
-};
-
-struct CalibrationSweep {
-    int harmonic; // Harmonic correction on which the sweep is performed
-
-    float setup_distance; // Distance in mm before the sweep
-    float sweep_distance; // Distance in mm to perform the sweep
-
-    int pha_start, pha_diff; // Phase start and end diff in fixed point
-    int mag_start, mag_diff; // Magnitude start and end diff in fixed point
-
-    static CalibrationSweep build_for_motor(AxisEnum axis, int harmonic,
-        float setup_revs, float sweep_revs,
-        float pha_start, float pha_end,
-        float mag_start, float mag_end) {
-        return {
-            harmonic,
-            rev_to_mm(axis, setup_revs),
-            rev_to_mm(axis, sweep_revs),
-            pha_to_fixed(pha_start),
-            pha_to_fixed(pha_end - pha_start),
-            mag_to_fixed(mag_start),
-            mag_to_fixed(mag_end - mag_start)
-        };
-    }
 };
 
 struct AxisState {
@@ -99,18 +74,6 @@
     // will dequeue items from pending_targets and set it as the current_target. When the position
     // is reached the cycle repeats, until no more targets are present and current_target is reset.
     std::optional<MoveTarget> current_target; // Current target to move
-<<<<<<< HEAD
-    AtomicCircularQueue<MoveTarget, unsigned, 16> pending_targets; // 16 element queue of pre-processed elements
-    MoveTarget next_target; // Next planned target to move
-
-    std::optional<CalibrationSweep> calibration_sweep; // Calibration sweep to perform
-    std::atomic<bool> calibration_sweep_active = false; // Calibration sweep active flag
-
-    // current_target_end_time is used to ensure pending_targets is replenished from the move ISR
-    // whenever the current_target completes, and we want to ensure the type is lock free
-    std::atomic<float> current_target_end_time; // Absolute end time (s) for the current target
-    static_assert(decltype(current_target_end_time)::is_always_lock_free);
-=======
     AtomicCircularQueue<MoveTarget, unsigned, 32> pending_targets; // queue of pre-processed elements
     /// Synchronization primitive to allow phase stepping to "steal" the next target.
     ///
@@ -209,7 +172,6 @@
         }
     };
     StealableTarget next_target; // Next planned target to move
->>>>>>> b91eeda0
 
     double next_target_end_time; // Absolute end time (s) for the next planned target
     std::atomic<bool> is_moving = false;
@@ -500,23 +462,14 @@
     WithCorrectionDisabled(AxisEnum axis, int harmonic)
         : axis(axis)
         , harmonic(harmonic) {
-<<<<<<< HEAD
-        original = axis_states[axis].forward_current.get_correction()[harmonic];
-        axis_states[axis].forward_current.modify_correction([&](auto &table) {
-=======
         original = axis_states[axis].forward_current.get_correction_table()[harmonic];
         axis_states[axis].forward_current.modify_correction_table([&](auto &table) {
->>>>>>> b91eeda0
             table[harmonic] = { 0, 0 };
         });
     }
 
     ~WithCorrectionDisabled() {
-<<<<<<< HEAD
-        axis_states[axis].forward_current.modify_correction([&](auto &table) {
-=======
         axis_states[axis].forward_current.modify_correction_table([&](auto &table) {
->>>>>>> b91eeda0
             table[harmonic] = original;
         });
     }
@@ -597,14 +550,6 @@
 
 /**
  * @brief Call to remove state from persistent media (ie eeprom/xflash)
-<<<<<<< HEAD
- */
-void remove_from_persistent_storage(AxisEnum axis, CorrectionType lut_type);
-
-/**
- * Return if some processing is still pending.
-=======
->>>>>>> b91eeda0
  */
 void remove_from_persistent_storage(AxisEnum axis, CorrectionType lut_type);
 
