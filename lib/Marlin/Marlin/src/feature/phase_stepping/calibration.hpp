--- conflicted
+++ resolved
@@ -53,8 +53,6 @@
     }
 };
 
-<<<<<<< HEAD
-=======
 /// Prevent implicit conversions from int16_t to float
 struct AccelerometerSample {
     int16_t value;
@@ -62,29 +60,20 @@
 
 using YieldSample = stdext::inplace_function<void(AccelerometerSample)>;
 
->>>>>>> b91eeda0
 /**
  * Assuming phase stepping is enabled, make a movement during which a parameter
  * sweep is performed. Yield a projection of captured sample to the active axis.
  * Returns accelerometer sampling frequency, or 0 on error.
  */
 SamplesAnnotation capture_param_sweep_samples(AxisEnum axis, float speed, float revs,
-<<<<<<< HEAD
-    int harmonic, const SweepParams &params, const std::function<void(float)> &yield_sample);
-=======
     int harmonic, const SweepParams &params, const YieldSample &yield_sample);
->>>>>>> b91eeda0
 
 /**
  * Make an accelerated movement and capture samples. Return accelerometer
  * sampling frequency, or 0 on error.
  */
 SamplesAnnotation capture_speed_sweep_samples(AxisEnum axis, float start_speed, float end_speed,
-<<<<<<< HEAD
-    float revs, const std::function<void(float)> &yield_sample);
-=======
     float revs, const YieldSample &yield_sample);
->>>>>>> b91eeda0
 
 /**
  * Calibration routine notifies about the progress made via this class. Subclass
@@ -144,16 +133,7 @@
  *
  * Returns an array with forward and backward calibration
  */
-<<<<<<< HEAD
-std::expected<std::array<MotorPhaseCorrection, 2>, const char *>
-=======
 std::expected<std::array<MotorPhaseCorrection, 2>, CalibrateAxisError>
->>>>>>> b91eeda0
 calibrate_axis(AxisEnum axis, CalibrateAxisHooks &hooks);
 
-/**
- * Reset runtime current lookup tables for axis.
- */
-void reset_compensation(AxisEnum axis);
-
 } // namespace phase_stepping