--- conflicted
+++ resolved
@@ -34,31 +34,6 @@
 
 // Function definitions
 
-<<<<<<< HEAD
-// Round a fixed point number to the nearest integer assuming given number of
-// fractional bits.
-template <typename T>
-static T round_fixed(T value, int frac_bits) {
-    // There is a catch: bit shifting for signed values as a mean to divide is
-    // implementation specific. On Cortex ARM it rounds down to negative
-    // infinity which is exactly what we **DON'T** want.
-    //
-    // You might wonder - if there such a fuss, why not just use integral
-    // division? By doing bit shifts, we still save time as we cannot avoid the
-    // branching as we need to either add or subtract the rounding value. With
-    // the bit shifts we are at 4 cycles, with division we are at 4-16 cycles.
-    if (value < 0) {
-        value = -value + (1 << (frac_bits - 1));
-        value = value >> frac_bits;
-        return -value;
-    } else {
-        value = value + (1 << (frac_bits - 1));
-        return value >> frac_bits;
-    }
-}
-
-=======
->>>>>>> b91eeda0
 int phase_stepping::sin_lut(int x, int range) {
     x = normalize_sin_phase(x);
 
@@ -115,22 +90,14 @@
         int phase_shift = 0;
         for (size_t n = 0; n != fixed_spectrum.size(); n++) {
             const auto &s = fixed_spectrum[n];
-<<<<<<< HEAD
-            phase_shift += SIN_FRACTION * s.mag * sin_lut(n * item_phase + s.pha);
-=======
             phase_shift += s.mag * sin_lut(n * item_phase + s.pha);
->>>>>>> b91eeda0
         }
         _phase_shift[i] = round_fixed(phase_shift, SIN_LUT_FRACTIONAL + MAG_FRACTIONAL);
     }
 }
 
 int CorrectedCurrentLut::_phase_shift_for_harmonic(int idx, int harmonic, int phase, int mag) {
-<<<<<<< HEAD
-    int raw_phase_shift = SIN_FRACTION * mag * sin_lut(harmonic * idx * SIN_FRACTION + phase);
-=======
     int raw_phase_shift = mag * sin_lut(harmonic * idx * SIN_FRACTION + phase);
->>>>>>> b91eeda0
     return round_fixed(raw_phase_shift, SIN_LUT_FRACTIONAL + MAG_FRACTIONAL);
 }
 
