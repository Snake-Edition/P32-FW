--- conflicted
+++ resolved
@@ -388,13 +388,6 @@
 static void enable_phase_stepping(AxisEnum axis_num) {
     assert(PreciseStepping::initialized());
     assert(axis_num < SUPPORTED_AXIS_COUNT);
-<<<<<<< HEAD
-    if (axis_states[axis_num].enabled) {
-        return;
-    }
-
-    assert(!planner.has_blocks_queued() && !PreciseStepping::processing());
-=======
     assert(!axis_states[axis_num].enabled);
     if (!planner.draining()) {
         // If we are within an aborted move, we must still allow to re-enable phase stepping:
@@ -403,7 +396,6 @@
         // aborted move though we must ensure there's no existing motion going on.
         assert(!planner.has_blocks_queued() && !PreciseStepping::processing());
     }
->>>>>>> b91eeda0
 
     // We know that PHASE_STEPPING is enabled only on TMC2130 boards
     TMCStepperType &stepper = stepper_axis(axis_num);
@@ -516,14 +508,7 @@
  **/
 static void disable_phase_stepping(AxisEnum axis_num) {
     assert(axis_num < SUPPORTED_AXIS_COUNT);
-<<<<<<< HEAD
-    if (!axis_states[axis_num].enabled) {
-        return;
-    }
-
-=======
     assert(axis_states[axis_num].enabled);
->>>>>>> b91eeda0
     assert(!planner.processing());
 
     // We know that PHASE_STEPPING is enabled only on TMC2130 boards
@@ -531,11 +516,7 @@
     auto &axis_state = axis_states[axis_num];
 
     axis_state.active = false;
-<<<<<<< HEAD
-    tmc_serial_lock_clear_isr_starved();
-=======
     motor_serial_lock_clear_isr_starved();
->>>>>>> b91eeda0
     auto enable_mask = PHASE_STEPPING_GENERATOR_X << axis_num;
     PreciseStepping::physical_axis_step_generator_types &= ~enable_mask;
 
@@ -666,20 +647,6 @@
     return refresh_period < 2 * REFRESH_PERIOD_US - UPDATE_DURATION_US;
 }
 
-static std::tuple<int, int, int> compute_calibration_tweak(
-    const CalibrationSweep &params, float relative_position) {
-    relative_position = std::fabs(relative_position);
-
-    float progress = (relative_position - params.setup_distance) / params.sweep_distance;
-    progress = std::clamp(progress, 0.f, 1.f);
-
-    return {
-        params.harmonic,
-        params.pha_start + progress * params.pha_diff,
-        params.mag_start + progress * params.mag_diff
-    };
-}
-
 static FORCE_INLINE FORCE_OFAST void refresh_axis(
     AxisState &axis_state, uint32_t now, uint32_t previous_tick) {
     if (!axis_state.active) {
@@ -693,11 +660,7 @@
         // If the ISR handler was delayed, we don't have enough time to process
         // the update. Abort the update so we can catch up.
         mark_missed_transaction(axis_state);
-<<<<<<< HEAD
-        tmc_serial_lock_mark_isr_starved();
-=======
         motor_serial_lock_mark_isr_starved();
->>>>>>> b91eeda0
         return;
     }
 
@@ -716,16 +679,7 @@
             axis_state.initial_time += axis_state.current_target->duration;
             move_position = axis_state.current_target->target_pos;
             axis_state.current_target.reset();
-<<<<<<< HEAD
-
-            // Cleanup after performin a calibration sweep
-            if (axis_state.calibration_sweep_active) {
-                axis_state.calibration_sweep_active = false;
-                axis_state.calibration_sweep.reset();
-            }
-=======
             calibration_move_cleanup(axis_state);
->>>>>>> b91eeda0
         }
 
         std::optional<MoveTarget> current_target;
@@ -761,16 +715,7 @@
             move_position = current_target->initial_pos;
             move_epoch = ticks_diff(now, axis_state.initial_time);
 
-<<<<<<< HEAD
-            // Make calibration sweep active if the move is long enough:
-            if (axis_state.calibration_sweep.has_value() && axis_state.is_cruising) {
-                float calibration_distance = axis_state.calibration_sweep->setup_distance + axis_state.calibration_sweep->sweep_distance;
-                float move_distance = current_target.target_pos - current_target.initial_pos;
-                axis_state.calibration_sweep_active = std::fabs(move_distance) >= std::fabs(calibration_distance);
-            }
-=======
             calibration_new_move(axis_state);
->>>>>>> b91eeda0
         } else {
             // No new movement
             axis_state.is_cruising = false;
@@ -796,37 +741,15 @@
     assert(phase_difference(axis_state.last_phase, new_phase) < 256);
 
 #if HAS_BURST_STEPPING()
-<<<<<<< HEAD
-    int phase_correction;
-    if (axis_state.calibration_sweep_active) {
-        float start_position = axis_state.current_target->initial_pos;
-        auto [harmonic, pha, mag] = compute_calibration_tweak(*axis_state.calibration_sweep, position - start_position);
-        phase_correction = current_lut.get_phase_shift_for_calibration(new_phase, harmonic, pha, mag);
-    } else {
-        phase_correction = current_lut.get_phase_shift(new_phase);
-    }
-=======
     int phase_correction = calibration_phase_correction(axis_state, current_lut, position, new_phase);
->>>>>>> b91eeda0
 
     int shifted_phase = normalize_motor_phase(new_phase + phase_correction);
     int steps_diff = phase_difference(shifted_phase, axis_state.driver_phase);
     burst_stepping::set_phase_diff(axis_enum, steps_diff);
     axis_state.driver_phase = shifted_phase;
 #else
-<<<<<<< HEAD
-    CoilCurrents new_currents;
-    if (axis_state.calibration_sweep_active) {
-        float start_position = axis_state.current_target->initial_pos;
-        auto [harmonic, pha, mag] = compute_calibration_tweak(*axis_state.calibration_sweep, position - start_position);
-        new_currents = current_lut.get_current_for_calibration(new_phase, harmonic, pha, mag);
-    } else {
-        new_currents = current_lut.get_current(new_phase);
-    }
-=======
     CoilCurrents new_currents = calibration_phase_correction(axis_state, current_lut, position, new_phase);
 
->>>>>>> b91eeda0
     int c_adj = current_adjustment(axis_index, mm_to_rev(axis_enum, physical_speed));
     new_currents.a = new_currents.a * c_adj / 255;
     new_currents.b = new_currents.b * c_adj / 255;
@@ -900,11 +823,7 @@
             return !(state.enabled && state.active) || state.missed_tx_cnt == 0;
         })) {
         // Only if all axes have refreshed, we can let tasks to run
-<<<<<<< HEAD
-        tmc_serial_lock_clear_isr_starved();
-=======
         motor_serial_lock_clear_isr_starved();
->>>>>>> b91eeda0
     }
 #endif
 }
@@ -1025,8 +944,6 @@
     }
 }
 
-<<<<<<< HEAD
-=======
 void remove_from_persistent_storage(AxisEnum axis) {
     remove_from_persistent_storage(axis, phase_stepping::CorrectionType::forward);
     remove_from_persistent_storage(axis, phase_stepping::CorrectionType::backward);
@@ -1038,7 +955,6 @@
     }
 }
 
->>>>>>> b91eeda0
 } // namespace phase_stepping
 
 // This function is intentionally placed inside the phase stepping source codes
