/**
 * Based on the implementation of the pressure advance in Klipper [https://github.com/Klipper3d/klipper].
 * Copyright (C) Kevin O'Connor <kevin@koconnor.net>
 *
 * Our implementation takes inspiration from the work of Kevin O'Connor <kevin@koconnor.net> for Klipper
 * in used data structures, and some computations.
 *
 * We implement the pressure advance using FIR filter that is less computationally demanding
 * and can be fully run on a single 32-bit MCU with nearly identical results as the implementation in Klipper.
 */
#include "pressure_advance.hpp"

#include "../precise_stepping/precise_stepping.hpp"
#include "../precise_stepping/internal.hpp"

#include "bsod.h"

#include <cmath>
#include "core/macros.h"
#include "module/planner.h"

pressure_advance_params_t PressureAdvance::pressure_advance_params;
pressure_advance_state_t PressureAdvance::pressure_advance_state;

FORCE_INLINE bool is_pressure_advance_active(const move_t &move) {
    // Pressure advance will be active only when the E axis is extruding (positive direction) and moves simultaneously with at least the X or Y axes.
    // When the material is retracted, the pressure advance is never active.
    // The same way for activating pressure advance is used in Klipper.
    // Klipper, even when the pressure advance is inactive (for retraction and deretraction), it still uses smoothing. So we also do it.
    return is_active_e_axis(move) && !get_dir_e_axis(move) && (is_active_x_axis(move) || is_active_y_axis(move));
}

FORCE_INLINE void pressure_advance_precalculate_parameters(pressure_advance_step_generator_t &step_generator, const pressure_advance_params_t &params) {
    pressure_advance_state_t &state = *step_generator.pa_state;
    const move_t &current_move = *state.current_move;
    if (is_active_e_axis(current_move)) {
        state.start_v = float(get_move_start_v(current_move, step_generator.axis));
        state.half_accel = float(get_move_half_accel(current_move, step_generator.axis));

        if (is_pressure_advance_active(current_move)) {
            state.start_v += (2.f * state.half_accel * params.pressure_advance_value);
        }
    } else {
        state.start_v = 0.f;
        state.half_accel = 0.f;
    }

    if (!is_ending_empty_move(current_move)) {
        const double current_move_end_time = current_move.print_time + current_move.move_time;
        state.current_move_last_total_sample_idx = uint32_t(current_move_end_time / params.sampling_rate);
    } else {
        state.current_move_last_total_sample_idx = std::numeric_limits<uint32_t>::max();
    }
}

FORCE_INLINE float calc_distance_for_time_with_pressure_advance_move(const pressure_advance_state_t &state, const float time) {
    assert(time >= 0.);
    return calc_distance<float>(state.start_v, state.half_accel, time);
}

pressure_advance_window_filter_t create_normalized_bartlett_window_filter(const uint16_t filter_length) {
    if (filter_length > PRESSURE_ADVANCE_MAX_FILTER_LENGTH) {
        fatal_error("Filter length is above maximum.", "create_normalized_bartlett_window_filter");
    }

    pressure_advance_window_filter_t filter;
    if (filter_length > 1) {
        filter.length = filter_length;
        const double window_area = (double)(filter_length - 1) / 2.;
        const double length_minus_one = (double)(filter_length - 1);
        for (int idx = 0; idx < filter_length; ++idx) {
            const double idx_d = (double)idx;
            filter.window[idx] = float((1. - ABS(2. * (idx_d - 0.5 * length_minus_one) / length_minus_one)) / window_area);
        }
    } else {
        filter.length = 1;
        filter.window[0] = 1.f;
    }

    return filter;
}

pressure_advance_window_filter_t create_simple_window_filter(const uint16_t filter_length) {
    if (filter_length > PRESSURE_ADVANCE_MAX_FILTER_LENGTH) {
        bsod("Filter length is above maximum.");
    }

    pressure_advance_window_filter_t filter;
    if (filter_length > 1) {
        filter.length = filter_length;
        for (int idx = 0; idx < filter_length; ++idx) {
            filter.window[idx] = 0.f;
        }

        int idx = (filter_length - 1) / 2;
        filter.window[idx] = 1.f;
        if (filter_length % 2 == 0) {
            filter.window[idx] = 0.5f;
            filter.window[idx + 1] = 0.5f;
        }
    } else {
        filter.length = 1;
        filter.window[0] = 1.f;
    }

    return filter;
}

static constexpr double round(const double value, const uint32_t number_of_decimal_places) {
    const double precision = double(std::pow(10, number_of_decimal_places));
    return std::round(value * precision) / precision;
}

pressure_advance_params_t create_pressure_advance_params(const pressure_advance::Config &config) {
    pressure_advance_params_t params;
    params.pressure_advance_value = config.pressure_advance;

    constexpr const uint16_t filter_length = PRESSURE_ADVANCE_MAX_FILTER_LENGTH;
    params.sampling_rate = (filter_length > 1) ? round(double(config.smooth_time) / (filter_length - 1), 6) : 0.001;
    params.sampling_rate_float = float(params.sampling_rate);
#ifndef PRESSURE_ADVANCE_SIMPLE_WINDOW_FILTER
    params.filter = create_normalized_bartlett_window_filter(filter_length);
#else
    params.filter = create_simple_window_filter(filter_length);
#endif
    params.filter_total_time = params.sampling_rate * double(filter_length);
    params.filter_delay = double(filter_length / 2) * params.sampling_rate;

    return params;
}

void pressure_advance_step_generator_init(const move_t &move, pressure_advance_step_generator_t &step_generator, step_generator_state_t &step_generator_state) {
    const uint8_t axis = step_generator.axis;
    pressure_advance_state_t *const pa_state = step_generator.pa_state;
    step_generator_state.step_generator[axis] = &step_generator;
    step_generator_state.next_step_func[axis] = (generator_next_step_f)pressure_advance_step_generator_next_step_event;

    pressure_advance_state_init(step_generator, PressureAdvance::pressure_advance_params, move, axis);

    step_generator_state.flags |= (!pa_state->step_dir) * STEP_EVENT_FLAG_E_DIR;
    step_generator_state.flags |= ((pa_state->next_position != pa_state->prev_position) * MOVE_FLAG_E_ACTIVE);
    move.reference_cnt += 1;
}

void pressure_advance_state_init(pressure_advance_step_generator_t &step_generator, const pressure_advance_params_t &params, const move_t &move, const uint8_t axis) {
    assert(is_beginning_empty_move(move));
    pressure_advance_state_t &state = *step_generator.pa_state;

    state.buffer.length = params.filter.length;
    state.buffer.start_idx = 0;
    state.buffer.same_samples_cnt = 0;

    state.current_move = &move;
    state.start_v = 0.f;
    state.half_accel = 0.f;
    state.start_pos = 0.f;
    state.step_dir = get_move_step_dir(move, axis);

    state.total_sample_idx = 0;
    state.local_sample_idx = 0;
    state.local_sample_time_left = 0.f;
    state.current_move_last_total_sample_idx = 0;

    state.prev_position = 0.f;
    state.next_position = 0.f;

#ifndef NDEBUG
    state.position_has_to_be_in_range = false;
#endif
    pressure_advance_precalculate_parameters(step_generator, params);
}

FORCE_INLINE float pressure_advance_apply_filter(pressure_advance_state_t &state, const pressure_advance_params_t &params) {
    assert(params.filter.length == state.buffer.length);
    if (state.buffer.same_samples_cnt >= params.filter.length) {
        return state.start_pos;
    }

    float filtered_value = 0.;
    const uint16_t index_diff = (params.filter.length - state.buffer.start_idx);
    for (int window_idx = 0; window_idx < index_diff; ++window_idx) {
        filtered_value += params.filter.window[window_idx] * state.buffer.data[state.buffer.start_idx + window_idx];
    }

    for (int window_idx = index_diff; window_idx < params.filter.length; ++window_idx) {
        filtered_value += params.filter.window[window_idx] * state.buffer.data[window_idx - index_diff];
    }

    return filtered_value;
}

// Based on whether the extruder is active, update the counter for the same samples in the buffer, which is used
// for skipping most of the pressure advance computation for move segments without the active extruder.
FORCE_INLINE void pressure_advance_update_same_samples_count(pressure_advance_state_t &state) {
    if (const bool is_e_active = is_active_e_axis(*state.current_move); !is_e_active && state.buffer.same_samples_cnt < state.buffer.length) {
        ++state.buffer.same_samples_cnt;
    } else if (is_e_active && state.buffer.same_samples_cnt > 0) {
        state.buffer.same_samples_cnt = 0;
    }
}

// Returns true when we were able to get the next sample, false if the buffer wasn't filled up,
// or state->current_move was whole processed, so we need to update to the next move.
FORCE_INLINE bool pressure_advance_sample_next(pressure_advance_state_t &state, const pressure_advance_params_t &params) {
    if (state.total_sample_idx < state.buffer.length) {
        // Buffer is empty or just partly filled. We need to fill it to the filter's length.
        assert(state.local_sample_idx == 0);
        for (; state.total_sample_idx < state.buffer.length && state.total_sample_idx <= state.current_move_last_total_sample_idx; ++state.total_sample_idx, ++state.local_sample_idx) {
            const float next_local_sample_time = state.local_sample_time_left + state.local_sample_idx * params.sampling_rate_float;

            assert(next_local_sample_time + EPSILON >= state.current_move->print_time);
            const float extruder_position = state.start_pos + calc_distance_for_time_with_pressure_advance_move(state, next_local_sample_time);
            state.buffer.data[state.total_sample_idx] = extruder_position;
            pressure_advance_update_same_samples_count(state);
        }

        // False means that the buffer wasn't filled because the move is shorter. So we need to update to the next move.
        return state.total_sample_idx == state.buffer.length;
    } else if (state.total_sample_idx > state.current_move_last_total_sample_idx) {
        // Buffer is full, but we need one new sample, and state->current_move is whole processed, so we need to update to next move.
        return false;
    } else if (!is_active_e_axis(*state.current_move) && !is_ending_empty_move(*state.current_move) && state.buffer.same_samples_cnt >= state.buffer.length) {
        const uint32_t samples_cnt = state.current_move_last_total_sample_idx - state.total_sample_idx + 1;
        state.total_sample_idx += samples_cnt;
        state.local_sample_idx += samples_cnt;

        // Buffer is full, and we just skip the whole move segment because the extruder isn't active.
        return false;
    } else {
        // Buffer is full, and we could sample next new sample from pa_state->current_m
        const float next_local_sample_time = state.local_sample_time_left + state.local_sample_idx * params.sampling_rate_float;
        const float extruder_position = is_active_e_axis(*state.current_move) ? (state.start_pos + calc_distance_for_time_with_pressure_advance_move(state, next_local_sample_time)) : state.start_pos;
        state.buffer.data[state.buffer.start_idx] = extruder_position;
        state.buffer.start_idx = (state.buffer.start_idx + 1) % state.buffer.length;
        state.total_sample_idx++;
        state.local_sample_idx++;
        pressure_advance_update_same_samples_count(state);
    }

    return true;
}

FORCE_INLINE float pressure_advance_get_next_position(pressure_advance_state_t &state, const pressure_advance_params_t &params) {
    if (!pressure_advance_sample_next(state, params)) {
        return std::numeric_limits<float>::infinity();
    }

    return pressure_advance_apply_filter(state, params);
}

FORCE_INLINE double pressure_advance_step_time_of_prev_sample(const pressure_advance_state_t &state, const pressure_advance_params_t &params) {
    return params.sampling_rate * (state.total_sample_idx - 2) - params.filter_delay;
}

FORCE_INLINE double pressure_advance_step_time_of_next_sample(const pressure_advance_state_t &state, const pressure_advance_params_t &params) {
    return params.sampling_rate * (state.total_sample_idx - 1) - params.filter_delay;
}

FORCE_INLINE double pressure_advance_interpolate_step_time(const float prev_position, const float position_diff, const float next_step_position, const pressure_advance_state_t &state, const pressure_advance_params_t &params) {
    assert(state.total_sample_idx >= 2);
    if (std::abs(position_diff) >= PRESSURE_ADVANCE_MIN_POSITION_DIFF) {
        const float position_ratio = std::clamp((next_step_position - prev_position) / position_diff, 0.f, 1.f);
        const double step_time = params.sampling_rate * (double(state.total_sample_idx - 2) + double(position_ratio));

        return step_time - params.filter_delay;
    } else {
        // We round step time into the time of the previous sample.
        return pressure_advance_step_time_of_prev_sample(state, params);
    }
}

// The pressure advance reaches the end of processing when current_move is equal to the ending empty move segment and two succeeding positions are the same.
FORCE_INLINE bool is_pressure_advance_reached_end(const pressure_advance_state_t &state) {
    return is_ending_empty_move(*state.current_move) && state.prev_position == state.next_position;
}

double calc_time_for_distance_pressure_advance(const float distance, pressure_advance_step_generator_t &step_generator, const pressure_advance_params_t &params, step_generator_state_t &step_generator_state) {
    const uint8_t axis = step_generator.axis;
    pressure_advance_state_t &state = *step_generator.pa_state;
    // We need to ensure that when the filter is applied for the first time, then the value will be 0.
    // Because of that, we need the beginning empty move segment with duration at least equal to sampling_rate * filter.length.
    assert(!is_beginning_empty_move(*state.current_move) || state.current_move->move_time >= (params.sampling_rate * params.filter.length));

#ifndef NDEBUG
    {
        const double next_step_positive = float(step_generator_state.current_distance[axis]) * Planner::mm_per_step[axis] + distance;
        const double next_step_negative = float(step_generator_state.current_distance[axis] - 1) * Planner::mm_per_step[axis] + distance;
        // When state.position_has_to_be_in_range is true, then have to be next_step_positive or next_step_negative
        // inside the interval (state.prev_position, state.next_position).
        if (state.position_has_to_be_in_range) {
            assert((!state.step_dir || (state.prev_position <= next_step_negative && next_step_negative <= state.next_position)) && (state.step_dir || (state.prev_position >= next_step_positive && next_step_positive >= state.next_position)));
        }
    }
#endif

    // Iterate until the ending empty move segment isn't reached and two succeeding positions are the same, which means that the extruder stopped rotating.
    while (!is_pressure_advance_reached_end(state)) {
        // Interpolate step times only when the buffer is completely full and when both prev_position
        // and next_position contain values after applying the filter.
        // The second condition is met when the number of samples is at least one more than the filter length.
        if (state.total_sample_idx > state.buffer.length) {
            const float position_diff = state.next_position - state.prev_position;
            // If position_diff is equal to zero, then we use the same step_dir as for the previous step time.
            const bool step_dir = (position_diff == 0.f) ? state.step_dir : position_diff > 0.f; // True - positive direction, False - negative direction

            if (const float next_step_positive = float(step_generator_state.current_distance[axis]) * Planner::mm_per_step[axis] + distance; step_dir && state.prev_position <= next_step_positive && next_step_positive <= state.next_position) {
#ifndef NDEBUG
                state.position_has_to_be_in_range = true;
#endif
                state.step_dir = step_dir;
                return pressure_advance_interpolate_step_time(state.prev_position, position_diff, next_step_positive, state, params);
            } else if (const float next_step_negative = float(step_generator_state.current_distance[axis] - 1) * Planner::mm_per_step[axis] + distance; !step_dir && state.prev_position >= next_step_negative && next_step_negative >= state.next_position) {
#ifndef NDEBUG
                state.position_has_to_be_in_range = true;
#endif
                state.step_dir = step_dir;
                return pressure_advance_interpolate_step_time(state.prev_position, position_diff, next_step_negative, state, params);
            }
        }

        if (const float new_next_position = pressure_advance_get_next_position(state, params); new_next_position == std::numeric_limits<float>::infinity()) {
#ifndef NDEBUG
            state.position_has_to_be_in_range = false;
#endif
            return std::numeric_limits<double>::infinity();
        } else {
            state.prev_position = state.next_position;
            state.next_position = new_next_position;
        }

#ifndef NDEBUG
        state.position_has_to_be_in_range = false;
#endif
    }

    if (state.next_position == state.prev_position) {
        // Two succeeding positions are the same, which means that the extruder isn't rotating, so we reset the E-axis active flag.
        const uint16_t current_axis_active_flag = (STEP_EVENT_FLAG_X_ACTIVE << axis);
        step_generator_state.flags &= ~current_axis_active_flag;
    }

#ifndef NDEBUG
    state.position_has_to_be_in_range = false;
#endif
    return std::numeric_limits<double>::infinity();
}

// Apply reset of position on the pressure advance data structure and adjust position in steps (current_distance).
void pressure_advance_reset_position(pressure_advance_step_generator_t &step_generator, step_generator_state_t &step_generator_state, const move_t &next_move) {
    assert(step_generator.pa_state->total_sample_idx >= step_generator.pa_state->buffer.length);
    const uint8_t axis = step_generator.axis;
    const move_t &current_move = *step_generator.pa_state->current_move;
    const double c_end_pos = get_move_end_pos(current_move, axis);
    const double n_start_pos = get_move_start_pos(next_move, axis);

    // In every case, the difference in axis position between next_move and current_move is equal to a whole number of steps.
    const int32_t axis_diff_steps = int32_t(std::round(float(n_start_pos - c_end_pos) * Planner::settings.axis_steps_per_mm[axis]));
    const float axis_diff = float(axis_diff_steps) * Planner::mm_per_step[axis];

    // We have ensured that there is at least a number of samples equal to the buffer size. So, the whole buffer is filled with sampled positions.
    for (uint32_t buffer_idx = 0; buffer_idx < step_generator.pa_state->buffer.length; ++buffer_idx) {
        step_generator.pa_state->buffer.data[buffer_idx] += axis_diff;
    }

    // Because this function is called when the next step position isn't within the interval (prev_position, next_position),
    // we don't have to care about numeric issues. We have to only ensure that when prev_position and next_position are equal,
    // then after resetting, they will also equal.
    float new_next_position = pressure_advance_apply_filter(*step_generator.pa_state, PressureAdvance::pressure_advance_params);
    if (step_generator.pa_state->prev_position == step_generator.pa_state->next_position) {
        step_generator.pa_state->prev_position = new_next_position;
    } else {
        step_generator.pa_state->prev_position += axis_diff;
    }

    step_generator.pa_state->next_position = new_next_position;

    // Because the pressure advance adds additional steps and there is a delay between the current move segment
    // and current_distance, we need to recalculate current_distance instead of just resetting to zero.
    step_generator_state.current_distance[axis] += axis_diff_steps;
}

step_event_info_t pressure_advance_step_generator_next_step_event(pressure_advance_step_generator_t &step_generator, step_generator_state_t &step_generator_state) {
    assert(step_generator.pa_state != nullptr);
    step_event_info_t next_step_event = { std::numeric_limits<double>::max(), 0, STEP_EVENT_INFO_STATUS_GENERATED_INVALID };

    const bool prev_step_dir = step_generator.pa_state->step_dir;
    const float half_step_dist = Planner::mm_per_half_step[step_generator.axis];
    const double step_time = calc_time_for_distance_pressure_advance(half_step_dist, step_generator, PressureAdvance::pressure_advance_params, step_generator_state);

    if (prev_step_dir != step_generator.pa_state->step_dir) {
        // Update step direction flag, which is cached until this move segment is processed.
        const uint16_t current_axis_dir_flag = (STEP_EVENT_FLAG_X_DIR << step_generator.axis);
        step_generator_state.flags &= ~current_axis_dir_flag;
        step_generator_state.flags |= (!step_generator.pa_state->step_dir) * current_axis_dir_flag;
    }

    // When step_time is infinity, it means that next_distance will never be reached.
    // This happens when next_target exceeds end_position, and deceleration decelerates velocity to zero or negative value.
    // Also, we need to stop when step_time exceeds local_end.
    const double elapsed_time = step_time;
    if (step_time >= MAX_PRINT_TIME) {
        if (is_pressure_advance_reached_end(*step_generator.pa_state)) {
            assert(step_generator.pa_state->current_move->move_time == MAX_PRINT_TIME);
            next_step_event.time = step_generator.pa_state->current_move->print_time + step_generator.pa_state->current_move->move_time;
        } else {
            next_step_event.time = pressure_advance_step_time_of_next_sample(*step_generator.pa_state, PressureAdvance::pressure_advance_params);
        }

        if (const move_t *next_move = PreciseStepping::move_segment_queue_next_move(*step_generator.pa_state->current_move); next_move != nullptr) {
            // We are ensuring that the ending empty move segment is always the last move segment in the queue.
            // So we never step into this branch when current_move is pointing to the ending empty move segment.
            assert(!is_ending_empty_move(*step_generator.pa_state->current_move));

            next_step_event.flags |= STEP_EVENT_FLAG_KEEP_ALIVE;
            next_step_event.status = STEP_EVENT_INFO_STATUS_GENERATED_KEEP_ALIVE;

<<<<<<< HEAD
                // We have to update start_post before we reset the pressure advance position because
                // we are using it during the resetting position.
                if (is_pressure_advance_active(*next_move)) {
                    step_generator.pa_state->start_pos = float(get_move_start_pos(*next_move, step_generator.axis)) + float(get_move_start_v(*next_move, step_generator.axis)) * PressureAdvance::pressure_advance_params.pressure_advance_value;
                } else {
                    step_generator.pa_state->start_pos = float(get_move_start_pos(*next_move, step_generator.axis));
                }

                // Apply reset of position on the pressure advance data structure and adjust position in steps (current_distance).
                if (next_move->flags & (MOVE_FLAG_RESET_POSITION_X << step_generator.axis)) {
                    pressure_advance_reset_position(step_generator, step_generator_state, *next_move);
                }
=======
            // We have to update start_post before we reset the pressure advance position because
            // we are using it during the resetting position.
            if (is_pressure_advance_active(*next_move)) {
                step_generator.pa_state->start_pos = float(get_move_start_pos(*next_move, step_generator.axis)) + float(get_move_start_v(*next_move, step_generator.axis)) * PressureAdvance::pressure_advance_params.pressure_advance_value;
            } else {
                step_generator.pa_state->start_pos = float(get_move_start_pos(*next_move, step_generator.axis));
            }

            // Apply reset of position on the pressure advance data structure and adjust position in steps (current_distance).
            if (next_move->flags & (MOVE_FLAG_RESET_POSITION_X << step_generator.axis)) {
                pressure_advance_reset_position(step_generator, step_generator_state, *next_move);
            }
>>>>>>> 0de68b87

            --step_generator.pa_state->current_move->reference_cnt;
            step_generator.pa_state->current_move = next_move;
            ++step_generator.pa_state->current_move->reference_cnt;

            step_generator.pa_state->local_sample_idx = 0;
            step_generator.pa_state->local_sample_time_left = std::max(float((step_generator.pa_state->total_sample_idx * PressureAdvance::pressure_advance_params.sampling_rate) - step_generator.pa_state->current_move->print_time), 0.f);

            pressure_advance_precalculate_parameters(step_generator, PressureAdvance::pressure_advance_params);

            PreciseStepping::move_segment_processed_handler();
        } else {
#ifndef NDEBUG
            step_generator.pa_state->position_has_to_be_in_range = false;
#endif
        }
    } else {
        // If the condition above is met, then definitely this axis is active.
        // And because we always set the bit to a high value, we don't need to clear it.
        step_generator_state.flags |= (STEP_EVENT_FLAG_X_ACTIVE << step_generator.axis);

        next_step_event.time = elapsed_time;
        next_step_event.flags = STEP_EVENT_FLAG_STEP_X << step_generator.axis;
        next_step_event.flags |= step_generator_state.flags;
        next_step_event.status = STEP_EVENT_INFO_STATUS_GENERATED_VALID;
        step_generator_state.current_distance[step_generator.axis] += (step_generator.pa_state->step_dir ? 1 : -1);
    }

    return next_step_event;
}<|MERGE_RESOLUTION|>--- conflicted
+++ resolved
@@ -414,20 +414,6 @@
             next_step_event.flags |= STEP_EVENT_FLAG_KEEP_ALIVE;
             next_step_event.status = STEP_EVENT_INFO_STATUS_GENERATED_KEEP_ALIVE;
 
-<<<<<<< HEAD
-                // We have to update start_post before we reset the pressure advance position because
-                // we are using it during the resetting position.
-                if (is_pressure_advance_active(*next_move)) {
-                    step_generator.pa_state->start_pos = float(get_move_start_pos(*next_move, step_generator.axis)) + float(get_move_start_v(*next_move, step_generator.axis)) * PressureAdvance::pressure_advance_params.pressure_advance_value;
-                } else {
-                    step_generator.pa_state->start_pos = float(get_move_start_pos(*next_move, step_generator.axis));
-                }
-
-                // Apply reset of position on the pressure advance data structure and adjust position in steps (current_distance).
-                if (next_move->flags & (MOVE_FLAG_RESET_POSITION_X << step_generator.axis)) {
-                    pressure_advance_reset_position(step_generator, step_generator_state, *next_move);
-                }
-=======
             // We have to update start_post before we reset the pressure advance position because
             // we are using it during the resetting position.
             if (is_pressure_advance_active(*next_move)) {
@@ -440,7 +426,6 @@
             if (next_move->flags & (MOVE_FLAG_RESET_POSITION_X << step_generator.axis)) {
                 pressure_advance_reset_position(step_generator, step_generator_state, *next_move);
             }
->>>>>>> 0de68b87
 
             --step_generator.pa_state->current_move->reference_cnt;
             step_generator.pa_state->current_move = next_move;
