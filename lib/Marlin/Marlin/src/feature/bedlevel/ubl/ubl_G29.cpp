--- conflicted
+++ resolved
@@ -38,10 +38,6 @@
   #include "../../../gcode/gcode.h"
   #include "../../../libs/least_squares_fit.h"
   #include "../../../feature/print_area.h"
-<<<<<<< HEAD
-  #include "../../../feature/bed_preheat.hpp"
-=======
->>>>>>> b91eeda0
   #include <fanctl.hpp>
   #include <option/has_love_board.h>
   #include <scope_guard.hpp>
@@ -49,13 +45,10 @@
   #if BOARD_IS_XBUDDY()
     #include <hw_configuration.hpp>
   #endif
-<<<<<<< HEAD
-=======
 
   #include <feature/print_status_message/print_status_message_guard.hpp>
   #include <feature/pressure_advance/pressure_advance_config.hpp>
   #include <i18n.h>
->>>>>>> b91eeda0
 
   #if ENABLED(NOZZLE_LOAD_CELL)
     #include "loadcell.hpp"
@@ -745,70 +738,10 @@
               continue;
 
           // skip points outside print area
-<<<<<<< HEAD
-          // if (!probe_area.contains(pos))
-            // continue;
-
-          // skip points having meaningful value already
-          // note: zero might be meaningful and we don't skip it; that is just to be conservative
-          // because bedlevel.reset() and others simetimes sets everything to zero instead setting it to NAN
-          if (z_values[x][y] != 0 && !isnan(z_values[x][y])) {
-            continue;
-          }
-
-          // print UBL map if we were told to do so
-          if (do_ubl_mesh_map)
-            display_map(g29_map_type);
-
-          // make initial move manually (has a different speed)
-          if (is_initial_probe) {
-            xyz_pos_t start_pos = pos;
-            start_pos -= probe_offset;
-            start_pos.z = Z_CLEARANCE_BEFORE_PROBING;
-            #if HAS_HOTEND_OFFSET
-            start_pos -= hotend_currently_applied_offset;
-            #endif
-            do_blocking_move_to(start_pos.x, start_pos.y, start_pos.z, NOZZLE_PARK_XY_FEEDRATE);
-            is_initial_probe = false;
-            safe_delay(Z_FIRST_PROBE_DELAY); // dampen the system
-          }
-
-          num_of_probed_points ++;
-          // and finally, probe
-          #if ENABLED(UBL_DONT_REPORT_POINT_COUNT)
-            ui.status_printf_P(0, PSTR(S_FMT " %i"), GET_TEXT(MSG_PROBING_MESH), num_of_probed_points);
-          #else
-            ui.status_printf_P(0, PSTR(S_FMT " %i/%i"), GET_TEXT(MSG_PROBING_MESH), num_of_probed_points, num_of_points_to_probe);
-          #endif /*ENABLED(UBL_DONT_REPORT_POINT_COUNT)*/
-          const float measured_z = probe_at_point(
-                        pos,
-                        stow_probe ? PROBE_PT_STOW : PROBE_PT_RAISE, g29_verbose_level
-                      );
-          if(std::isnan(measured_z)){
-            LCD_MESSAGEPGM(MSG_LCD_PROBING_FAILED);
-            STOW_PROBE();
-            return;
-          }
-          z_values[x][y] = measured_z;
-
-          const auto prev_measured_z = g29_min_max_measured_z.value_or(std::make_pair(measured_z, measured_z));
-          g29_min_max_measured_z = { std::min(prev_measured_z.first, measured_z), std::max(prev_measured_z.second, measured_z) };
-          log_info(Marlin, "Measured z: %f", (double) measured_z);
-          
-          #if PRINTER_IS_PRUSA_MK3_5() || PRINTER_IS_PRUSA_MINI()
-            //apply bed level correction on each probed point
-            apply_bed_level_correction(x,y);
-          #endif 
-
-          #if ENABLED(EXTENSIBLE_UI)
-            ExtUI::onMeshUpdate(x, y, measured_z);
-          #endif
-=======
           if (!probe_area.contains(pos))
               continue;
 
           func(pos, x, y);
->>>>>>> b91eeda0
         }
       }
     };
