/**
 * Marlin 3D Printer Firmware
 * Copyright (c) 2019 MarlinFirmware [https://github.com/MarlinFirmware/Marlin]
 *
 * Based on Sprinter and grbl.
 * Copyright (c) 2011 Camiel Gubbels / Erik van der Zalm
 *
 * This program is free software: you can redistribute it and/or modify
 * it under the terms of the GNU General Public License as published by
 * the Free Software Foundation, either version 3 of the License, or
 * (at your option) any later version.
 *
 * This program is distributed in the hope that it will be useful,
 * but WITHOUT ANY WARRANTY; without even the implied warranty of
 * MERCHANTABILITY or FITNESS FOR A PARTICULAR PURPOSE.  See the
 * GNU General Public License for more details.
 *
 * You should have received a copy of the GNU General Public License
 * along with this program.  If not, see <http://www.gnu.org/licenses/>.
 *
 */
#pragma once

/**
 * temperature.h - temperature controller
 */

#include "thermistor/thermistors.h"

#include "../inc/MarlinConfig.h"

#if ENABLED(AUTO_POWER_CONTROL)
  #include "../feature/power.h"
#endif

<<<<<<< HEAD
extern uint8_t cold_mode;
const constexpr uint8_t cold_mode_temp = 30;


#if ENABLED(MODULAR_HEATBED)
=======
#include <option/has_local_bed.h>
#include <option/has_modular_bed.h>
#if HAS_MODULAR_BED()
>>>>>>> b91eeda0
  #include "modular_heatbed.h"
#endif

#if ENABLED(PRUSA_TOOLCHANGER)
  #include "prusa/toolchanger.h"
#endif

#include <atomic>

#ifndef SOFT_PWM_SCALE
  #define SOFT_PWM_SCALE 0
#endif

#if HOTENDS <= 1
  #define HOTEND_INDEX  0
  #define E_NAME
#else
  #define HOTEND_INDEX  e
  #define E_NAME e
#endif

// Identifiers for other heaters
typedef enum : int8_t {
  INDEX_NONE = -5,
  H_REDUNDANT, H_CHAMBER, H_BOARD, H_BED,
  H_E0, H_E1, H_E2, H_E3, H_E4, H_E5,
  H_HEATBREAK_E0, H_HEATBREAK_E1, H_HEATBREAK_E2, H_HEATBREAK_E3, H_HEATBREAK_E4, H_HEATBREAK_E5,
} heater_ind_t;
static_assert(H_E0 == 0); // lots of places in are indexed by this, and assumes H_E0 is zero
static_assert(EXTRUDERS <= 6);


// PID storage
typedef struct { float Kp, Ki, Kd;     } PID_t;
typedef struct { float Kp, Ki, Kd, Kc; } PIDC_t;
#if ENABLED(PID_EXTRUSION_SCALING)
  typedef PIDC_t hotend_pid_t;
#else
  typedef PID_t hotend_pid_t;
#endif

#define DUMMY_PID_VALUE 3000.0f

#if ENABLED(PIDTEMP)
  #define _PID_Kp(H) Temperature::temp_hotend[H].pid.Kp
  #define _PID_Ki(H) Temperature::temp_hotend[H].pid.Ki
  #define _PID_Kd(H) Temperature::temp_hotend[H].pid.Kd
  #if ENABLED(PID_EXTRUSION_SCALING)
    #define _PID_Kc(H) Temperature::temp_hotend[H].pid.Kc
  #else
    #define _PID_Kc(H) 1
  #endif
#else
  #define _PID_Kp(H) DUMMY_PID_VALUE
  #define _PID_Ki(H) DUMMY_PID_VALUE
  #define _PID_Kd(H) DUMMY_PID_VALUE
  #define _PID_Kc(H) 1
#endif

#define PID_PARAM(F,H) _PID_##F(H)

/**
 * States for ADC reading in the ISR
 */
enum ADCSensorState : char {
  StartSampling,
  #if HAS_TEMP_ADC_0
    PrepareTemp_0, MeasureTemp_0,
  #endif
  #if HAS_LOCAL_BED()
    PrepareTemp_BED, MeasureTemp_BED,
  #endif
  #if HAS_TEMP_CHAMBER
    PrepareTemp_CHAMBER, MeasureTemp_CHAMBER,
  #endif
  #if HAS_TEMP_HEATBREAK
    PrepareTemp_HEATBREAK, MeasureTemp_HEATBREAK,
  #endif
  #if HAS_TEMP_BOARD
    PrepareTemp_BOARD, MeasureTemp_BOARD,
  #endif
  #if PRINTER_IS_PRUSA_iX()
    PrepareTemp_PSU, MeasureTemp_PSU,
    PrepareTemp_AMBIENT, MeasureTemp_AMBIENT,
  #endif
  #if HAS_TEMP_ADC_1
    PrepareTemp_1, MeasureTemp_1,
  #endif
  #if HAS_TEMP_ADC_2
    PrepareTemp_2, MeasureTemp_2,
  #endif
  #if HAS_TEMP_ADC_3
    PrepareTemp_3, MeasureTemp_3,
  #endif
  #if HAS_TEMP_ADC_4
    PrepareTemp_4, MeasureTemp_4,
  #endif
  #if HAS_TEMP_ADC_5
    PrepareTemp_5, MeasureTemp_5,
  #endif
  SensorsReady, // Temperatures ready. Delay the next round of readings to let ADC pins settle.
  StartupDelay  // Startup, delay initial temp reading a tiny bit so the hardware can settle
};

// Minimum number of Temperature::ISR loops between sensor readings.
// Multiplied by 16 (OVERSAMPLENR) to obtain the total time to
// get all oversampled sensor readings
#define MIN_ADC_ISR_LOOPS 10

#define ACTUAL_ADC_SAMPLES _MAX(int(MIN_ADC_ISR_LOOPS), int(SensorsReady))

#if HAS_PID_HEATING
  #define PID_K2 (1-float(PID_K1))
  #define HEATBREAK_PID_K2 (1-float(HEATBREAK_PID_K1))
  #define PID_dT ((OVERSAMPLENR * float(ACTUAL_ADC_SAMPLES)) / TEMP_TIMER_FREQUENCY)

  // Apply the scale factors to the PID values
  #define scalePID_i(i)   ( float(i) * PID_dT )
  #define unscalePID_i(i) ( float(i) / PID_dT )
  #define scalePID_d(d)   ( float(d) / PID_dT )
  #define unscalePID_d(d) ( float(d) * PID_dT )
#endif

// A temperature sensor
typedef struct TempInfo {
  static constexpr float celsius_uninitialized = -1.0f;

  uint16_t acc;
  int16_t raw;
  float celsius = celsius_uninitialized;
  inline void reset() { acc = 0; }
  inline void sample(const uint16_t s) { acc += s; }
  inline void update() { raw = acc; }
} temp_info_t;

// A PWM heater with temperature sensor
typedef struct HeaterInfo : public TempInfo {
  int16_t target;
  uint8_t soft_pwm_amount;
} heater_info_t;

// A heater with PID stabilization
template<typename T>
struct PIDHeaterInfo : public HeaterInfo {
  T pid;  // Initialized by settings.load()
};

// Modular heater
#if HAS_MODULAR_BED()
struct ModularBedHeater: public HeaterInfo {
  uint16_t enabled_mask = 0xffff;
};
#endif

#if ENABLED(PIDTEMP)
  typedef struct PIDHeaterInfo<hotend_pid_t> hotend_info_t;
#else
  typedef heater_info_t hotend_info_t;
#endif
#if HAS_HEATED_BED
  #if ENABLED(PIDTEMPBED)
    typedef struct PIDHeaterInfo<PID_t> bed_info_t;
  #elif HAS_MODULAR_BED()
    typedef ModularBedHeater bed_info_t;
  #else
    typedef heater_info_t bed_info_t;
  #endif
#endif
#if HAS_HEATED_CHAMBER
  typedef heater_info_t chamber_info_t;
#elif HAS_TEMP_CHAMBER
  typedef temp_info_t chamber_info_t;
#endif

#if HAS_TEMP_HEATBREAK
  #if ENABLED(PIDTEMPHEATBREAK)
    typedef struct PIDHeaterInfo<PID_t> heatbreak_info_t;
  #elif HAS_TEMP_HEATBREAK_CONTROL
    typedef heater_info_t heatbreak_info_t;
  #else
    typedef temp_info_t heatbreak_info_t;
  #endif

#endif

#if HAS_TEMP_BOARD
  typedef temp_info_t board_info_t;
#endif

// Heater idle handling
typedef struct {
  millis_t timeout_ms;
  bool timed_out;
  inline void update(const millis_t &ms) { if (!timed_out && timeout_ms && ELAPSED(ms, timeout_ms)) timed_out = true; }
  inline void start(const millis_t &ms) { timeout_ms = millis() + ms; timed_out = false; }
  inline void reset() { timeout_ms = 0; timed_out = false; }
  inline void expire() { start(0); }
} heater_idle_t;

// Heater watch handling
typedef struct {
  uint16_t target;
  millis_t next_ms;
  inline bool elapsed(const millis_t &ms) { return next_ms && ELAPSED(ms, next_ms); }
  inline bool elapsed() { return elapsed(millis()); }
} heater_watch_t;

// Temperature sensor read value ranges
typedef struct { int16_t raw_min, raw_max; } raw_range_t;
typedef struct { int16_t mintemp, maxtemp; } celsius_range_t;
typedef struct { int16_t raw_min, raw_max, mintemp, maxtemp; } temp_range_t;

#define THERMISTOR_ADC_RESOLUTION       1024           // 10-bit ADC .. shame to waste 12-bits of resolution on 32-bit
#define THERMISTOR_ABS_ZERO_C           -273.15f       // bbbbrrrrr cold !
#define THERMISTOR_RESISTANCE_NOMINAL_C 25.0f          // mmmmm comfortable

class Temperature {

  public:

    static volatile bool in_temp_isr;

    #if HOTENDS
        #define HOTEND_TEMPS HOTENDS
      static hotend_info_t temp_hotend[HOTEND_TEMPS];

      // timestamp when temeperature reached target +-TEMP_WINDOW, 0 when outside this window
      // note: 0 is valid timestamp, but if temperature reaches window at time 0, it will just be evaluated again little later, so it doesn't cause any bug
      static uint32_t temp_hotend_residency_start_ms[HOTEND_TEMPS];
      
    #endif

    #if HAS_HEATED_BED
      static bed_info_t temp_bed;
      // Estimated temperature of the bed frame as a rate-limited (linear)
      // value that converges to the real bed temperature at a slow rate.
      // Emulates heat propagation from the bed to the frame.
      static float bed_frame_est_celsius;
      static uint32_t bed_frame_millis;
    #endif

    #if HAS_TEMP_CHAMBER
      static chamber_info_t temp_chamber;
    #endif
    #if HAS_TEMP_BOARD
      static board_info_t temp_board;
    #endif

    #if HAS_TEMP_HEATBREAK
      static heatbreak_info_t temp_heatbreak[HOTENDS];
    #endif

    #if PRINTER_IS_PRUSA_iX()
      static TempInfo temp_psu;
      static TempInfo temp_ambient;
    #endif

    #if ENABLED(AUTO_POWER_E_FANS)
      static uint8_t autofan_speed[HOTENDS];
    #endif

    #if ENABLED(AUTO_POWER_CHAMBER_FAN)
      static uint8_t chamberfan_speed;
    #endif

    // For metrics only
    #if HAS_LOCAL_BED()
      std::atomic<int> bed_pwm;
    #endif
    std::atomic<int> nozzle_pwm;

    #if ENABLED(PREVENT_COLD_EXTRUSION)
      static bool allow_cold_extrude;
      static int16_t extrude_min_temp;
      FORCE_INLINE static bool tooCold(const int16_t temp) { return allow_cold_extrude ? false : temp < extrude_min_temp; }
      FORCE_INLINE static bool tooColdToExtrude(const uint8_t E_NAME) {
        return tooCold(degHotend(HOTEND_INDEX));
      }
      FORCE_INLINE static bool targetTooColdToExtrude(const uint8_t E_NAME) {
        return tooCold(degTargetHotend(HOTEND_INDEX));
      }
    #else
      FORCE_INLINE static bool tooColdToExtrude(const uint8_t) { return false; }
      FORCE_INLINE static bool targetTooColdToExtrude(const uint8_t) { return false; }
    #endif

    FORCE_INLINE static bool hotEnoughToExtrude(const uint8_t e) { return !tooColdToExtrude(e); }
    FORCE_INLINE static bool targetHotEnoughToExtrude(const uint8_t e) { return !targetTooColdToExtrude(e); }

    #if HEATER_IDLE_HANDLER
      static heater_idle_t hotend_idle[HOTENDS];
      #if HAS_HEATED_BED
        static heater_idle_t bed_idle;
      #endif
      #if HAS_HEATED_CHAMBER
        static heater_idle_t chamber_idle;
      #endif
    #endif

    #if ENABLED(PID_EXTRUSION_SCALING)
      FORCE_INLINE static bool getExtrusionScalingEnabled() { return extrusion_scaling_enabled; }
      FORCE_INLINE static void setExtrusionScalingEnabled(bool enabled) { extrusion_scaling_enabled = enabled; }
    #endif

  private:

    #if EARLY_WATCHDOG
      static bool inited;   // If temperature controller is running
    #endif

    static volatile bool temp_meas_ready;

    #if WATCH_HOTENDS
      static heater_watch_t watch_hotend[HOTENDS];
    #endif

    #if ENABLED(PID_EXTRUSION_SCALING)
      static uint32_t last_e_position;
      static bool extrusion_scaling_enabled;
    #endif

    #if HOTENDS
      static temp_range_t temp_range[HOTENDS];
    #endif

    #if HAS_HEATED_BED
      #if WATCH_BED
        static heater_watch_t watch_bed;
      #endif
      #if DISABLED(PIDTEMPBED)
        static millis_t next_bed_check_ms;
      #endif
      #ifdef BED_MINTEMP
        static int16_t mintemp_raw_BED;
      #endif
      #ifdef BED_MAXTEMP
        static int16_t maxtemp_raw_BED;
      #endif
    #endif

    #if HAS_TEMP_HEATBREAK
      #if WATCH_HEATBREAK
        static heater_watch_t watch_heatbreak;
      #endif
      static millis_t next_heatbreak_check_ms;
      #ifdef HEATBREAK_MINTEMP
        static int16_t mintemp_raw_HEATBREAK;
      #endif
      #ifdef HEATBREAK_MAXTEMP
        static int16_t maxtemp_raw_HEATBREAK;
      #endif
    #endif

    #if HAS_TEMP_BOARD
      #ifdef BOARD_MINTEMP
        static int16_t mintemp_raw_BOARD;
      #endif
      #ifdef BOARD_MAXTEMP
        static int16_t maxtemp_raw_BOARD;
      #endif
    #endif

    #if HAS_HEATED_CHAMBER
      #if WATCH_CHAMBER
        static heater_watch_t watch_chamber;
      #endif
      static millis_t next_chamber_check_ms;
      #ifdef CHAMBER_MINTEMP
        static int16_t mintemp_raw_CHAMBER;
      #endif
      #ifdef CHAMBER_MAXTEMP
        static int16_t maxtemp_raw_CHAMBER;
      #endif
    #endif

    #if HAS_AUTO_FAN
      static millis_t next_auto_fan_check_ms;
    #endif

  public:
    #if ENABLED(PID_EXTRUSION_SCALING)
      static int16_t lpq_len;
    #endif

    /**
     * Instance Methods
     */

    void init();

    /**
     * Static (class) methods
     */

    #if HOTENDS
      static float analog_to_celsius_hotend(const int raw, const uint8_t e);
    #endif

    #if HAS_HEATED_BED
      static float analog_to_celsius_bed(const int raw);
    #endif
    #if HAS_TEMP_CHAMBER
      static float analog_to_celsius_chamber(const int raw);
    #endif
    #if HAS_TEMP_BOARD
      static float analog_to_celsius_board(const int raw);
    #endif

    #if HAS_TEMP_HEATBREAK
      static float analog_to_celsius_heatbreak(const int raw);
    #endif

    #if FAN_COUNT > 0

      static uint8_t fan_speed[FAN_COUNT]; ///< Configured fan speed
      static uint8_t applied_fan_speed[FAN_COUNT]; ///< Actually applied (and scaled) fan speed
      /// @note applyScaledFanSpeed() is used to scale and apply the speed from fan_speed to applied_fan_speed.

      #define FANS_LOOP(I) LOOP_L_N(I, FAN_COUNT)

      static uint16_t get_fan_speed(const uint8_t target);

      /**
       * @brief Scale and apply fan speeds to the fans.
       */
      static inline void applyScaledFanSpeed() {
        #if FAN_COUNT > 0
          FANS_LOOP(i) applied_fan_speed[i] = scaledFanSpeed(i);
        #endif
      }

      /**
       * @brief Scale and apply fan speeds to the fans.
       * This is used with fan speeds sampled from fan_speed by planner and delayed to match planner block processing.
       * @param delayed_fan_speed fan speeds to scale and apply
       */
      static inline void applyScaledFanSpeed(const uint8_t delayed_fan_speed[FAN_COUNT]) {
        #if FAN_COUNT > 0
          FANS_LOOP(i) applied_fan_speed[i] = scaledFanSpeed(i, delayed_fan_speed[i]);
        #endif
      }

      static void set_fan_speed(const uint8_t target, const uint16_t speed);

      #if EITHER(PROBING_FANS_OFF, ADVANCED_PAUSE_FANS_PAUSE)
        static bool fans_paused;
        static uint8_t saved_fan_speed[FAN_COUNT];
      #endif

      static constexpr inline uint8_t fanPercent(const uint8_t speed) { return ui8_to_percent(speed); }

      #if ENABLED(ADAPTIVE_FAN_SLOWING)
        static uint8_t fan_speed_scaler[FAN_COUNT];
      #endif

      static inline uint8_t scaledFanSpeed([[maybe_unused]] const uint8_t target, const uint8_t fs) {
        return (fs * uint16_t(
          #if ENABLED(ADAPTIVE_FAN_SLOWING)
            fan_speed_scaler[target]
          #else
            128
          #endif
        )) >> 7;
      }

      static inline uint8_t scaledFanSpeed(const uint8_t target) {
        return scaledFanSpeed(target, fan_speed[target]);
      }

      #if ENABLED(EXTRA_FAN_SPEED)
        static uint8_t old_fan_speed[FAN_COUNT], new_fan_speed[FAN_COUNT];
        static void set_temp_fan_speed(const uint8_t fan, const uint16_t tmp_temp);
      #endif

      #if EITHER(PROBING_FANS_OFF, ADVANCED_PAUSE_FANS_PAUSE)
        void set_fans_paused(const bool p);
      #endif

    #endif // FAN_COUNT > 0

    static inline void zero_fan_speeds() {
      #if FAN_COUNT > 0
        FANS_LOOP(i) set_fan_speed(i, 0);
      #endif
    }

    /**
     * Called from the Temperature ISR
     */
    static void readings_ready();
    static void isr();

    /**
     * Call periodically to manage heaters
     */
    static void manage_heater() __O2; // __O2 added to work around a compiler error
    static inline void task() { manage_heater(); } // stub

    // Return true if the temperatures have been sampled at least once
    static bool temperatures_ready();

    /// @returns whether all the hotends and the bed have stabilized on the target temperature (or if the target temp is 0)
    static bool are_all_temperatures_reached();

    //high level conversion routines, for use outside of temperature.cpp
    //inline so that there is no performance decrease.
    //deg=degreeCelsius

    FORCE_INLINE static float degHotend(const uint8_t E_NAME) {
      return (0
        #if HOTENDS
          + temp_hotend[HOTEND_INDEX].celsius
        #endif
      );
    }

    FORCE_INLINE static int16_t degTargetHotend(const uint8_t E_NAME) {
      return (0
        #if HOTENDS
          + temp_hotend[HOTEND_INDEX].target
        #endif
      );
    }

    #if WATCH_HOTENDS
      static void start_watching_hotend(const uint8_t e=0);
    #else
      static inline void start_watching_hotend(const uint8_t=0) {}
    #endif

    #if HOTENDS

<<<<<<< HEAD
      static void setTargetHotend(int16_t celsius, const uint8_t E_NAME) {
        if (cold_mode && celsius < cold_mode_temp) celsius = cold_mode_temp;
        const uint8_t ee = HOTEND_INDEX;
        const int16_t new_temp = _MIN(celsius, temp_range[ee].maxtemp - HEATER_MAXTEMP_SAFETY_MARGIN);

        #ifdef MILLISECONDS_PREHEAT_TIME
          if (celsius == 0)
            reset_preheat_time(ee);
          else if (temp_hotend[ee].target == 0)
            start_preheat_time(ee);
        #endif
        #if ENABLED(AUTO_POWER_CONTROL)
          if (celsius) {
            powerManager.power_on();
          }
        #endif
        
        #if TEMP_RESIDENCY_TIME > 0
          // target changed, reset time when it reached target
          if (temp_hotend[ee].target != new_temp){
            temp_hotend_residency_start_ms[ee] = 0;
          }
        #endif

        temp_hotend[ee].target = new_temp;
        
        start_watching_hotend(ee);
        #if ENABLED(PRUSA_TOOLCHANGER)
          prusa_toolchanger.getTool(ee).set_hotend_target_temp(temp_hotend[ee].target);
        #endif

      }
=======
      #if HAS_TEMP_HOTEND
        static void setTargetHotend(const int16_t celsius, const uint8_t E_NAME);
>>>>>>> b91eeda0

        /// @returns whether the hotend has stabilized on the target temperature (or if the target temp is 0)
        static bool is_hotend_temperature_reached(uint8_t hotend);

        static bool are_hotend_temperatures_reached();

        static bool wait_for_hotend(const uint8_t target_extruder, const bool no_wait_for_cooling=true, bool fan_cooling=false);
      #endif

    #endif // HOTENDS

    #if HAS_HEATED_BED

      FORCE_INLINE static float degBed()          { return temp_bed.celsius; }
      FORCE_INLINE static int16_t degTargetBed()  { return temp_bed.target; }
      FORCE_INLINE static bool isHeatingBed()     { return temp_bed.target > temp_bed.celsius; }
      FORCE_INLINE static bool isCoolingBed()     { return temp_bed.target < temp_bed.celsius; }

      #if HAS_MODULAR_BED()
        FORCE_INLINE static uint16_t getEnabledBedletMask() {
          return temp_bed.enabled_mask;
        }
        FORCE_INLINE static void setEnabledBedletMask(const uint16_t enabled_mask) {
          if (temp_bed.enabled_mask != enabled_mask) {
            // When changing enabled bedlets, reset the estimated frame
            // temperature, so that it gets re-initialized to a fraction of the
            // current temp and gives some time for the frame temperature to
            // adjust to a different layout of the heat source.
            init_bed_frame_est_celsius();
          }

          temp_bed.enabled_mask = enabled_mask;
          for(uint8_t x = 0; x < X_HBL_COUNT; ++x) {
            for(uint8_t y = 0; y < Y_HBL_COUNT; ++y) {
              int16_t target_temp = 0;
              if(temp_bed.enabled_mask & (1 << advanced_modular_bed->idx(x, y))) {
                target_temp = temp_bed.target;
              }
              advanced_modular_bed->set_target(x, y, target_temp);
            }
          }
          advanced_modular_bed->update_bedlet_temps(temp_bed.enabled_mask, temp_bed.target);
          updateModularBedTemperature(); // update current temperature of modular bed - it will be now calculated from different bedlets
        }
        static void updateModularBedTemperature(); // will update temp_bed.celsius based on currently enabled bedlets

      #endif

      #if WATCH_BED
        static void start_watching_bed();
      #else
        static inline void start_watching_bed() {}
      #endif

<<<<<<< HEAD
      static void setTargetBed(int16_t celsius) {
        if (cold_mode && celsius < cold_mode_temp) celsius = cold_mode_temp;
        #if ENABLED(AUTO_POWER_CONTROL)
          if (celsius) {
            powerManager.power_on();
          }
        #endif
        temp_bed.target =
          #ifdef BED_MAXTEMP
            _MIN(celsius, BED_MAXTEMP - BED_MAXTEMP_SAFETY_MARGIN)
          #else
            celsius
          #endif
        ;
=======
      static void setTargetBed(const int16_t celsius);
>>>>>>> b91eeda0

      /// @returns whether the bed has stabilized on the target temperature (or if the target temp is 0)
      static bool is_bed_temperature_reached();

      static bool wait_for_bed(const bool no_wait_for_cooling=true);

      static void init_bed_frame_est_celsius();
      static void wait_for_frame_heatup();

    #endif // HAS_HEATED_BED

    #if HAS_TEMP_CHAMBER
      FORCE_INLINE static float degChamber()            { return temp_chamber.celsius; }
      #if HAS_HEATED_CHAMBER
        FORCE_INLINE static int16_t degTargetChamber()  { return temp_chamber.target; }
        FORCE_INLINE static bool isHeatingChamber()     { return temp_chamber.target > temp_chamber.celsius; }
        FORCE_INLINE static bool isCoolingChamber()     { return temp_chamber.target < temp_chamber.celsius; }

        static bool wait_for_chamber(const bool no_wait_for_cooling=true);
      #endif
    #endif // HAS_TEMP_CHAMBER

    #if WATCH_CHAMBER
      static void start_watching_chamber();
    #else
      static inline void start_watching_chamber() {}
    #endif

    #if HAS_HEATED_CHAMBER
      static void setTargetChamber(const int16_t celsius) {
        temp_chamber.target =
          #ifdef CHAMBER_MAXTEMP
            _MIN(celsius, CHAMBER_MAXTEMP)
          #else
            celsius
          #endif
        ;
        start_watching_chamber();
      }
    #endif // HAS_HEATED_CHAMBER

    #if HAS_TEMP_HEATBREAK
      FORCE_INLINE static float degHeatbreak(const uint8_t E_NAME)            { return temp_heatbreak[HOTEND_INDEX].celsius; }
      #if HAS_TEMP_HEATBREAK_CONTROL
        FORCE_INLINE static int16_t degTargetHeatbreak(const uint8_t E_NAME)  { return temp_heatbreak[HOTEND_INDEX].target; }
        FORCE_INLINE static bool isHeatingHeatbreak(const uint8_t E_NAME)     { return temp_heatbreak[HOTEND_INDEX].target > temp_heatbreak[HOTEND_INDEX].celsius; }
        FORCE_INLINE static bool isCoolingHeatbreak(const uint8_t E_NAME)     { return temp_heatbreak[HOTEND_INDEX].target < temp_heatbreak[HOTEND_INDEX].celsius; }

        static void suspend_heatbreak_fan(millis_t ms);
      #endif
    #endif // HAS_TEMP_HEATBREAK

    #if WATCH_HEATBREAK
      static void start_watching_heatbreak();
    #else
      static inline void start_watching_heatbreak() {}
    #endif

    #if HAS_TEMP_HEATBREAK_CONTROL
      static void setTargetHeatbreak(const int16_t celsius, const uint8_t E_NAME) {
        temp_heatbreak[HOTEND_INDEX].target =
          #ifdef HEATBREAK_MAXTEMP
            _MIN(celsius, HEATBREAK_MAXTEMP)
          #else
            celsius
          #endif
        ;
        #if ENABLED(PRUSA_TOOLCHANGER)
          prusa_toolchanger.getTool(HOTEND_INDEX).set_heatbreak_target_temp(celsius);
        #endif
        start_watching_heatbreak();
      }
    #endif // HAS_TEMP_HEATBREAK

    #if HAS_TEMP_BOARD
      FORCE_INLINE static float degBoard()            { return temp_board.celsius; }
    #endif // HAS_TEMP_BOARD

    #if PRINTER_IS_PRUSA_iX()
      FORCE_INLINE static float deg_psu() { return temp_psu.celsius; }
      FORCE_INLINE static float deg_ambient() { return temp_ambient.celsius; }
    #endif

    /**
     * The software PWM power for a heater
     */
    static int16_t getHeaterPower(const heater_ind_t heater);

private:
    enum class disable_bed_t : bool {no, yes};
    /**
     * used by disable_all_heaters and disable_hotend
     */
    static void disable_heaters(disable_bed_t disable_bed);
  
    static void update_temp_residency_hotend(uint8_t hotend);
    
public:
    /**
     * Switch off all heaters, set all target temperatures to 0
     */
    static void disable_all_heaters();
    /**
     * Like above, but disables only heaters on local CPU.
     *
     * The ones run by a separate CPU is left intact. Can be used in
     * interrupts, as this avoids interprocessor communication.
     */
    static void disable_local_heaters();
    /**
     * Switch off all hotends, set all hotend target temperatures to 0
     */
    static void disable_hotend();

    /**
     * Perform auto-tuning for hotend or bed in response to M303
     */
    #if HAS_PID_HEATING
      #if ENABLED(PID_AUTOTUNE)
        static void PID_autotune(const float &target, const heater_ind_t hotend, const int8_t ncycles, const bool set_result=false);
      #endif

      #if ENABLED(NO_FAN_SLOWING_IN_PID_TUNING)
        static bool adaptive_fan_slowing;
      #elif ENABLED(ADAPTIVE_FAN_SLOWING)
        static constexpr bool adaptive_fan_slowing = true;
      #endif

      /**
       * Update the temp manager when PID values change
       */
      #if ENABLED(PIDTEMP)
        FORCE_INLINE static void updatePID() {
          #if ENABLED(PID_EXTRUSION_SCALING)
            last_e_position = 0;
          #endif
          #if ENABLED(PRUSA_TOOLCHANGER)
            // Set PID parameters to all dwarves
            HOTEND_LOOP() {
              buddy::puppies::dwarfs[e].set_pid(Temperature::temp_hotend[e].pid.Kp, Temperature::temp_hotend[e].pid.Ki, Temperature::temp_hotend[e].pid.Kd);
            }
          #endif /*HAS_DWARF()*/
        }
      #endif

    #endif

    #if HEATER_IDLE_HANDLER

      static void reset_heater_idle_timer(const uint8_t E_NAME) {
        hotend_idle[HOTEND_INDEX].reset();
        start_watching_hotend(HOTEND_INDEX);
      }

      #if HAS_HEATED_BED
        static void reset_bed_idle_timer() {
          bed_idle.reset();
          start_watching_bed();
        }
      #endif

    #endif // HEATER_IDLE_HANDLER

    #if HAS_TEMP_SENSOR
      static void print_heater_states(const uint8_t target_extruder);
      #if ENABLED(AUTO_REPORT_TEMPERATURES)
        static uint8_t auto_report_temp_interval;
        static millis_t next_temp_report_ms;
        static void auto_report_temperatures();
        static inline void set_auto_report_interval(uint8_t v) {
          NOMORE(v, 60);
          auto_report_temp_interval = v;
          next_temp_report_ms = millis() + 1000UL * v;
        }
      #endif
    #endif

    #if ENABLED(MODEL_DETECT_STUCK_THERMISTOR)
      static bool saneTempReadingHotend(const uint8_t E_NAME) {
          if (failed_cycles[HOTEND_INDEX] > THERMAL_PROTECTION_MODEL_PERIOD) return false;
          else return true;
      }
    #else
      static bool saneTempReadingHotend(const uint8_t){return true;}
    #endif

  private:
    static void set_current_temp_raw();
    static void updateTemperaturesFromRawValues();

    static void checkExtruderAutoFans();

    static float get_pid_output_hotend(
#if ENABLED(MODEL_DETECT_STUCK_THERMISTOR)
            float &feed_forward ,
#endif
            const uint8_t e
      );
    static float get_model_output_hotend(float &last_target, float &expected, const uint8_t e);

    #if ENABLED(PIDTEMPBED)
      static float get_pid_output_bed();
    #endif

    #if HAS_HEATED_CHAMBER
      static float get_pid_output_chamber();
    #endif

    #if ENABLED(PIDTEMPHEATBREAK)
      static float get_pid_output_heatbreak();
    #endif

    static void _temp_error(const heater_ind_t e, PGM_P const serial_msg, PGM_P const lcd_msg);
    static void min_temp_error(const heater_ind_t e);
    static void max_temp_error(const heater_ind_t e);

    #define HAS_THERMAL_PROTECTION (EITHER(THERMAL_PROTECTION_HOTENDS, THERMAL_PROTECTION_CHAMBER) || HAS_THERMALLY_PROTECTED_BED)

    #if HAS_THERMAL_PROTECTION

      enum TRState : char { TRInactive, TRFirstHeating, TRStable, TRRunaway };

      typedef struct {
        millis_t timer = 0;
        TRState state = TRInactive;
      } tr_state_machine_t;

      #if ENABLED(THERMAL_PROTECTION_HOTENDS)
        static tr_state_machine_t tr_state_machine[HOTENDS];
      #endif
      #if HAS_THERMALLY_PROTECTED_BED
        static tr_state_machine_t tr_state_machine_bed;
      #endif
      #if ENABLED(THERMAL_PROTECTION_CHAMBER)
        static tr_state_machine_t tr_state_machine_chamber;
      #endif


      static void thermal_runaway_protection(tr_state_machine_t &state, const float &current, const float &target, const heater_ind_t heater_id, const uint16_t period_seconds, const uint16_t hysteresis_degc);

      #if ENABLED(MODEL_DETECT_STUCK_THERMISTOR)
        static int_least8_t failed_cycles[HOTENDS];
        static constexpr int_least8_t self_healing_cycles = 10;
        static_assert((THERMAL_PROTECTION_MODEL_PERIOD + self_healing_cycles) < INT_LEAST8_MAX, "THERMAL_PROTECTION_MODEL_PERIOD doesn't fit int_least8_t.");
        static void thermal_model_protection(const float &pid_output, const float &feed_forward, const uint8_t e);
      #endif
    #endif // HAS_THERMAL_PROTECTION
};

extern Temperature thermalManager;<|MERGE_RESOLUTION|>--- conflicted
+++ resolved
@@ -33,17 +33,9 @@
   #include "../feature/power.h"
 #endif
 
-<<<<<<< HEAD
-extern uint8_t cold_mode;
-const constexpr uint8_t cold_mode_temp = 30;
-
-
-#if ENABLED(MODULAR_HEATBED)
-=======
 #include <option/has_local_bed.h>
 #include <option/has_modular_bed.h>
 #if HAS_MODULAR_BED()
->>>>>>> b91eeda0
   #include "modular_heatbed.h"
 #endif
 
@@ -576,43 +568,8 @@
 
     #if HOTENDS
 
-<<<<<<< HEAD
-      static void setTargetHotend(int16_t celsius, const uint8_t E_NAME) {
-        if (cold_mode && celsius < cold_mode_temp) celsius = cold_mode_temp;
-        const uint8_t ee = HOTEND_INDEX;
-        const int16_t new_temp = _MIN(celsius, temp_range[ee].maxtemp - HEATER_MAXTEMP_SAFETY_MARGIN);
-
-        #ifdef MILLISECONDS_PREHEAT_TIME
-          if (celsius == 0)
-            reset_preheat_time(ee);
-          else if (temp_hotend[ee].target == 0)
-            start_preheat_time(ee);
-        #endif
-        #if ENABLED(AUTO_POWER_CONTROL)
-          if (celsius) {
-            powerManager.power_on();
-          }
-        #endif
-        
-        #if TEMP_RESIDENCY_TIME > 0
-          // target changed, reset time when it reached target
-          if (temp_hotend[ee].target != new_temp){
-            temp_hotend_residency_start_ms[ee] = 0;
-          }
-        #endif
-
-        temp_hotend[ee].target = new_temp;
-        
-        start_watching_hotend(ee);
-        #if ENABLED(PRUSA_TOOLCHANGER)
-          prusa_toolchanger.getTool(ee).set_hotend_target_temp(temp_hotend[ee].target);
-        #endif
-
-      }
-=======
       #if HAS_TEMP_HOTEND
         static void setTargetHotend(const int16_t celsius, const uint8_t E_NAME);
->>>>>>> b91eeda0
 
         /// @returns whether the hotend has stabilized on the target temperature (or if the target temp is 0)
         static bool is_hotend_temperature_reached(uint8_t hotend);
@@ -667,24 +624,7 @@
         static inline void start_watching_bed() {}
       #endif
 
-<<<<<<< HEAD
-      static void setTargetBed(int16_t celsius) {
-        if (cold_mode && celsius < cold_mode_temp) celsius = cold_mode_temp;
-        #if ENABLED(AUTO_POWER_CONTROL)
-          if (celsius) {
-            powerManager.power_on();
-          }
-        #endif
-        temp_bed.target =
-          #ifdef BED_MAXTEMP
-            _MIN(celsius, BED_MAXTEMP - BED_MAXTEMP_SAFETY_MARGIN)
-          #else
-            celsius
-          #endif
-        ;
-=======
       static void setTargetBed(const int16_t celsius);
->>>>>>> b91eeda0
 
       /// @returns whether the bed has stabilized on the target temperature (or if the target temp is 0)
       static bool is_bed_temperature_reached();
