/**
 * Marlin 3D Printer Firmware
 * Copyright (c) 2019 MarlinFirmware [https://github.com/MarlinFirmware/Marlin]
 *
 * Based on Sprinter and grbl.
 * Copyright (c) 2011 Camiel Gubbels / Erik van der Zalm
 *
 * This program is free software: you can redistribute it and/or modify
 * it under the terms of the GNU General Public License as published by
 * the Free Software Foundation, either version 3 of the License, or
 * (at your option) any later version.
 *
 * This program is distributed in the hope that it will be useful,
 * but WITHOUT ANY WARRANTY; without even the implied warranty of
 * MERCHANTABILITY or FITNESS FOR A PARTICULAR PURPOSE.  See the
 * GNU General Public License for more details.
 *
 * You should have received a copy of the GNU General Public License
 * along with this program.  If not, see <http://www.gnu.org/licenses/>.
 *
 */
#pragma once

/**
 * motion.h
 *
 * High-level motion commands to feed the planner
 * Some of these methods may migrate to the planner class.
 */

#include "../inc/MarlinConfig.h"

#include <inplace_function.hpp>
#include <array>
#include <span>

#if HAS_BED_PROBE
  #include "probe.h"
#endif
#include <option/has_wastebin.h>

<<<<<<< HEAD
#if IS_SCARA
  #include "scara.h"
#endif

struct MoveHints {
  bool is_printing_move = false;      // The move is a printing move and should possibly count into max printed Z
};

=======
>>>>>>> b91eeda0
// Axis homed and known-position states
static constexpr uint8_t xyz_bits = _BV(X_AXIS) | _BV(Y_AXIS) | _BV(Z_AXIS);

struct MoveHints {
  /// The move is a printing move and should possibly count into max printed Z
  bool is_printing_move : 1 = false;
};

/** Holds flags related to configuration and segment generation
 */
struct PrepareMoveHints {
  /// Apply modifiers (MBL, skew correction, ...)
  bool apply_modifiers : 1 = true;

  /// Apply feedrate scaling
  bool scale_feedrate : 1 = true;

  /// Segment the move to be able to append correct leveling values
  bool do_segment : 1 = true;
  
  MoveHints move = {}; 

};


enum class AxisHomeLevel : uint8_t {
  /// The axis it not homed at all, we could be anywhere
  not_homed,

  /// The axis is homed imprecisely (say +- 1mm). Good enough for some operations, not good enough for printing
  imprecise,

  /// The axis is homed as precisely as the printer allows
  full
};

struct AxesHomeLevel : public std::array<AxisHomeLevel, 3> {

public:
  // Inherit parent constructors and assign operators
  using array::array;
  using array::operator=;
  
  AxesHomeLevel(const array &data) : array(data) {}

  static constexpr array no_axes_homed{AxisHomeLevel::not_homed, AxisHomeLevel::not_homed, AxisHomeLevel::not_homed};

  /// \returns whether a single axis is homed to the required level
  constexpr bool is_homed(AxisEnum axis, AxisHomeLevel required_level) const {
    return at(std::to_underlying(axis)) >= required_level;
  }

  /// \returns whether all axes in the list are homed to the required level
  constexpr inline bool is_homed(std::span<const AxisEnum> axes, AxisHomeLevel required_level) const {
    for(auto axis : axes) {
      if(!is_homed(axis, required_level)) {
        return false;
      }
    }
    return true;
  }

  /// \returns whether all axes in the list are homed to the required level
  constexpr inline bool is_homed(std::initializer_list<AxisEnum> axes, AxisHomeLevel required_level) const {
    return is_homed(std::span(axes), required_level);
  }

  /// \returns whether all axes are homed to a required level
  constexpr bool is_homed(AxisHomeLevel required_level) const {
    return is_homed({X_AXIS, Y_AXIS, Z_AXIS}, required_level);
  }

};

/// To what degree are the individual axes homed
extern AxesHomeLevel axes_home_level;

inline bool all_axes_homed(AxisHomeLevel required_level = AxisHomeLevel::imprecise) { return axes_home_level.is_homed(required_level); }
inline bool all_axes_known(AxisHomeLevel required_level = AxisHomeLevel::imprecise) { return axes_home_level.is_homed(required_level); }

inline void set_all_unhomed() { axes_home_level = AxesHomeLevel::no_axes_homed; }

// Error margin to work around float imprecision
constexpr float slop = 0.0001;

extern bool relative_mode;

extern xyze_pos_t current_position,  // High-level current tool position
                  destination;       // Destination for a move

// Scratch space for a cartesian result
extern xyz_pos_t cartes;

#if defined(XY_PROBE_SPEED_INITIAL)
  #define XY_PROBE_FEEDRATE_MM_S MMM_TO_MMS(XY_PROBE_SPEED_INITIAL)
#else
  #define XY_PROBE_FEEDRATE_MM_S PLANNER_XY_FEEDRATE()
#endif

#if ENABLED(Z_SAFE_HOMING)
  constexpr xy_float_t safe_homing_xy = { Z_SAFE_HOMING_X_POINT, Z_SAFE_HOMING_Y_POINT };
#endif

/**
 * Feed rates are often configured with mm/m
 * but the planner and stepper like mm/s units.
 */
extern const feedRate_t homing_feedrate_mm_s[XYZ];
FORCE_INLINE feedRate_t homing_feedrate(const AxisEnum a) { return pgm_read_float(&homing_feedrate_mm_s[a]); }
feedRate_t get_homing_bump_feedrate(const AxisEnum axis);

extern feedRate_t feedrate_mm_s;

extern float homing_bump_divisor[];

/**
 * Feedrate scaling is applied to all G0/G1, G2/G3, and G5 moves
 */
extern int16_t feedrate_percentage;
#define MMS_SCALED(V) ((V) * 0.01f * feedrate_percentage)

// The active extruder (tool). Set with T<extruder> command.
#if EXTRUDERS > 1
  extern uint8_t active_extruder;
#else
  constexpr uint8_t active_extruder = 0;
#endif

/**
 * Gets hotend index associated with a given extruder index.
 */
 inline uint8_t hotend_from_extruder([[maybe_unused]] const uint8_t e) {
  #if HOTENDS > 1
    return e;
  #else
    return 0;
  #endif
}

FORCE_INLINE float pgm_read_any(const float *p) { return pgm_read_float(p); }
FORCE_INLINE signed char pgm_read_any(const signed char *p) { return pgm_read_byte(p); }

#define XYZ_DEFS(T, NAME, OPT) \
  extern const XYZval<T> NAME##_P; \
  FORCE_INLINE T NAME(AxisEnum axis) { return pgm_read_any(&NAME##_P[axis]); }

XYZ_DEFS(float, base_min_pos,   MIN_POS);
XYZ_DEFS(float, base_max_pos,   MAX_POS);
XYZ_DEFS(float, base_home_pos,  HOME_POS);
XYZ_DEFS(float, max_length,     MAX_LENGTH);
XYZ_DEFS(float, home_bump_mm,   HOME_BUMP_MM);
XYZ_DEFS(signed char, home_dir, HOME_DIR);

#if HAS_WORKSPACE_OFFSET
  void update_workspace_offset(const AxisEnum axis);
#else
  #define update_workspace_offset(x) NOOP
#endif

#if HAS_HOTEND_OFFSET
  extern xyz_pos_t hotend_offset[HOTENDS];
  extern xyz_pos_t hotend_currently_applied_offset; // Difference to position without hotend offset. Used for tool park/pickup
  void reset_hotend_offsets();
#elif HOTENDS
  constexpr xyz_pos_t hotend_offset[HOTENDS] { };
#else
  constexpr xyz_pos_t hotend_offset[1]  {  };
#endif

typedef struct { xyz_pos_t min, max; } axis_limits_t;
#if HAS_SOFTWARE_ENDSTOPS
  extern bool soft_endstops_enabled;
  extern axis_limits_t soft_endstop;
  void apply_motion_limits(xyz_pos_t &target);
  void update_software_endstops(const AxisEnum axis
    #if HAS_HOTEND_OFFSET
      , const uint8_t old_tool_index=0, const uint8_t new_tool_index=0
    #endif
  );
  #define SET_SOFT_ENDSTOP_LOOSE(loose) NOOP

#else // !HAS_SOFTWARE_ENDSTOPS

  constexpr bool soft_endstops_enabled = false;
  //constexpr axis_limits_t soft_endstop = {
  //  { X_MIN_POS, Y_MIN_POS, Z_MIN_POS },
  //  { X_MAX_POS, Y_MAX_POS, Z_MAX_POS } };
  #define apply_motion_limits(V)    NOOP
  #define update_software_endstops(...) NOOP
  #define SET_SOFT_ENDSTOP_LOOSE(V)     NOOP

#endif // !HAS_SOFTWARE_ENDSTOPS

void report_current_position();

void get_cartesian_from_steppers();
void set_current_from_steppers_for_axis(const AxisEnum axis);
void set_current_from_steppers();

/**
 * sync_plan_position
 *
 * Set the planner/stepper positions directly from current_position with
 * no kinematic translation. Used for homing axes and cartesian/core syncing.
 */
void sync_plan_position();
void sync_plan_position_e();

/**
 * Move the planner to the current position from wherever it last moved
 * (or from wherever it has been told it is located).
 */
void line_to_current_position(const feedRate_t &fr_mm_s=feedrate_mm_s);

/// Plans (non-blocking) linear move to relative distance.
/// It uses prepare_move_to_destination() for the planning which
/// is suitable with UBL.
void plan_move_by(const feedRate_t fr, const float dx, const float dy = 0, const float dz = 0, const float de = 0);

<<<<<<< HEAD
void prepare_move_to_destination(const MoveHints &hints = {});

void _internal_move_to_destination(const feedRate_t &fr_mm_s=0.0f
  #if IS_KINEMATIC
    , const bool is_fast=false
  #endif
);

inline void prepare_internal_move_to_destination(const feedRate_t &fr_mm_s=0.0f) {
  _internal_move_to_destination(fr_mm_s);
}
=======
enum class Segmented {
    yes,
    no,
};
>>>>>>> b91eeda0

void prepare_move_to_destination(const PrepareMoveHints &hints = {});

void prepare_internal_move_to_destination(const feedRate_t &fr_mm_s=0.0f, const PrepareMoveHints &hints = {});

enum class Segmented {
    yes,
    no,
};

/// Plans (non-blocking) Z-Manhattan fast (non-linear) move to the specified location
/// Feedrate is in mm/s
/// Z-Manhattan: moves XY and Z independently. Raises before or lowers after XY motion.
/// Suitable for Z probing because it does not apply motion limits
/// Uses logical coordinates
void plan_park_move_to(const float rx, const float ry, const float rz, const feedRate_t &fr_xy, const feedRate_t &fr_z, Segmented segmented);

static inline void plan_park_move_to_xyz(const xyz_pos_t &xyz, const feedRate_t &fr_xy, const feedRate_t &fr_z, Segmented segmented) {
  plan_park_move_to(xyz.x, xyz.y, xyz.z, fr_xy, fr_z, segmented);
}

/**
 * Blocking movement and shorthand functions
 */

/**
 * Performs a blocking fast parking move to (X, Y, Z) and sets the current_position.
 * Parking (Z-Manhattan): Moves XY and Z independently. Raises Z before or lowers Z after XY motion.
 */
void do_blocking_move_to(const float rx, const float ry, const float rz, const feedRate_t &fr_mm_s=0.0f, Segmented segmented = Segmented::no);
void do_blocking_move_to(const xy_pos_t &raw, const feedRate_t &fr_mm_s=0.0f);
void do_blocking_move_to(const xyz_pos_t &raw, const feedRate_t &fr_mm_s=0.0f);
void do_blocking_move_to(const xyze_pos_t &raw, const feedRate_t &fr_mm_s=0.0f);

void do_blocking_move_to_x(const float &rx, const feedRate_t &fr_mm_s=0.0f);
void do_blocking_move_to_y(const float &ry, const feedRate_t &fr_mm_s=0.0f);
void do_blocking_move_to_z(const float &rz, const feedRate_t &fr_mm_s=0.0f, Segmented segmented = Segmented::no);

void do_blocking_move_to_xy(const float &rx, const float &ry, const feedRate_t &fr_mm_s=0.0f);
void do_blocking_move_to_xy(const xy_pos_t &raw, const feedRate_t &fr_mm_s=0.0f);
FORCE_INLINE void do_blocking_move_to_xy(const xyz_pos_t &raw, const feedRate_t &fr_mm_s=0.0f)  { do_blocking_move_to_xy(xy_pos_t(raw), fr_mm_s); }
FORCE_INLINE void do_blocking_move_to_xy(const xyze_pos_t &raw, const feedRate_t &fr_mm_s=0.0f) { do_blocking_move_to_xy(xy_pos_t(raw), fr_mm_s); }

void do_blocking_move_to_xy_z(const xy_pos_t &raw, const float &z, const feedRate_t &fr_mm_s=0.0f, Segmented segmented = Segmented::no);
FORCE_INLINE void do_blocking_move_to_xy_z(const xyz_pos_t &raw, const float &z, const feedRate_t &fr_mm_s=0.0f)  { do_blocking_move_to_xy_z(xy_pos_t(raw), z, fr_mm_s); }
FORCE_INLINE void do_blocking_move_to_xy_z(const xyze_pos_t &raw, const float &z, const feedRate_t &fr_mm_s=0.0f) { do_blocking_move_to_xy_z(xy_pos_t(raw), z, fr_mm_s); }

void remember_feedrate_and_scaling();
void remember_feedrate_scaling_off();
void restore_feedrate_and_scaling();

#if HAS_Z_AXIS
  uint8_t do_z_clearance(const float zclear, const bool lower_allowed=false);
#else
  inline uint8_t do_z_clearance(float, bool=false) { return 0; }
#endif

//
// Homing
//

uint8_t axes_need_homing(uint8_t axis_bits=0x07, AxisHomeLevel required_level = AxisHomeLevel::imprecise);
bool axis_unhomed_error(uint8_t axis_bits=0x07, AxisHomeLevel required_level = AxisHomeLevel::imprecise);

static inline bool homing_needed_error(uint8_t axis_bits=0x07) { return axis_unhomed_error(axis_bits); }

#if ENABLED(NO_MOTION_BEFORE_HOMING)
  #define MOTION_CONDITIONS (IsRunning() && !axis_unhomed_error())
#else
  #define MOTION_CONDITIONS IsRunning()
#endif

void set_axis_is_at_home(const AxisEnum axis, AxisHomeLevel level, bool homing_z_with_probe = true);

void set_axis_is_not_at_home(const AxisEnum axis);

void homing_failed(stdext::inplace_function<void()> fallback_error, bool crash_was_active = false, bool recover_z = false);

// Home a single logical axis
[[nodiscard]] bool homeaxis(const AxisEnum axis, const feedRate_t fr_mm_s=0.0, bool invert_home_dir = false,
  void (*enable_wavetable)(AxisEnum) = NULL, bool can_calibrate = true, bool homing_z_with_probe = true);

// Perform a single homing probe on a logical axis
float homeaxis_single_run(const AxisEnum axis, const int axis_home_dir, const feedRate_t fr_mm_s = 0.0,
  bool invert_home_dir = false, bool homing_z_with_probe = true, const int attempt = 0);
<<<<<<< HEAD
=======

/**
 * @brief Perform a blocking, relative move on the specified axis *without* position modifiers
 * @param axis Axis to move
 * @param distance Distance relative to current position
 * @param fr_mm_s Move feedrate
 * @warning Trashes the current axis position!
 */
void do_homing_move_axis_rel(const AxisEnum axis, const float distance, const feedRate_t fr_mm_s);
>>>>>>> b91eeda0

// Perform a single homing move on a logical axis
uint8_t do_homing_move(const AxisEnum axis, const float distance, const feedRate_t fr_mm_s=0.0, bool can_move_back_before_homing = false, bool homing_z_with_probe = true);

/// Prepares the move to the target. Can apply segmentation based on MBL and other mechanisms requirements.
void prepare_move_to(const xyze_pos_t &target, feedRate_t fr_mm_s, PrepareMoveHints hints);

/**
 * Workspace offsets
 */
#if HAS_HOME_OFFSET || HAS_POSITION_SHIFT
  #if HAS_HOME_OFFSET
    extern xyz_pos_t home_offset;
  #endif
  #if HAS_POSITION_SHIFT
    extern xyz_pos_t position_shift;
  #endif
  #if HAS_HOME_OFFSET && HAS_POSITION_SHIFT
    extern xyz_pos_t workspace_offset;
    #define _WS workspace_offset
  #elif HAS_HOME_OFFSET
    #define _WS home_offset
  #else
    #define _WS position_shift
  #endif
  #if DISABLED(PRUSA_TOOLCHANGER)
    #define NATIVE_TO_LOGICAL(POS, AXIS) ((POS) + _WS[AXIS])
    #define LOGICAL_TO_NATIVE(POS, AXIS) ((POS) - _WS[AXIS])
    FORCE_INLINE void toLogical(xy_pos_t &raw)   { raw += _WS; }
    FORCE_INLINE void toLogical(xyz_pos_t &raw)  { raw += _WS; }
    FORCE_INLINE void toLogical(xyze_pos_t &raw) { raw += _WS; }
    FORCE_INLINE void toNative(xy_pos_t &raw)    { raw -= _WS; }
    FORCE_INLINE void toNative(xyz_pos_t &raw)   { raw -= _WS; }
    FORCE_INLINE void toNative(xyze_pos_t &raw)  { raw -= _WS; }
  #else
    #define NATIVE_TO_LOGICAL(POS, AXIS) ((AXIS <= Z_AXIS) ? ((POS) + _WS[AXIS] + hotend_currently_applied_offset[AXIS]) : (POS))
    #define LOGICAL_TO_NATIVE(POS, AXIS) ((AXIS <= Z_AXIS) ? ((POS) - _WS[AXIS] - hotend_currently_applied_offset[AXIS]) : (POS))
    FORCE_INLINE void toLogical(xy_pos_t &raw)   { raw += _WS + hotend_currently_applied_offset; }
    FORCE_INLINE void toLogical(xyz_pos_t &raw)  { raw += _WS + hotend_currently_applied_offset; }
    FORCE_INLINE void toLogical(xyze_pos_t &raw) { raw += _WS + hotend_currently_applied_offset; }
    FORCE_INLINE void toNative(xy_pos_t &raw)    { raw -= _WS + hotend_currently_applied_offset; }
    FORCE_INLINE void toNative(xyz_pos_t &raw)   { raw -= _WS + hotend_currently_applied_offset; }
    FORCE_INLINE void toNative(xyze_pos_t &raw)  { raw -= _WS + hotend_currently_applied_offset; }
  #endif
#else
  #define NATIVE_TO_LOGICAL(POS, AXIS) (POS)
  #define LOGICAL_TO_NATIVE(POS, AXIS) (POS)
  FORCE_INLINE void toLogical(xy_pos_t&)   {}
  FORCE_INLINE void toLogical(xyz_pos_t&)  {}
  FORCE_INLINE void toLogical(xyze_pos_t&) {}
  FORCE_INLINE void toNative(xy_pos_t&)    {}
  FORCE_INLINE void toNative(xyz_pos_t&)   {}
  FORCE_INLINE void toNative(xyze_pos_t&)  {}
#endif
#define LOGICAL_X_POSITION(POS) NATIVE_TO_LOGICAL(POS, X_AXIS)
#define LOGICAL_Y_POSITION(POS) NATIVE_TO_LOGICAL(POS, Y_AXIS)
#define LOGICAL_Z_POSITION(POS) NATIVE_TO_LOGICAL(POS, Z_AXIS)
#define RAW_X_POSITION(POS)     LOGICAL_TO_NATIVE(POS, X_AXIS)
#define RAW_Y_POSITION(POS)     LOGICAL_TO_NATIVE(POS, Y_AXIS)
#define RAW_Z_POSITION(POS)     LOGICAL_TO_NATIVE(POS, Z_AXIS)

/**
 * position_is_reachable family of functions
 */

#if 1 // CARTESIAN

  // Return true if the given position is within the machine bounds.
  inline bool position_is_reachable(const float &rx, const float &ry) {
    if (!WITHIN(ry, Y_MIN_POS - slop, Y_MAX_POS + slop)) return false;
    #if ENABLED(DUAL_X_CARRIAGE)
      if (active_extruder)
        return WITHIN(rx, X2_MIN_POS - slop, X2_MAX_POS + slop);
      else
        return WITHIN(rx, X1_MIN_POS - slop, X1_MAX_POS + slop);
    #else
      return WITHIN(rx, X_MIN_POS - slop, X_MAX_POS + slop);
    #endif
  }
  inline bool position_is_reachable(const xy_pos_t &pos) { return position_is_reachable(pos.x, pos.y); }

  #if HAS_BED_PROBE
    /**
     * Return whether the given position is within the bed, and whether the nozzle
     * can reach the position required to put the probe at the given position.
     *
     * Example: For a probe offset of -10,+10, then for the probe to reach 0,0 the
     *          nozzle must be be able to reach +10,-10.
     */
    inline bool position_is_reachable_by_probe(const float &rx, const float &ry) {
      return position_is_reachable(rx - probe_offset.x - TERN0(HAS_HOTEND_OFFSET, hotend_currently_applied_offset.x), ry - probe_offset.y - TERN0(HAS_HOTEND_OFFSET, hotend_currently_applied_offset.y))
          && WITHIN(rx, probe_min_x() - slop, probe_max_x() + slop)
          && WITHIN(ry, probe_min_y() - slop, probe_max_y() + slop);
    }
  #endif

#endif // CARTESIAN

#if !HAS_BED_PROBE
  FORCE_INLINE bool position_is_reachable_by_probe(const float &rx, const float &ry) { return position_is_reachable(rx, ry); }
#endif
FORCE_INLINE bool position_is_reachable_by_probe(const xy_int_t &pos) { return position_is_reachable_by_probe(pos.x, pos.y); }
FORCE_INLINE bool position_is_reachable_by_probe(const xy_pos_t &pos) { return position_is_reachable_by_probe(pos.x, pos.y); }

/**
 * Duplication mode
 */
#if HAS_DUPLICATION_MODE
  extern bool extruder_duplication_enabled,       // Used in Dual X mode 2
              mirrored_duplication_mode;          // Used in Dual X mode 3
  #if ENABLED(MULTI_NOZZLE_DUPLICATION)
    extern uint8_t duplication_e_mask;
  #endif
#endif

/**
 * Dual X Carriage
 */
#if ENABLED(DUAL_X_CARRIAGE)

  enum DualXMode : char {
    DXC_FULL_CONTROL_MODE,
    DXC_AUTO_PARK_MODE,
    DXC_DUPLICATION_MODE,
    DXC_MIRRORED_MODE
  };

  extern DualXMode dual_x_carriage_mode;
  extern float inactive_extruder_x_pos,           // Used in mode 0 & 1
               duplicate_extruder_x_offset;       // Used in mode 2 & 3
  extern xyz_pos_t raised_parked_position;        // Used in mode 1
  extern bool active_extruder_parked;             // Used in mode 1, 2 & 3
  extern millis_t delayed_move_time;              // Used in mode 1
  extern int16_t duplicate_extruder_temp_offset;  // Used in mode 2 & 3

  FORCE_INLINE bool dxc_is_duplicating() { return dual_x_carriage_mode >= DXC_DUPLICATION_MODE; }

  float x_home_pos(const int extruder);

  FORCE_INLINE int x_home_dir(const uint8_t extruder) { return extruder ? X2_HOME_DIR : X_HOME_DIR; }

#elif ENABLED(MULTI_NOZZLE_DUPLICATION)

  enum DualXMode : char {
    DXC_DUPLICATION_MODE = 2
  };

#else

  #define TOOL_X_HOME_DIR(T) X_HOME_DIR

#endif

#if HAS_M206_COMMAND
  void set_home_offset(const AxisEnum axis, const float v);
#endif

#if USE_SENSORLESS
  struct sensorless_t;
  sensorless_t start_sensorless_homing_per_axis(const AxisEnum axis);
  void end_sensorless_homing_per_axis(const AxisEnum axis, sensorless_t enable_stealth);
#endif<|MERGE_RESOLUTION|>--- conflicted
+++ resolved
@@ -39,17 +39,6 @@
 #endif
 #include <option/has_wastebin.h>
 
-<<<<<<< HEAD
-#if IS_SCARA
-  #include "scara.h"
-#endif
-
-struct MoveHints {
-  bool is_printing_move = false;      // The move is a printing move and should possibly count into max printed Z
-};
-
-=======
->>>>>>> b91eeda0
 // Axis homed and known-position states
 static constexpr uint8_t xyz_bits = _BV(X_AXIS) | _BV(Y_AXIS) | _BV(Z_AXIS);
 
@@ -269,33 +258,14 @@
 /// is suitable with UBL.
 void plan_move_by(const feedRate_t fr, const float dx, const float dy = 0, const float dz = 0, const float de = 0);
 
-<<<<<<< HEAD
-void prepare_move_to_destination(const MoveHints &hints = {});
-
-void _internal_move_to_destination(const feedRate_t &fr_mm_s=0.0f
-  #if IS_KINEMATIC
-    , const bool is_fast=false
-  #endif
-);
-
-inline void prepare_internal_move_to_destination(const feedRate_t &fr_mm_s=0.0f) {
-  _internal_move_to_destination(fr_mm_s);
-}
-=======
 enum class Segmented {
     yes,
     no,
 };
->>>>>>> b91eeda0
 
 void prepare_move_to_destination(const PrepareMoveHints &hints = {});
 
 void prepare_internal_move_to_destination(const feedRate_t &fr_mm_s=0.0f, const PrepareMoveHints &hints = {});
-
-enum class Segmented {
-    yes,
-    no,
-};
 
 /// Plans (non-blocking) Z-Manhattan fast (non-linear) move to the specified location
 /// Feedrate is in mm/s
@@ -372,8 +342,6 @@
 // Perform a single homing probe on a logical axis
 float homeaxis_single_run(const AxisEnum axis, const int axis_home_dir, const feedRate_t fr_mm_s = 0.0,
   bool invert_home_dir = false, bool homing_z_with_probe = true, const int attempt = 0);
-<<<<<<< HEAD
-=======
 
 /**
  * @brief Perform a blocking, relative move on the specified axis *without* position modifiers
@@ -383,7 +351,6 @@
  * @warning Trashes the current axis position!
  */
 void do_homing_move_axis_rel(const AxisEnum axis, const float distance, const feedRate_t fr_mm_s);
->>>>>>> b91eeda0
 
 // Perform a single homing move on a logical axis
 uint8_t do_homing_move(const AxisEnum axis, const float distance, const feedRate_t fr_mm_s=0.0, bool can_move_back_before_homing = false, bool homing_z_with_probe = true);
