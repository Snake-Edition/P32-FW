--- conflicted
+++ resolved
@@ -55,27 +55,6 @@
 PrusaAccelerometer::Error PrusaAccelerometer::get_error() const {
     if (!g_local_accelerometer_poller->hw_good()) {
         return PrusaAccelerometer::Error::communication;
-<<<<<<< HEAD
-    }
-    if (g_local_accelerometer_poller->overflow_count() > 0) {
-        return PrusaAccelerometer::Error::overflow_sensor;
-    }
-    return PrusaAccelerometer::Error::none;
-}
-
-float PrusaAccelerometer::get_sampling_rate() const {
-    return g_local_accelerometer_poller->get_sampling_rate();
-}
-
-static float raw_to_accel(int16_t raw) {
-    constexpr float standard_gravity = 9.80665f;
-    constexpr int16_t max_value = 0b0111'1111'1111'1111;
-    // Assuming 2g range...
-    return 2.f * raw * standard_gravity / max_value;
-}
-
-PrusaAccelerometer::GetSampleResult PrusaAccelerometer::get_sample(Acceleration &acceleration) {
-=======
     }
     if (g_local_accelerometer_poller->overflow_count() > 0) {
         return PrusaAccelerometer::Error::overflow_sensor;
@@ -88,7 +67,6 @@
 }
 
 PrusaAccelerometer::GetSampleResult PrusaAccelerometer::get_sample(RawAcceleration &raw_acceleration) {
->>>>>>> b91eeda0
     if (!g_local_accelerometer_poller->hw_good() || g_local_accelerometer_poller->overflow_count() > 0) {
         return GetSampleResult::error;
     }
@@ -98,15 +76,9 @@
         return GetSampleResult::buffer_empty;
     }
     auto [x, y, z] = *sample;
-<<<<<<< HEAD
-    acceleration.val[0] = raw_to_accel(x);
-    acceleration.val[1] = raw_to_accel(y);
-    acceleration.val[2] = raw_to_accel(z);
-=======
     raw_acceleration.val[0] = x;
     raw_acceleration.val[1] = y;
     raw_acceleration.val[2] = z;
->>>>>>> b91eeda0
 
     return GetSampleResult::ok;
 }
