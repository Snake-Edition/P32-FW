--- conflicted
+++ resolved
@@ -55,11 +55,7 @@
 METRIC_DEF(metric_phxy_home, "phxy_home", METRIC_VALUE_CUSTOM, 0, METRIC_ENABLED);
 METRIC_DEF(metric_phxy_orig, "phxy_orig", METRIC_VALUE_CUSTOM, 0, METRIC_ENABLED);
 
-<<<<<<< HEAD
-// convert raw AB steps to XY mm
-=======
 /// Convert raw AB steps to XY mm
->>>>>>> b91eeda0
 void corexy_ab_to_xy(const xy_long_t &steps, xy_pos_t &mm) {
     const float x = static_cast<float>(steps.a + steps.b) / 2.f;
     const float y = static_cast<float>(CORESIGN(steps.a - steps.b)) / 2.f;
@@ -252,11 +248,7 @@
     }
 
     // prepare stepper for the move
-<<<<<<< HEAD
-    assert(SetupForMeasurement::is_setup());
-=======
     assert(MeasurementGuard::is_active());
->>>>>>> b91eeda0
     const sensorless_t stealth_states = start_sensorless_homing_per_axis(axis);
     auto &axis_stepper = stepper_axis(axis);
     const int32_t axis_orig_cur = axis_stepper.rms_current();
@@ -396,11 +388,7 @@
 static bool measure_phase_cycles(AxisEnum axis, xy_pos_t &c_dist, xy_pos_t &m_dist, const float fr_mm_s) {
     // prepare for repeated measurements
     const AxisEnum other_axis = (axis == B_AXIS ? A_AXIS : B_AXIS);
-<<<<<<< HEAD
-    SetupForMeasurement setup_guard(other_axis);
-=======
     MeasurementGuard setup_guard(other_axis);
->>>>>>> b91eeda0
     ++internal::probe_id;
 
     const int32_t measure_max_dist = (XY_HOMING_ORIGIN_OFFSET * 4) / planner.mm_per_step[axis];
@@ -590,11 +578,7 @@
                 axis, internal::cal_id, i, (long)c_ab[0], (long)c_ab[1], c_unstable);
             metric_record_custom(&metric_phxy_orig, ",a=%u,t=\"p\" c=%u,p=%u,d0=%li,d1=%li,v=%u",
                 axis, internal::cal_id, i, (long)c_diff[0], (long)c_diff[1], c_invalid);
-<<<<<<< HEAD
-            idle(true, true); // allow some time to flush the metrics buffer
-=======
             idle(true); // allow some time to flush the metrics buffer
->>>>>>> b91eeda0
 
             if (c_invalid) {
                 internal::home_unstable = true;
@@ -726,11 +710,7 @@
     const xy_long_t origin_steps, const float fr_mm_s, const measure_axis_params &params) {
     // prepare for repeated measurements
     const AxisEnum other_axis = (measured_axis == B_AXIS ? A_AXIS : B_AXIS);
-<<<<<<< HEAD
-    SetupForMeasurement setup_guard(other_axis);
-=======
     MeasurementGuard setup_guard(other_axis);
->>>>>>> b91eeda0
     ++internal::probe_id;
 
     // calculate maximum reliable number of cycles to move towards the endstop
@@ -775,11 +755,7 @@
             }
 
             const bool valid = measure_axis_distance(measured_axis, temp_origin,
-<<<<<<< HEAD
-                measure_max_dist * measure_dir * a_dir, p_steps, p_dist, params);
-=======
                 measure_max_dist * measure_dir * a_dir, p_steps, p_dist, fr_mm_s, params);
->>>>>>> b91eeda0
             if (!valid) {
                 if (planner.draining()) {
                     return false;
@@ -1051,11 +1027,8 @@
 bool corexy_home_is_unstable() {
     const CoreXYGridOrigin calibrated_origin = config_store().corexy_grid_origin.get();
     return calibrated_origin.uninitialized() || internal::home_unstable;
-<<<<<<< HEAD
-=======
 }
 
 void corexy_clear_homing_calibration() {
     config_store().corexy_grid_origin.set_to_default();
->>>>>>> b91eeda0
 }