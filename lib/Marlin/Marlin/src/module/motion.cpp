/**
 * Marlin 3D Printer Firmware
 * Copyright (c) 2019 MarlinFirmware [https://github.com/MarlinFirmware/Marlin]
 *
 * Based on Sprinter and grbl.
 * Copyright (c) 2011 Camiel Gubbels / Erik van der Zalm
 *
 * This program is free software: you can redistribute it and/or modify
 * it under the terms of the GNU General Public License as published by
 * the Free Software Foundation, either version 3 of the License, or
 * (at your option) any later version.
 *
 * This program is distributed in the hope that it will be useful,
 * but WITHOUT ANY WARRANTY; without even the implied warranty of
 * MERCHANTABILITY or FITNESS FOR A PARTICULAR PURPOSE.  See the
 * GNU General Public License for more details.
 *
 * You should have received a copy of the GNU General Public License
 * along with this program.  If not, see <http://www.gnu.org/licenses/>.
 *
 */

/**
 * motion.cpp
 */

#include <array>

#include "motion.h"
#include "bsod.h"
#include "endstops.h"
#include "stepper.h"
#include "planner.h"
#include "temperature.h"

#include "../gcode/gcode.h"

#include "../inc/MarlinConfig.h"
#include "../Marlin.h"

#include "metric.h"

#include "homing_reporter.hpp"

#if IS_SCARA
  #include "../libs/buzzer.h"
  #include "../lcd/ultralcd.h"
#endif

#if HAS_BED_PROBE
  #include "probe.h"
#endif

#if HAS_LEVELING
  #include "../feature/bedlevel/bedlevel.h"
#endif

#if ENABLED(BLTOUCH)
  #include "../feature/bltouch.h"
#endif

#if ENABLED(NOZZLE_LOAD_CELL)
  #include "loadcell.hpp"
#endif

#if ENABLED(EXTENSIBLE_UI)
  #include "../lcd/ultralcd.h"
#endif

#if ENABLED(SENSORLESS_HOMING)
  #include "../feature/motordriver_util.h"

  #if ENABLED(CRASH_RECOVERY)
    #include "../feature/prusa/crash_recovery.hpp"
  #endif // ENABLED(CRASH_RECOVERY)
#endif

#if ENABLED(BABYSTEP_DISPLAY_TOTAL)
  #include "../feature/babystep.h"
#endif

#define DEBUG_OUT ENABLED(DEBUG_LEVELING_FEATURE)
#include "../core/debug_out.h"

#if HAS_PRECISE_HOMING()
  #include "prusa/homing_cart.hpp"
#endif

#include <config_store/store_c_api.h>  // for has_inverted_axis

#if !(BOARD_IS_DWARF())
#include "configuration.hpp"
#endif

#include <option/has_nozzle_cleaner.h>
#include <option/has_wastebin.h>
#include <option/has_dwarf.h>
<<<<<<< HEAD
=======
#include <option/has_emergency_stop.h>

#include <option/has_emergency_stop.h>
#if HAS_EMERGENCY_STOP()
#include <feature/emergency_stop/emergency_stop.hpp>
#endif

#include <option/has_ceiling_clearance.h>
#if HAS_CEILING_CLEARANCE()
  #include <feature/ceiling_clearance/ceiling_clearance.hpp>
#endif
>>>>>>> b91eeda0

#define XYZ_CONSTS(T, NAME, OPT) const PROGMEM XYZval<T> NAME##_P = { X_##OPT, Y_##OPT, Z_##OPT }

XYZ_CONSTS(float, base_min_pos,   MIN_POS);
XYZ_CONSTS(float, base_max_pos,   MAX_POS);
XYZ_CONSTS(float, base_home_pos,  HOME_POS);
XYZ_CONSTS(float, max_length,     MAX_LENGTH);
XYZ_CONSTS(float, home_bump_mm,   HOME_BUMP_MM);
XYZ_CONSTS(signed char, home_dir, HOME_DIR);

<<<<<<< HEAD
float base_home_pos_fn(AxisEnum axis){
  switch(axis){
    case X_AXIS: return X_HOME_DIR < 0 ? X_MIN_POS : X_MAX_POS;
    case Y_AXIS: return Y_HOME_DIR < 0 ? Y_MIN_POS : Y_MAX_POS;
    case Z_AXIS: return Z_HOME_DIR < 0 ? Z_MIN_POS : Z_MAX_POS;
    default: return 0;
  }
}

float max_length_fn(AxisEnum axis){
  switch(axis){
    case X_AXIS: return X_MAX_POS-X_MIN_POS;
    case Y_AXIS: return Y_MAX_POS-Y_MIN_POS;
    case Z_AXIS: return Z_MAX_POS-Z_MIN_POS;
    default: return 0;
  }
}

/**
 * axis_homed
 *   Flags that each linear axis was homed.
 *   XYZ on cartesian, ABC on delta, ABZ on SCARA.
 *
 * axis_known_position
 *   Flags that the position is known in each linear axis. Set when homed.
 *   Cleared whenever a stepper powers off, potentially losing its position.
 */
uint8_t axis_homed, axis_known_position; // = 0
=======
AxesHomeLevel axes_home_level = AxesHomeLevel::no_axes_homed;
>>>>>>> b91eeda0

// Relative Mode. Enable with G91, disable with G90.
bool relative_mode; // = false;

/**
 * Cartesian Current Position
 *   Planned position. Printer is heading to this position or is at this position.
 *   Used to track the native machine position as moves are queued.
 *   Used by 'line_to_current_position' to do a move after changing it.
 *   Used by 'sync_plan_position' to update 'planner.position'.
 */
xyze_pos_t current_position = { X_HOME_POS, Y_HOME_POS, Z_HOME_POS };

/**
 * Cartesian Destination
 *   The destination for a move, filled in by G-code movement commands,
 *   and expected by functions like 'prepare_move_to_destination'.
 *   G-codes can set destination using 'get_destination_from_command'
 */
xyze_pos_t destination; // {0}

// The active extruder (tool). Set with T<extruder> command.
#if EXTRUDERS > 1
  uint8_t active_extruder; // = 0
#endif

// Extruder offsets
#if HAS_HOTEND_OFFSET
  xyz_pos_t hotend_offset[HOTENDS]; // Initialized by settings.load()
  xyz_pos_t hotend_currently_applied_offset;
  void reset_hotend_offsets() {
    constexpr float tmp[XYZ][HOTENDS] = { HOTEND_OFFSET_X, HOTEND_OFFSET_Y, HOTEND_OFFSET_Z };
    static_assert(
      !tmp[X_AXIS][0] && !tmp[Y_AXIS][0] && !tmp[Z_AXIS][0],
      "Offsets for the first hotend must be 0.0."
    );
    // Transpose from [XYZ][HOTENDS] to [HOTENDS][XYZ]
    HOTEND_LOOP() LOOP_XYZ(a) hotend_offset[e][a] = tmp[a][e];
    #if ENABLED(DUAL_X_CARRIAGE)
      hotend_offset[1].x = _MAX(X2_HOME_POS, X2_MAX_POS);
    #endif
  }
#endif

// The feedrate for the current move, often used as the default if
// no other feedrate is specified. Overridden for special moves.
// Set by the last G0 through G5 command's "F" parameter.
// Functions that override this for custom moves *must always* restore it!
feedRate_t feedrate_mm_s =
  #ifdef DEFAULT_FEEDRATE
    DEFAULT_FEEDRATE;
  #else
    MMM_TO_MMS(1500);
  #endif
int16_t feedrate_percentage = 100;

// Homing feedrate is const progmem - compare to constexpr in the header
const feedRate_t homing_feedrate_mm_s[XYZ] PROGMEM = {
  #if ENABLED(DELTA)
    MMM_TO_MMS(HOMING_FEEDRATE_Z), MMM_TO_MMS(HOMING_FEEDRATE_Z),
  #else
    MMM_TO_MMS(HOMING_FEEDRATE_XY), MMM_TO_MMS(HOMING_FEEDRATE_XY),
  #endif
  MMM_TO_MMS(HOMING_FEEDRATE_Z)
};

#if HAS_PRECISE_HOMING()
float homing_bump_divisor[] = { 0, 0, 0 }; // on printers with HAS_PRECISE_HOMING, the divisor will be loaded from eeprom
#else
float homing_bump_divisor[] = HOMING_BUMP_DIVISOR;
#endif

// Cartesian conversion result goes here:
xyz_pos_t cartes;

/**
 * The workspace can be offset by some commands, or
 * these offsets may be omitted to save on computation.
 */
#if HAS_POSITION_SHIFT
  // The distance that XYZ has been offset by G92. Reset by G28.
  xyz_pos_t position_shift{0};
#endif
#if HAS_HOME_OFFSET
  // This offset is added to the configured home position.
  // Set by M206, M428, or menu item. Saved to EEPROM.
  xyz_pos_t home_offset{0};
#endif
#if HAS_HOME_OFFSET && HAS_POSITION_SHIFT
  // The above two are combined to save on computes
  xyz_pos_t workspace_offset{0};
#endif

/**
 * Output the current position to serial
 */
void report_current_position() {
  const xyz_pos_t lpos = current_position.asLogical();
  SERIAL_ECHOPAIR("X:", lpos.x, " Y:", lpos.y, " Z:", lpos.z, " E:", current_position.e);

  stepper.report_positions();

  #if IS_SCARA
    scara_report_positions();
  #endif
}

/**
 * sync_plan_position
 *
 * Set the planner/stepper positions directly from current_position with
 * no kinematic translation. Used for homing axes and cartesian/core syncing.
 */
void sync_plan_position() {
  if (DEBUGGING(LEVELING)) DEBUG_POS("sync_plan_position", current_position);
  if (!planner.draining()) {
    planner.set_position_mm(current_position);
  }
}

void sync_plan_position_e() {
  if (DEBUGGING(LEVELING)) DEBUG_POS("sync_plan_position", current_position);
  if (!planner.draining()) {
    planner.set_e_position_mm(current_position.e);
  }
}

/**
 * Get the stepper positions in the cartes[] array.
 * Forward kinematics are applied for DELTA and SCARA.
 *
 * The result is in the current coordinate space with
 * leveling applied. The coordinates need to be run through
 * unapply_leveling to obtain the "ideal" coordinates
 * suitable for current_position, etc.
 */
void get_cartesian_from_steppers() {
  #if ENABLED(DELTA)
    forward_kinematics_DELTA(
      planner.get_axis_position_mm(A_AXIS),
      planner.get_axis_position_mm(B_AXIS),
      planner.get_axis_position_mm(C_AXIS)
    );
  #else
    #if IS_SCARA
      forward_kinematics_SCARA(
        planner.get_axis_position_degrees(A_AXIS),
        planner.get_axis_position_degrees(B_AXIS)
      );
      cartes.z = planner.get_axis_position_mm(Z_AXIS);
    #else
      planner.get_axis_position_mm(static_cast<xyz_pos_t&>(cartes));
    #endif
  #endif
}

/**
 * Set the current_position for an axis based on
 * the stepper positions, removing any leveling that
 * may have been applied.
 *
 * To prevent small shifts in axis position always call
 * sync_plan_position after updating axes with this.
 *
 * To keep hosts in sync, always call report_current_position
 * after updating the current_position.
 */
void set_current_from_steppers_for_axis(const AxisEnum axis) {
  get_cartesian_from_steppers();

  #if HAS_POSITION_MODIFIERS
    xyze_pos_t pos = { cartes.x, cartes.y, cartes.z, current_position.e };
    planner.unapply_modifiers(pos
      #if HAS_LEVELING
        , true
      #endif
    );
    xyze_pos_t &cartes = pos;
  #endif
  if (axis == ALL_AXES_ENUM)
    current_position = cartes;
  else
    current_position[axis] = cartes[axis];
}


/**
 * Set the current_position for all axes based on
 * the stepper positions, removing any leveling that
 * may have been applied.
 */
void set_current_from_steppers() {
  set_current_from_steppers_for_axis(ALL_AXES_ENUM);
}

/**
 * Plans a line movement to the current_position from the last point
 * in the planner's buffer.
 * Suitable for homing, does not apply UBL.
 */
void line_to_current_position(const feedRate_t &fr_mm_s/*=feedrate_mm_s*/) {
  planner.buffer_line(current_position, fr_mm_s, active_extruder);
}

void prepare_internal_move_to_destination(const feedRate_t &fr_mm_s/*=0.0f*/, const PrepareMoveHints & hints) {
  const feedRate_t old_feedrate = feedrate_mm_s;
  if (fr_mm_s) feedrate_mm_s = fr_mm_s;

  const uint16_t old_pct = feedrate_percentage;
  feedrate_percentage = 100;

  #if EXTRUDERS
     const float old_fac = planner.e_factor[active_extruder];
     planner.e_factor[active_extruder] = 1.0f;
  #endif

  prepare_move_to_destination(hints);

  feedrate_mm_s = old_feedrate;
  feedrate_percentage = old_pct;
  #if EXTRUDERS
    planner.e_factor[active_extruder] = old_fac;
  #endif
}

/**
 * Performs a blocking fast parking move to (X, Y, Z) and sets the current_position.
 * Parking (Z-Manhattan): Moves XY and Z independently. Raises Z before or lowers Z after XY motion.
 */
void do_blocking_move_to(const float rx, const float ry, const float rz, const feedRate_t &fr_mm_s/*=0.0*/, Segmented segmented) {
  if (DEBUGGING(LEVELING)) DEBUG_XYZ(">>> do_blocking_move_to", rx, ry, rz);

  const feedRate_t z_feedrate = fr_mm_s ?: homing_feedrate(Z_AXIS),
                  xy_feedrate = fr_mm_s ?: feedRate_t(XY_PROBE_FEEDRATE_MM_S);

  plan_park_move_to(rx, ry, rz, xy_feedrate, z_feedrate, segmented);
  if (DEBUGGING(LEVELING)) DEBUG_ECHOLNPGM("<<< do_blocking_move_to");
  planner.synchronize();
}

static void line_to_destination_position(const feedRate_t &fr_mm_s) {
  current_position = destination;
  line_to_current_position(fr_mm_s);
}

/// Z-Manhattan fast move
<<<<<<< HEAD
void plan_park_move_to(const float rx, const float ry, const float rz, const feedRate_t &fr_xy, const feedRate_t &fr_z, Segmented segmented){
  #if ENABLED(DELTA)

    if (!position_is_reachable(rx, ry)) return;

    REMEMBER(fr, feedrate_mm_s, fr_xy);

    destination = current_position;          // sync destination at the start

    if (DEBUGGING(LEVELING)) DEBUG_POS("destination = current_position", destination);

    // when in the danger zone
    if (current_position.z > delta_clip_start_height) {
      if (rz > delta_clip_start_height) {   // staying in the danger zone
        destination.set(rx, ry, rz);        // move directly (uninterpolated)
        prepare_internal_fast_move_to_destination();          // set current_position from destination
        if (DEBUGGING(LEVELING)) DEBUG_POS("danger zone move", current_position);
        return;
      }
      destination.z = delta_clip_start_height;
      prepare_internal_fast_move_to_destination();            // set current_position from destination
      if (DEBUGGING(LEVELING)) DEBUG_POS("zone border move", current_position);
    }

    if (rz > current_position.z) {                            // raising?
      destination.z = rz;
      prepare_internal_fast_move_to_destination(fr_z);  // set current_position from destination
      if (DEBUGGING(LEVELING)) DEBUG_POS("z raise move", current_position);
    }

    destination.set(rx, ry);
    prepare_internal_move_to_destination();                   // set current_position from destination
    if (DEBUGGING(LEVELING)) DEBUG_POS("xy move", current_position);

    if (rz < current_position.z) {                            // lowering?
      destination.z = rz;
      prepare_internal_fast_move_to_destination(fr_z);  // set current_position from destination
      if (DEBUGGING(LEVELING)) DEBUG_POS("z lower move", current_position);
    }

  #elif IS_SCARA

    if (!position_is_reachable(rx, ry)) return;

=======
void plan_park_move_to(const float rx, const float ry, const float rz, const feedRate_t &fr_xy, const feedRate_t &fr_z, Segmented segmented) {
  // If Z needs to raise, do it before moving XY
  if (current_position.z < rz) {
>>>>>>> b91eeda0
    destination = current_position;
    destination.z = rz;
    prepare_internal_move_to_destination(fr_z, { .apply_modifiers = true, .do_segment = segmented == Segmented::yes });
  }

<<<<<<< HEAD
    // If Z needs to raise, do it before moving XY
    if (destination.z < rz) {
      destination.z = rz;
      prepare_internal_fast_move_to_destination(fr_z);
    }

    destination.set(rx, ry);
    prepare_internal_fast_move_to_destination(fr_xy);

    // If Z needs to lower, do it after moving XY
    if (destination.z > rz) {
      destination.z = rz;
      prepare_internal_fast_move_to_destination(fr_z);
    }

  #else

    void (*move)(const feedRate_t &fr_mm_s) = nullptr;
    if (segmented == Segmented::yes) {
        move = prepare_internal_move_to_destination;
    } else {
        move = line_to_destination_position;
    }

    // If Z needs to raise, do it before moving XY
    if (current_position.z < rz) {
      destination = current_position;
      destination.z = rz;
      move(fr_z);
    }

    destination = current_position;
    destination.set(rx, ry);
    move(fr_xy);

    // If Z needs to lower, do it after moving XY
    if (current_position.z > rz) {
      destination = current_position;
      destination.z = rz;
      move(fr_z);
    }
  #endif
=======
  destination = current_position;
  destination.set(rx, ry);
  prepare_internal_move_to_destination(fr_xy, { .apply_modifiers = false /*XY move doesn't need MBL*/, .do_segment = segmented == Segmented::yes });

  // If Z needs to lower, do it after moving XY
  if (current_position.z > rz) {
    destination = current_position;
    destination.z = rz;
    prepare_internal_move_to_destination(fr_z, { .apply_modifiers = true, .do_segment = segmented == Segmented::yes });
  }
>>>>>>> b91eeda0
}

void do_blocking_move_to(const xy_pos_t &raw, const feedRate_t &fr_mm_s/*=0.0f*/) {
  do_blocking_move_to(raw.x, raw.y, current_position.z, fr_mm_s);
}
void do_blocking_move_to(const xyz_pos_t &raw, const feedRate_t &fr_mm_s/*=0.0f*/) {
  do_blocking_move_to(raw.x, raw.y, raw.z, fr_mm_s);
}
void do_blocking_move_to(const xyze_pos_t &raw, const feedRate_t &fr_mm_s/*=0.0f*/) {
  do_blocking_move_to(raw.x, raw.y, raw.z, fr_mm_s);
}

void do_blocking_move_to_x(const float &rx, const feedRate_t &fr_mm_s/*=0.0*/) {
  do_blocking_move_to(rx, current_position.y, current_position.z, fr_mm_s);
}
void do_blocking_move_to_y(const float &ry, const feedRate_t &fr_mm_s/*=0.0*/) {
  do_blocking_move_to(current_position.x, ry, current_position.z, fr_mm_s);
}
void do_blocking_move_to_z(const float &rz, const feedRate_t &fr_mm_s/*=0.0*/, Segmented segmented) {
  do_blocking_move_to_xy_z(current_position, rz, fr_mm_s, segmented);
}

void do_blocking_move_to_xy(const float &rx, const float &ry, const feedRate_t &fr_mm_s/*=0.0*/) {
  do_blocking_move_to(rx, ry, current_position.z, fr_mm_s);
}
void do_blocking_move_to_xy(const xy_pos_t &raw, const feedRate_t &fr_mm_s/*=0.0f*/) {
  do_blocking_move_to_xy(raw.x, raw.y, fr_mm_s);
}

void do_blocking_move_to_xy_z(const xy_pos_t &raw, const float &z, const feedRate_t &fr_mm_s/*=0.0f*/, Segmented segmented) {
  do_blocking_move_to(raw.x, raw.y, z, fr_mm_s, segmented);
<<<<<<< HEAD
}

void do_blocking_move_around_nozzle_cleaner_to_xy(const xy_pos_t& destination, const feedRate_t& feedrate) {
  #if !HAS_NOZZLE_CLEANER()
    do_blocking_move_to_xy(destination, feedrate);
  #elif AVOID_NOZZLE_CLEANER_Y_FIRST
    do_blocking_move_to_y(destination.y, feedrate);
    do_blocking_move_to_x(destination.x, feedrate);
  #else
    do_blocking_move_to_x(destination.x, feedrate);
    do_blocking_move_to_y(destination.y, feedrate);
  #endif
=======
>>>>>>> b91eeda0
}

#if HAS_Z_AXIS
  uint8_t do_z_clearance(const float zclear, const bool lower_allowed/*=false*/) {
    float zdest = zclear;
    if (!lower_allowed) NOLESS(zdest, current_position.z);
    NOMORE(zdest, Z_MAX_POS);

    if (axes_home_level.is_homed(Z_AXIS, AxisHomeLevel::imprecise)) {
      // axis position is known: perform a regular move
      do_blocking_move_to_z(zdest);
    } else if (zdest != current_position.z) {
      // axis position is unknown: perform a homing move to detect the endstop
      planner.synchronize(); // Wait for planner moves to finish!

      remember_feedrate_scaling_off();
      bool endstop_enabled = endstops.is_enabled();
      endstops.enable(true);

      const auto distance = zdest - current_position.z;
      current_position.z = zdest;
      const auto trigger_state = do_homing_move(Z_AXIS, distance); // Move as a homing move to stop if we reach endstop
      if (planner.draining()) {
        return 0;
      }
      if (trigger_state) {
        current_position.z = Z_MAX_POS;
      }
      sync_plan_position();

      if (!endstop_enabled) {
        endstops.not_homing(); // Reset endstops only if they weren't enabled before
      }
      restore_feedrate_and_scaling();

      return trigger_state;
    }

    return 0;
  }
#endif

//
// Prepare to do endstop or probe moves with custom feedrates.
//  - Save / restore current feedrate and multiplier
//
static float saved_feedrate_mm_s;
static int16_t saved_feedrate_percentage;
void remember_feedrate_and_scaling() {
  saved_feedrate_mm_s = feedrate_mm_s;
  saved_feedrate_percentage = feedrate_percentage;
}
void remember_feedrate_scaling_off() {
  remember_feedrate_and_scaling();
  feedrate_percentage = 100;
}
void restore_feedrate_and_scaling() {
  feedrate_mm_s = saved_feedrate_mm_s;
  feedrate_percentage = saved_feedrate_percentage;
}

#if HAS_SOFTWARE_ENDSTOPS

  bool soft_endstops_enabled = true;

  // Software Endstops are based on the configured limits.
  axis_limits_t soft_endstop = {
    { X_MIN_POS, Y_MIN_POS, Z_MIN_POS },
    { X_MAX_POS, Y_MAX_POS, Z_MAX_POS }
  };

  /**
   * Software endstops can be used to monitor the open end of
   * an axis that has a hardware endstop on the other end. Or
   * they can prevent axes from moving past endstops and grinding.
   *
   * To keep doing their job as the coordinate system changes,
   * the software endstop positions must be refreshed to remain
   * at the same positions relative to the machine.
   */
  void update_software_endstops(const AxisEnum axis
    #if HAS_HOTEND_OFFSET
      , const uint8_t old_tool_index/*=0*/, const uint8_t new_tool_index/*=0*/
    #endif
  ) {

    #if ENABLED(DUAL_X_CARRIAGE)

      if (axis == X_AXIS) {

        // In Dual X mode hotend_offset[X] is T1's home position
        const float dual_max_x = _MAX(hotend_offset[1].x, X2_MAX_POS);

        if (new_tool_index != 0) {
          // T1 can move from X2_MIN_POS to X2_MAX_POS or X2 home position (whichever is larger)
          soft_endstop.min.x = X2_MIN_POS;
          soft_endstop.max.x = dual_max_x;
        }
        else if (dxc_is_duplicating()) {
          // In Duplication Mode, T0 can move as far left as X1_MIN_POS
          // but not so far to the right that T1 would move past the end
          soft_endstop.min.x = X1_MIN_POS;
          soft_endstop.max.x = _MIN(X1_MAX_POS, dual_max_x - duplicate_extruder_x_offset);
        }
        else {
          // In other modes, T0 can move from X1_MIN_POS to X1_MAX_POS
          soft_endstop.min.x = X1_MIN_POS;
          soft_endstop.max.x = X1_MAX_POS;
        }

      }

    #elif ENABLED(DELTA)

      soft_endstop.min[axis] = base_min_pos(axis);
      soft_endstop.max[axis] = (axis == Z_AXIS ? delta_height
      #if HAS_BED_PROBE
        - probe_offset.z
      #endif
      : base_max_pos(axis));

      switch (axis) {
        case X_AXIS:
        case Y_AXIS:
          // Get a minimum radius for clamping
          delta_max_radius = _MIN(ABS(_MAX(soft_endstop.min.x, soft_endstop.min.y)), soft_endstop.max.x, soft_endstop.max.y);
          delta_max_radius_2 = sq(delta_max_radius);
          break;
        case Z_AXIS:
          delta_clip_start_height = soft_endstop.max[axis] - delta_safe_distance_from_top();
        default: break;
      }

    #elif HAS_HOTEND_OFFSET && DISABLED(PRUSA_TOOLCHANGER)

      // Software endstops are relative to the tool 0 workspace, so
      // the movement limits must be shifted by the tool offset to
      // retain the same physical limit when other tools are selected.
      if (old_tool_index != new_tool_index) {
        const float offs = hotend_offset[new_tool_index][axis] - hotend_offset[old_tool_index][axis];
        soft_endstop.min[axis] += offs;
        soft_endstop.max[axis] += offs;
      }
      else {
        const float offs = hotend_offset[active_extruder][axis];
        soft_endstop.min[axis] = base_min_pos(axis) + offs;
        soft_endstop.max[axis] = base_max_pos(axis) + offs;
      }

    #else

      soft_endstop.min[axis] = base_min_pos(axis);
      soft_endstop.max[axis] = base_max_pos(axis);

    #endif

  if (DEBUGGING(LEVELING))
    SERIAL_ECHOLNPAIR("Axis ", axis_codes[axis], " min:", soft_endstop.min[axis], " max:", soft_endstop.max[axis]);
}

  /**
   * Constrain the given coordinates to the software endstops.
   *
   * For DELTA/SCARA the XY constraint is based on the smallest
   * radius within the set software endstops.
   */
  void apply_motion_limits(xyz_pos_t &target) {

    if (!soft_endstops_enabled || !all_axes_homed()) return;

    #if 1
      #if !HAS_SOFTWARE_ENDSTOPS || ENABLED(MIN_SOFTWARE_ENDSTOP_X)
        NOLESS(target.x, soft_endstop.min.x);
      #endif
      #if !HAS_SOFTWARE_ENDSTOPS || ENABLED(MAX_SOFTWARE_ENDSTOP_X)
        NOMORE(target.x, soft_endstop.max.x);
      #endif
      #if !HAS_SOFTWARE_ENDSTOPS || ENABLED(MIN_SOFTWARE_ENDSTOP_Y)
        NOLESS(target.y, soft_endstop.min.y);
      #endif
      #if !HAS_SOFTWARE_ENDSTOPS || ENABLED(MAX_SOFTWARE_ENDSTOP_Y)
        NOMORE(target.y, soft_endstop.max.y);
      #endif

    #endif

    #if !HAS_SOFTWARE_ENDSTOPS || ENABLED(MIN_SOFTWARE_ENDSTOP_Z)
      NOLESS(target.z, soft_endstop.min.z);
    #endif
    #if !HAS_SOFTWARE_ENDSTOPS || ENABLED(MAX_SOFTWARE_ENDSTOP_Z)
      NOMORE(target.z, soft_endstop.max.z);
    #endif
  }

#endif // HAS_SOFTWARE_ENDSTOPS

<<<<<<< HEAD
#if IS_KINEMATIC

  #if IS_SCARA
    /**
     * Before raising this value, use M665 S[seg_per_sec] to decrease
     * the number of segments-per-second. Default is 200. Some deltas
     * do better with 160 or lower. It would be good to know how many
     * segments-per-second are actually possible for SCARA on AVR.
     *
     * Longer segments result in less kinematic overhead
     * but may produce jagged lines. Try 0.5mm, 1.0mm, and 2.0mm
     * and compare the difference.
     */
    #define SCARA_MIN_SEGMENT_LENGTH 0.5f
  #endif

  /**
   * Prepare a linear move in a DELTA or SCARA setup.
   *
   * Called from prepare_move_to_destination as the
   * default Delta/SCARA segmenter.
   *
   * This calls planner.buffer_line several times, adding
   * small incremental moves for DELTA or SCARA.
   *
   * For Unified Bed Leveling (Delta or Segmented Cartesian)
   * the ubl.line_to_destination_segmented method replaces this.
   *
   * For Auto Bed Leveling (Bilinear) with SEGMENT_LEVELED_MOVES
   * this is replaced by segmented_line_to_destination below.
   */
  inline bool line_to_destination_kinematic() {

    // Get the top feedrate of the move in the XY plane
    const float scaled_fr_mm_s = MMS_SCALED(feedrate_mm_s);

    const xyze_float_t diff = destination - current_position;

    // If the move is only in Z/E don't split up the move
    if (!diff.x && !diff.y) {
      planner.buffer_line(destination, scaled_fr_mm_s, active_extruder);
      return false; // caller will update current_position
    }

    // Fail if attempting move outside printable radius
    if (!position_is_reachable(destination)) return true;

    // Get the linear distance in XYZ
    float cartesian_mm = diff.magnitude();

    // If the move is very short, check the E move distance
    if (UNEAR_ZERO(cartesian_mm)) cartesian_mm = ABS(diff.e);

    // No E move either? Game over.
    if (UNEAR_ZERO(cartesian_mm)) return true;

    // Minimum number of seconds to move the given distance
    const float seconds = cartesian_mm / scaled_fr_mm_s;

    // The number of segments-per-second times the duration
    // gives the number of segments
    uint16_t segments = delta_segments_per_second * seconds;

    // For SCARA enforce a minimum segment size
    #if IS_SCARA
      NOMORE(segments, cartesian_mm * RECIPROCAL(SCARA_MIN_SEGMENT_LENGTH));
    #endif

    // At least one segment is required
    NOLESS(segments, 1U);

    // The approximate length of each segment
    const float inv_segments = 1.0f / float(segments);
    const xyze_float_t segment_distance = diff * inv_segments;

    // Add hints to help optimize the move
    PlannerHints hints(cartesian_mm * inv_segments);
    TERN_(HAS_ROTATIONAL_AXES, hints.cartesian_move = cartes_move);
    TERN_(FEEDRATE_SCALING, hints.inv_duration = scaled_fr_mm_s / hints.millimeters);

    /*
    SERIAL_ECHOPAIR("mm=", cartesian_mm);
    SERIAL_ECHOPAIR(" seconds=", seconds);
    SERIAL_ECHOPAIR(" segments=", segments);
    SERIAL_ECHOPAIR(" segment_mm=", hints.millimeters);
    SERIAL_EOL();
    //*/

    // Get the current position as starting point
    xyze_pos_t raw = current_position;

    // Calculate and execute the segments
    while (--segments) {

      static millis_t next_idle_ms = millis() + 200UL;
      thermalManager.manage_heater();  // This returns immediately if not really needed.
      if (ELAPSED(millis(), next_idle_ms)) {
        next_idle_ms = millis() + 200UL;
        idle(false);
      }

      raw += segment_distance;
      if (!planner.buffer_line(raw, scaled_fr_mm_s, active_extruder, hints))
        break;
    }

    // Ensure last segment arrives at target location.
    planner.buffer_line(destination, scaled_fr_mm_s, active_extruder, hints);

    return false; // caller will update current_position
  }

#else // !IS_KINEMATIC

  #if ENABLED(SEGMENT_LEVELED_MOVES) && DISABLED(AUTO_BED_LEVELING_UBL)

    /**
     * Prepare a segmented move on a CARTESIAN setup.
     *
     * This calls planner.buffer_line several times, adding
     * small incremental moves. This allows the planner to
     * apply more detailed bed leveling to the full move.
     */
    inline void segmented_line_to_destination(const feedRate_t &fr_mm_s, const float segment_size=LEVELED_SEGMENT_LENGTH) {

      const xyze_float_t diff = destination - current_position;

      // If the move is only in Z/E don't split up the move
      if (!diff.x && !diff.y) {
        planner.buffer_line(destination, fr_mm_s, active_extruder);
        return;
      }

      // Get the linear distance in XYZ
      // If the move is very short, check the E move distance
      // No E move either? Game over.
      float cartesian_mm = diff.magnitude();
      if (UNEAR_ZERO(cartesian_mm)) cartesian_mm = ABS(diff.e);
      if (UNEAR_ZERO(cartesian_mm)) return;

      // The length divided by the segment size
      // At least one segment is required
      uint16_t segments = cartesian_mm / segment_size;
      NOLESS(segments, 1U);

      // The approximate length of each segment
      const float inv_segments = 1.0f / float(segments);
      const xyze_float_t segment_distance = diff * inv_segments;

      // Add hints to help optimize the move
      PlannerHints hints(cartesian_mm * inv_segments);
      TERN_(HAS_ROTATIONAL_AXES, hints.cartesian_move = cartes_move);
      TERN_(FEEDRATE_SCALING, hints.inv_duration = scaled_fr_mm_s / hints.millimeters);

      // SERIAL_ECHOPAIR("mm=", cartesian_mm);
      // SERIAL_ECHOLNPAIR(" segments=", segments);
      // SERIAL_ECHOLNPAIR(" segment_mm=", hints.millimeters);

      // Get the raw current position as starting point
      xyze_pos_t raw = current_position;

      // Calculate and execute the segments
      while (--segments) {
        static millis_t next_idle_ms = millis() + 200UL;
        thermalManager.manage_heater();  // This returns immediately if not really needed.
        if (ELAPSED(millis(), next_idle_ms)) {
          next_idle_ms = millis() + 200UL;
          idle(false);
        }
        raw += segment_distance;
        if (!planner.buffer_line(raw, fr_mm_s, active_extruder, hints))
          break;
      }

      // Since segment_distance is only approximate,
      // the final move must be to the exact destination.
      planner.buffer_line(destination, fr_mm_s, active_extruder, hints);
    }

  #endif // SEGMENT_LEVELED_MOVES

  /**
   * Prepare a linear move in a Cartesian setup.
   *
   * When a mesh-based leveling system is active, moves are segmented
   * according to the configuration of the leveling system.
   *
   * Return true if 'current_position' was set to 'destination'
   */
  inline bool prepare_move_to_destination_cartesian(const PlannerHints &hints) {
    const float scaled_fr_mm_s = MMS_SCALED(feedrate_mm_s);
    #if HAS_MESH
      if (planner.leveling_active && planner.leveling_active_at_z(destination.z)) {
        #if ENABLED(AUTO_BED_LEVELING_UBL)
          // UBL's motion routine needs to know about
          // all moves, including Z-only moves.
          #if ENABLED(SEGMENT_LEVELED_MOVES)
            return ubl.line_to_destination_segmented(scaled_fr_mm_s);
          #else
            ubl.line_to_destination_cartesian(scaled_fr_mm_s, active_extruder);
            return true;
          #endif
        #elif ENABLED(SEGMENT_LEVELED_MOVES)
          segmented_line_to_destination(scaled_fr_mm_s);
          return false; // caller will update current_position
        #else
          /**
           * For MBL and ABL-BILINEAR only segment moves when X or Y are involved.
           * Otherwise fall through to do a direct single move.
           */
          if (xy_pos_t(current_position) != xy_pos_t(destination)) {
            #if ENABLED(MESH_BED_LEVELING)
              mbl.line_to_destination(scaled_fr_mm_s);
            #elif ENABLED(AUTO_BED_LEVELING_BILINEAR)
              bilinear_line_to_destination(scaled_fr_mm_s);
            #endif
            return true;
          }
        #endif
      }
    #endif // HAS_MESH

    planner.buffer_line(destination, scaled_fr_mm_s, active_extruder, hints);
    return false; // caller will update current_position
  }

#endif // !IS_KINEMATIC

#if HAS_DUPLICATION_MODE
  bool extruder_duplication_enabled,
       mirrored_duplication_mode;
  #if ENABLED(MULTI_NOZZLE_DUPLICATION)
    uint8_t duplication_e_mask; // = 0
  #endif
#endif

#if ENABLED(DUAL_X_CARRIAGE)

  DualXMode dual_x_carriage_mode         = DEFAULT_DUAL_X_CARRIAGE_MODE;
  float inactive_extruder_x_pos          = X2_MAX_POS,                    // used in mode 0 & 1
        duplicate_extruder_x_offset      = DEFAULT_DUPLICATION_X_OFFSET;  // used in mode 2
  xyz_pos_t raised_parked_position;                                       // used in mode 1
  bool active_extruder_parked            = false;                         // used in mode 1 & 2
  millis_t delayed_move_time             = 0;                             // used in mode 1
  int16_t duplicate_extruder_temp_offset = 0;                             // used in mode 2

  float x_home_pos(const int extruder) {
    if (extruder == 0)
      return base_home_pos(X_AXIS);
    else
      /**
       * In dual carriage mode the extruder offset provides an override of the
       * second X-carriage position when homed - otherwise X2_HOME_POS is used.
       * This allows soft recalibration of the second extruder home position
       * without firmware reflash (through the M218 command).
       */
      return hotend_offset[1].x > 0 ? hotend_offset[1].x : X2_HOME_POS;
  }

  /**
   * Prepare a linear move in a dual X axis setup
   *
   * Return true if current_position[] was set to destination[]
   */
  inline bool dual_x_carriage_unpark() {
    if (active_extruder_parked) {
      switch (dual_x_carriage_mode) {
        case DXC_FULL_CONTROL_MODE:
          break;
        case DXC_AUTO_PARK_MODE:
          if (current_position.e == destination.e) {
            // This is a travel move (with no extrusion)
            // Skip it, but keep track of the current position
            // (so it can be used as the start of the next non-travel move)
            if (delayed_move_time != 0xFFFFFFFFUL) {
              current_position = destination;
              NOLESS(raised_parked_position.z, destination.z);
              delayed_move_time = millis();
              return true;
            }
          }
          // unpark extruder: 1) raise, 2) move into starting XY position, 3) lower

            #define CUR_X    current_position.x
            #define CUR_Y    current_position.y
            #define CUR_Z    current_position.z
            #define CUR_E    current_position.e
            #define RAISED_X raised_parked_position.x
            #define RAISED_Y raised_parked_position.y
            #define RAISED_Z raised_parked_position.z

            if (  planner.buffer_line(RAISED_X, RAISED_Y, RAISED_Z, CUR_E, planner.settings.max_feedrate_mm_s[Z_AXIS], active_extruder))
              if (planner.buffer_line(   CUR_X,    CUR_Y, RAISED_Z, CUR_E, PLANNER_XY_FEEDRATE(),                      active_extruder))
                  line_to_current_position(planner.settings.max_feedrate_mm_s[Z_AXIS]);
          delayed_move_time = 0;
          active_extruder_parked = false;
          if (DEBUGGING(LEVELING)) DEBUG_ECHOLNPGM("Clear active_extruder_parked");
          break;
        case DXC_MIRRORED_MODE:
        case DXC_DUPLICATION_MODE:
          if (active_extruder == 0) {
            xyze_pos_t new_pos = current_position;
            if (dual_x_carriage_mode == DXC_DUPLICATION_MODE)
              new_pos.x += duplicate_extruder_x_offset;
            else
              new_pos.x = inactive_extruder_x_pos;
            // move duplicate extruder into correct duplication position.
            if (DEBUGGING(LEVELING)) DEBUG_ECHOLNPAIR("Set planner X", inactive_extruder_x_pos, " ... Line to X", new_pos.x);
            planner.set_position_mm(inactive_extruder_x_pos, current_position.y, current_position.z, current_position.e);
            if (!planner.buffer_line(new_pos, planner.settings.max_feedrate_mm_s[X_AXIS], 1)) break;
            planner.synchronize();
            sync_plan_position();
            extruder_duplication_enabled = true;
            active_extruder_parked = false;
            if (DEBUGGING(LEVELING)) DEBUG_ECHOLNPGM("Set extruder_duplication_enabled\nClear active_extruder_parked");
          }
          else if (DEBUGGING(LEVELING)) DEBUG_ECHOLNPGM("Active extruder not 0");
          break;
      }
    }
    stepper.set_directions();
    return false;
  }

#endif // DUAL_X_CARRIAGE

=======
>>>>>>> b91eeda0
void plan_move_by(const feedRate_t fr, const float dx, const float dy, const float dz, const float de){
  current_position.x += dx;
  current_position.y += dy;
  current_position.z += dz;
  current_position.e += de;

  // Machine position could be different to current_position thanks to MBL - adjust both positions separately
  auto target = planner.get_machine_position_mm();
  target.x += dx;
  target.y += dy;
  target.z += dz;
  target.e += de;
  planner.buffer_segment(target, fr);
}

/**
 * Prepare a single move and get ready for the next one
 *
 * This may result in several calls to planner.buffer_line to
 * do smaller moves for DELTA, SCARA, mesh moves, etc.
 *
 * Make sure current_position.e and destination.e are good
 * before calling or cold/lengthy extrusion may get missed.
 *
 * Before exit, current_position is set to destination.
 */
<<<<<<< HEAD
void prepare_move_to_destination(const MoveHints &hints) {
=======
void prepare_move_to_destination(const PrepareMoveHints &hints) {
>>>>>>> b91eeda0
  apply_motion_limits(destination);

  #if EITHER(PREVENT_COLD_EXTRUSION, PREVENT_LENGTHY_EXTRUDE)

    if (!DEBUGGING(DRYRUN)) {
      if (destination.e != current_position.e) {
        #if ENABLED(PREVENT_COLD_EXTRUSION)
          if (thermalManager.tooColdToExtrude(active_extruder)) {
            current_position.e = destination.e; // Behave as if the move really took place, but ignore E part
            SERIAL_ECHO_MSG(MSG_ERR_COLD_EXTRUDE_STOP);
          }
        #endif // PREVENT_COLD_EXTRUSION
        #if ENABLED(PREVENT_LENGTHY_EXTRUDE)
          const float e_delta = ABS(destination.e - current_position.e) * planner.e_factor[active_extruder];
          if (e_delta > (EXTRUDE_MAXLENGTH)) {
            current_position.e = destination.e; // Behave as if the move really took place, but ignore E part
            SERIAL_ECHO_MSG(MSG_ERR_LONG_EXTRUDE_STOP);
          }
        #endif // PREVENT_LENGTHY_EXTRUDE
      }
    }

  #endif // PREVENT_COLD_EXTRUSION || PREVENT_LENGTHY_EXTRUDE

  #if ENABLED(DUAL_X_CARRIAGE)
    if (dual_x_carriage_unpark()) return;
  #endif

<<<<<<< HEAD
  if (
    #if UBL_SEGMENTED
      #if IS_KINEMATIC // UBL using Kinematic / Cartesian cases as a workaround for now.
        ubl.line_to_destination_segmented(MMS_SCALED(feedrate_mm_s))
      #else
        prepare_move_to_destination_cartesian({.move = hints})
      #endif
    #elif IS_KINEMATIC
      line_to_destination_kinematic()
    #else
      prepare_move_to_destination_cartesian({.move = hints})
    #endif
  ) return;
=======
  prepare_move_to(destination, feedrate_mm_s, hints);
>>>>>>> b91eeda0

  current_position = destination;
}

uint8_t axes_need_homing(uint8_t axis_bits/*=0x07*/, AxisHomeLevel required_level) {
  uint8_t result = 0;
  for(uint8_t i = 0; i < axes_home_level.size(); i++) {
    const uint8_t bit = (1 << i);
    if((axis_bits & bit) && (axes_home_level[i] < required_level)) {
      result |= bit;
    }
  }
  return result;
}

bool axis_unhomed_error(uint8_t axis_bits/*=0x07*/, AxisHomeLevel required_level) {
  if ((axis_bits = axes_need_homing(axis_bits, required_level))) {
    PGM_P home_first = GET_TEXT(MSG_HOME_FIRST);
    char msg[strlen_P(home_first)+1];
    sprintf_P(msg, home_first,
      TEST(axis_bits, X_AXIS) ? "X" : "",
      TEST(axis_bits, Y_AXIS) ? "Y" : "",
      TEST(axis_bits, Z_AXIS) ? "Z" : ""
    );
    SERIAL_ECHO_START();
    SERIAL_ECHOLN(msg);
    #if ENABLED(EXTENSIBLE_UI)
      ui.set_status(msg);
    #endif
    return true;
  }
  return false;
}

/**
 * Homing bump feedrate (mm/s)
 */
feedRate_t get_homing_bump_feedrate(const AxisEnum axis) {
  float hbd = homing_bump_divisor[axis];
  if (hbd < 0.5) {
    hbd = 10;
    SERIAL_ECHO_MSG("Warning: Homing Bump Divisor < 0.5");
  }
  return homing_feedrate(axis) / float(hbd);
}

  #if ENABLED(SENSORLESS_HOMING)
    /**
     * Set sensorless homing if the axis has it, accounting for Core Kinematics.
     */
    sensorless_t start_sensorless_homing_per_axis(const AxisEnum axis) {
      sensorless_t stealth_states { false };

      switch (axis) {
        default: break;
        #if X_SENSORLESS
          case X_AXIS:
            #if ENABLED(CRASH_RECOVERY)
              crash_s.start_sensorless_homing_per_axis(axis);
            #endif

            stealth_states.x = enable_crash_detection(X_AXIS);
            TERN_(X2_SENSORLESS, stealth_states.x2 = enable_crash_detection(X2_AXIS));
            #if ANY(CORE_IS_XY, MARKFORGED_XY, MARKFORGED_YX) && Y_SENSORLESS
              stealth_states.y = enable_crash_detection(Y_AXIS);
            #elif CORE_IS_XZ && Z_SENSORLESS
              stealth_states.z = enable_crash_detection(Z_AXIS);
            #endif
            break;
        #endif
        #if Y_SENSORLESS
          case Y_AXIS:
            #if ENABLED(CRASH_RECOVERY)
              crash_s.start_sensorless_homing_per_axis(axis);
            #endif

            stealth_states.y = enable_crash_detection(Y_AXIS);
            TERN_(Y2_SENSORLESS, stealth_states.y2 = enable_crash_detection(Y2_AXIS));
            #if ANY(CORE_IS_XY, MARKFORGED_XY, MARKFORGED_YX) && X_SENSORLESS
              stealth_states.x = enable_crash_detection(X_AXIS);
            #elif CORE_IS_YZ && Z_SENSORLESS
              stealth_states.z = enable_crash_detection(Z_AXIS);
            #endif
            break;
        #endif
        #if Z_SENSORLESS
          case Z_AXIS:
            stealth_states.z = enable_crash_detection(Z_AXIS);
            TERN_(Z2_SENSORLESS, stealth_states.z2 = enable_crash_detection(Z2_AXIS));
            TERN_(Z3_SENSORLESS, stealth_states.z3 = enable_crash_detection(Z3_AXIS));
            TERN_(Z4_SENSORLESS, stealth_states.z4 = enable_crash_detection(Z4_AXIS));
            #if CORE_IS_XZ && X_SENSORLESS
              stealth_states.x = enable_crash_detection(X_AXIS);
            #elif CORE_IS_YZ && Y_SENSORLESS
              stealth_states.y = enable_crash_detection(Y_AXIS);
            #endif
            break;
        #endif
        #if I_SENSORLESS
          case I_AXIS: stealth_states.i = enable_crash_detection(I_AXIS); break;
        #endif
        #if J_SENSORLESS
          case J_AXIS: stealth_states.j = enable_crash_detection(J_AXIS); break;
        #endif
        #if K_SENSORLESS
          case K_AXIS: stealth_states.k = enable_crash_detection(K_AXIS); break;
        #endif
        #if U_SENSORLESS
          case U_AXIS: stealth_states.u = enable_crash_detection(U_AXIS); break;
        #endif
        #if V_SENSORLESS
          case V_AXIS: stealth_states.v = enable_crash_detection(V_AXIS); break;
        #endif
        #if W_SENSORLESS
          case W_AXIS: stealth_states.w = enable_crash_detection(W_AXIS); break;
        #endif
      }

      #if ENABLED(IMPROVE_HOMING_RELIABILITY) && HOMING_SG_GUARD_DURATION > 0
        sg_guard_period = millis() + default_sg_guard_duration;
      #endif

      return stealth_states;
    }

    void end_sensorless_homing_per_axis(const AxisEnum axis, sensorless_t enable_stealth) {
      switch (axis) {
        default: break;
        #if X_SENSORLESS
          case X_AXIS:
            #if ENABLED(CRASH_RECOVERY)
              crash_s.end_sensorless_homing_per_axis(axis, enable_stealth.x);
            #else
              disable_crash_detection(X_AXIS, enable_stealth.x);
              TERN_(X2_SENSORLESS, disable_crash_detection(X2_AXIS, enable_stealth.x2));
              #if ANY(CORE_IS_XY, MARKFORGED_XY, MARKFORGED_YX) && Y_SENSORLESS
                disable_crash_detection(Y_AXIS, enable_stealth.y);
              #elif CORE_IS_XZ && Z_SENSORLESS
                disable_crash_detection(Z_AXIS, enable_stealth.z);
              #endif
            #endif // ENABLED(CRASH_RECOVERY)
          break;
        #endif
        #if Y_SENSORLESS
          case Y_AXIS:
            #if ENABLED(CRASH_RECOVERY)
              crash_s.end_sensorless_homing_per_axis(axis, enable_stealth.y);
            #else
              disable_crash_detection(Y_AXIS, enable_stealth.y);
              TERN_(Y2_SENSORLESS, disable_crash_detection(Y2_AXIS, enable_stealth.y2));
              #if ANY(CORE_IS_XY, MARKFORGED_XY, MARKFORGED_YX) && X_SENSORLESS
                disable_crash_detection(X_AXIS, enable_stealth.x);
              #elif CORE_IS_YZ && Z_SENSORLESS
                disable_crash_detection(Z_AXIS, enable_stealth.z);
              #endif
            #endif // ENABLED(CRASH_RECOVERY)
          break;
        #endif
        #if Z_SENSORLESS
          case Z_AXIS:
            disable_crash_detection(Z_AXIS, enable_stealth.z);
            TERN_(Z2_SENSORLESS, disable_crash_detection(Z2_AXIS, enable_stealth.z2));
            TERN_(Z3_SENSORLESS, disable_crash_detection(Z3_AXIS, enable_stealth.z3));
            TERN_(Z4_SENSORLESS, disable_crash_detection(Z4_AXIS, enable_stealth.z4));
            #if CORE_IS_XZ && X_SENSORLESS
              disable_crash_detection(X_AXIS, enable_stealth.x);
            #elif CORE_IS_YZ && Y_SENSORLESS
              disable_crash_detection(Y_AXIS, enable_stealth.y);
            #endif
            break;
        #endif
        #if I_SENSORLESS
          case I_AXIS: disable_crash_detection(I_AXIS, enable_stealth.i); break;
        #endif
        #if J_SENSORLESS
          case J_AXIS: disable_crash_detection(J_AXIS, enable_stealth.j); break;
        #endif
        #if K_SENSORLESS
          case K_AXIS: disable_crash_detection(K_AXIS, enable_stealth.k); break;
        #endif
        #if U_SENSORLESS
          case U_AXIS: disable_crash_detection(U_AXIS, enable_stealth.u); break;
        #endif
        #if V_SENSORLESS
          case V_AXIS: disable_crash_detection(V_AXIS, enable_stealth.v); break;
        #endif
        #if W_SENSORLESS
          case W_AXIS: disable_crash_detection(W_AXIS, enable_stealth.w); break;
        #endif
      }
    }

  #endif // SENSORLESS_HOMING

void do_homing_move_axis_rel(const AxisEnum axis, const float distance, const feedRate_t fr_mm_s) {
  assert(fr_mm_s != 0.f);

  // avoid trashing the position when aborted
  planner.synchronize();
  if (planner.draining())
    return;

  axes_home_level[axis] = AxisHomeLevel::not_homed;
  current_position[axis] = 0;
  sync_plan_position();
  current_position[axis] = distance;
  planner.buffer_segment(current_position, fr_mm_s, active_extruder);
  planner.synchronize();
}

/**
 * Home an individual linear axis
 * @param homing_z_with_probe false to use sensorless homing instead of probe
 * @return endstop trigger state at the end of the move
 */
uint8_t do_homing_move(const AxisEnum axis, const float distance, const feedRate_t fr_mm_s, [[maybe_unused]] bool can_move_back_before_homing, [[maybe_unused]] bool homing_z_with_probe) {

  if (DEBUGGING(LEVELING)) {
    DEBUG_ECHOPAIR(">>> do_homing_move(", axis_codes[axis], ", ", distance, ", ");
    if (fr_mm_s)
      DEBUG_ECHO(fr_mm_s);
    else
      DEBUG_ECHOPAIR("[", homing_feedrate(axis), "]");
    DEBUG_ECHOLNPGM(")");
  }

  #if HAS_CEILING_CLEARANCE()
    // The homing move is doing all sorts of voodoo with the positions and was triggering false ceiling clearance events
    buddy::CeilingClearanceCheckDisabler ccd;
  #endif

    #if ENABLED(SENSORLESS_HOMING)
      sensorless_t stealth_states;
    #endif

  #if HOMING_Z_WITH_PROBE && QUIET_PROBING
    if (axis == Z_AXIS && homing_z_with_probe) {
      probing_pause(true);
    }
  #endif

  #if HOMING_Z_WITH_PROBE
    [[maybe_unused]] bool moving_probe_toward_bed = false;
    if (axis == Z_AXIS && homing_z_with_probe)
      moving_probe_toward_bed = (home_dir(axis) > 0) == (distance > 0);
  #endif

      // Disable stealthChop if used. Enable diag1 pin on driver.
      #if ENABLED(SENSORLESS_HOMING)
        bool enable_sensorless_homing =
        #if HOMING_Z_WITH_PROBE && !Z_SENSORLESS
          !moving_probe_toward_bed || !homing_z_with_probe
        #else
          true
        #endif
          ;
        if (enable_sensorless_homing) {
          stealth_states = start_sensorless_homing_per_axis(axis);
          #if SENSORLESS_STALLGUARD_DELAY
            safe_delay(SENSORLESS_STALLGUARD_DELAY); // Short delay needed to settle
          #endif
	}
      #endif

  const feedRate_t real_fr_mm_s = fr_mm_s ?: homing_feedrate(axis);

  #if ENABLED(MOVE_BACK_BEFORE_HOMING)
    if (can_move_back_before_homing && ((axis == X_AXIS) || (axis == Y_AXIS))) {
      float dist = (distance > 0) ? -MOVE_BACK_BEFORE_HOMING_DISTANCE : MOVE_BACK_BEFORE_HOMING_DISTANCE;
      do_homing_move_axis_rel(axis, dist, real_fr_mm_s);
  }
  #endif

  #if ENABLED(NOZZLE_LOAD_CELL) && HOMING_Z_WITH_PROBE
    // NOTE: This guard cannot be hidden behind an if block

    // HighPrecision needs to be enabled with some time margin to prime the filters.
    // If it hasn't been already we're being called in single-probe mode, enable it temporarily.
    bool enableHighPrecision = !loadcell.IsHighPrecisionEnabled() && moving_probe_toward_bed;
    if (enableHighPrecision) SERIAL_ECHO_MSG("probe: enabling high-precision for single-probe mode");
    auto loadcellPrecisionEnabler = Loadcell::HighPrecisionEnabler(loadcell, enableHighPrecision);
    auto H = loadcell.CreateLoadAboveErrEnforcer(moving_probe_toward_bed);
    if (moving_probe_toward_bed) {
      safe_delay(Z_FIRST_PROBE_DELAY); // dampen the system before the tare
      loadcell.WaitBarrier(); // Sync samples before tare
      loadcell.Tare(Loadcell::TareMode::Continuous);
      endstops.enable_z_probe();
    }
  #endif

  do_homing_move_axis_rel(axis, distance, real_fr_mm_s);

  #if ENABLED(NOZZLE_LOAD_CELL) && HOMING_Z_WITH_PROBE
    if (moving_probe_toward_bed) {
      endstops.enable_z_probe(false);
    }
  #endif

  #if HOMING_Z_WITH_PROBE && QUIET_PROBING
    if (axis == Z_AXIS && homing_z_with_probe) {
      probing_pause(false);
    }
  #endif

  uint8_t trigger_state = endstops.trigger_state();
  endstops.validate_homing_move();

      // Re-enable stealthChop if used. Disable diag1 pin on driver.
      #if ENABLED(SENSORLESS_HOMING)
	if (enable_sensorless_homing) {
	  end_sensorless_homing_per_axis(axis, stealth_states);
          #if SENSORLESS_STALLGUARD_DELAY
            safe_delay(SENSORLESS_STALLGUARD_DELAY); // Short delay needed to settle
          #endif
	}
      #endif

  if (DEBUGGING(LEVELING)) DEBUG_ECHOLNPAIR("<<< do_homing_move(", axis_codes[axis], ")");
  return trigger_state;
}

void prepare_move_to(const xyze_pos_t &target, feedRate_t fr_mm_s, PrepareMoveHints hints) {
  static_assert(sizeof(PrepareMoveHints) <= 4, "Change the parameter to a reference");

  if (!position_is_reachable(target)) {
      return;
  }

  if(hints.scale_feedrate) {
    fr_mm_s = MMS_SCALED(fr_mm_s);
  }

  const xyze_float_t full_diff = target - current_position;
  [[maybe_unused]] const float xy_distance = xy_float_t{{{full_diff.x, full_diff.y}}}.magnitude();

  using SegmentCount = uint16_t;
  SegmentCount segment_count = 1;

  if (hints.do_segment) {
    // Segment the move enough for MBL
    #if ENABLED(AUTO_BED_LEVELING_UBL)
    if(hints.apply_modifiers && planner.leveling_active && planner.leveling_active_at_z(target.z)) {
      segment_count = std::max<SegmentCount>(segment_count, std::round(xy_distance / LEVELED_SEGMENT_LENGTH));
    }
    #endif

    // Segment the moves to be able to do emergency stop quickly
    #if HAS_EMERGENCY_STOP()
    {
      // Using xy_distance here is quite approximate, but good enough for our purposes here
      const float duration = (xy_distance / fr_mm_s);

      segment_count = std::max<SegmentCount>(segment_count, abs(full_diff.z) / buddy::EmergencyStop::max_segment_z_mm);
      segment_count = std::max<SegmentCount>(segment_count, duration / buddy::EmergencyStop::max_segment_time_s);
    }
    #endif
  }

  xyze_pos_t segment_pos = current_position;
  const xyze_pos_t segment_diff = full_diff / segment_count;

  const PlannerHints planner_hints {
    .move = hints.move,
  };

  const auto buffer_move = [&](xyze_pos_t target) {
    #if HAS_POSITION_MODIFIERS
    if(hints.apply_modifiers) {
      planner.apply_modifiers(target, true);
    }
    #endif
    planner.buffer_segment(target, fr_mm_s, active_extruder, planner_hints);
  };

  while (--segment_count) {
    segment_pos += segment_diff;
    buffer_move(segment_pos);
  }
  buffer_move(target);
}

/**
 * Set an axis' current position to its home position (after homing).
 *
 * For Core and Cartesian robots this applies one-to-one when an
 * individual axis has been homed.
 *
 * DELTA should wait until all homing is done before setting the XYZ
 * current_position to home, because homing is a single operation.
 * In the case where the axis positions are already known and previously
 * homed, DELTA could home to X or Y individually by moving either one
 * to the center. However, homing Z always homes XY and Z.
 *
 * SCARA should wait until all XY homing is done before setting the XY
 * current_position to home, because neither X nor Y is at home until
 * both are at home. Z can however be homed individually.
 *
 * Callers must sync the planner position after calling this!
 *
 * @param homing_z_with_probe false when sensorless homing was used instead of probe
 */
void set_axis_is_at_home(const AxisEnum axis, AxisHomeLevel level, [[maybe_unused]] bool homing_z_with_probe) {
  if (DEBUGGING(LEVELING)) DEBUG_ECHOLNPAIR(">>> set_axis_is_at_home(", axis_codes[axis], ")");

  // ensure we're not within an aborted move: caller needs to check!
  assert(!planner.draining());

  axes_home_level[axis] = level; 

  #if ENABLED(DUAL_X_CARRIAGE)
    if (axis == X_AXIS && (active_extruder == 1 || dual_x_carriage_mode == DXC_DUPLICATION_MODE)) {
      current_position.x = x_home_pos(active_extruder);
      return;
    }
  #endif

  #if ENABLED(MORGAN_SCARA)
    scara_set_axis_is_at_home(axis);
  #elif ENABLED(DELTA)
    current_position[axis] = (axis == Z_AXIS ? delta_height
    #if HAS_BED_PROBE
      - probe_offset.z
    #endif
    : base_home_pos(axis));
  #else
    #ifdef WORKSPACE_HOME
      /*Fill workspace_homes[] with data from config*/
      xyz_pos_t workspace_homes[MAX_COORDINATE_SYSTEMS]={{{{0}}}};

      #ifdef WORKSPACE_0_X_POS
        workspace_homes[0].set(WORKSPACE_0_X_POS, WORKSPACE_0_Y_POS, WORKSPACE_0_Z_POS);
      #endif
      #ifdef WORKSPACE_1_X_POS
        workspace_homes[1].set(WORKSPACE_1_X_POS, WORKSPACE_1_Y_POS, WORKSPACE_1_Z_POS);
      #endif
      #ifdef WORKSPACE_2_X_POS
        workspace_homes[2].set(WORKSPACE_2_X_POS, WORKSPACE_2_Y_POS, WORKSPACE_2_Z_POS);
      #endif
      #ifdef WORKSPACE_3_X_POS
        workspace_homes[3].set(WORKSPACE_3_X_POS, WORKSPACE_3_Y_POS, WORKSPACE_3_Z_POS);
      #endif
      #ifdef WORKSPACE_4_X_POS
        workspace_homes[4].set(WORKSPACE_4_X_POS, WORKSPACE_4_Y_POS, WORKSPACE_4_Z_POS);
      #endif
      #ifdef WORKSPACE_5_X_POS
        workspace_homes[5].set(WORKSPACE_5_X_POS, WORKSPACE_5_Y_POS, WORKSPACE_5_Z_POS);
      #endif
      #ifdef WORKSPACE_6_X_POS
        workspace_homes[6].set(WORKSPACE_6_X_POS, WORKSPACE_6_Y_POS, WORKSPACE_6_Z_POS);
      #endif
      #ifdef WORKSPACE_7_X_POS
        workspace_homes[7].set(WORKSPACE_7_X_POS, WORKSPACE_7_Y_POS, WORKSPACE_7_Z_POS);
      #endif
      #ifdef WORKSPACE_8_X_POS
        workspace_homes[8].set(WORKSPACE_8_X_POS, WORKSPACE_8_Y_POS, WORKSPACE_8_Z_POS);
      #endif
      #ifdef WORKSPACE_9_X_POS
        workspace_homes[9].set(WORKSPACE_9_X_POS, WORKSPACE_9_Y_POS, WORKSPACE_9_Z_POS);
      #endif


      int8_t active_coordinate_system = GcodeSuite::get_coordinate_system();
      if (active_coordinate_system == -1){ /*If base coordinate system, proceed as usual*/
        current_position[axis] = base_home_pos_fn(axis);
      } else { /*If in alternate system, update position shift and system offset from base system*/
        position_shift[axis] = - current_position[axis] + workspace_homes[active_coordinate_system][axis];
        GcodeSuite::set_coordinate_system_offset(0, axis, position_shift[axis]);
        update_workspace_offset(axis);
      }
    #else
<<<<<<< HEAD
      current_position[axis] = base_home_pos_fn(axis)
        #if ENABLED(PRECISE_HOMING)
=======
      current_position[axis] = base_home_pos(axis)
        #if HAS_PRECISE_HOMING()
>>>>>>> b91eeda0
          - calibrated_home_offset(axis)
        #endif
      ;
    #endif
  #endif

  /**
   * Z Probe Z Homing? Account for the probe's Z offset.
   */
  #if HAS_BED_PROBE && Z_HOME_DIR < 0
    if (axis == Z_AXIS) {
      #if HOMING_Z_WITH_PROBE
        if (homing_z_with_probe) {
          current_position.z -= probe_offset.z;
          #if HAS_HOTEND_OFFSET
           current_position.z -= hotend_currently_applied_offset.z;
          #endif

          if (DEBUGGING(LEVELING)) DEBUG_ECHOLNPAIR("*** Z HOMED WITH PROBE (Z_MIN_PROBE_USES_Z_MIN_ENDSTOP_PIN) ***\n> probe_offset.z = ", probe_offset.z);
        } else
      #endif /*HOMING_Z_WITH_PROBE*/
      {
        if (DEBUGGING(LEVELING)) DEBUG_ECHOLNPGM("*** Z HOMED TO ENDSTOP ***");
      }
    }
  #endif

  #if ENABLED(I2C_POSITION_ENCODERS)
    I2CPEM.homed(axis);
  #endif

  #if ENABLED(BABYSTEP_DISPLAY_TOTAL)
    babystep.reset_total(axis);
  #endif

  if (DEBUGGING(LEVELING)) {
    #if HAS_HOME_OFFSET
      DEBUG_ECHOLNPAIR("> home_offset[", axis_codes[axis], "] = ", home_offset[axis]);
    #endif
    DEBUG_POS("", current_position);
    DEBUG_ECHOLNPAIR("<<< set_axis_is_at_home(", axis_codes[axis], ")");
  }
}

/**
 * Set an axis' to be unhomed.
 */
void set_axis_is_not_at_home(const AxisEnum axis) {
  if (DEBUGGING(LEVELING)) DEBUG_ECHOLNPAIR(">>> set_axis_is_not_at_home(", axis_codes[axis], ")");

  axes_home_level[axis] = AxisHomeLevel::not_homed;

  if (DEBUGGING(LEVELING)) DEBUG_ECHOLNPAIR("<<< set_axis_is_not_at_home(", axis_codes[axis], ")");

  #if ENABLED(I2C_POSITION_ENCODERS)
    I2CPEM.unhomed(axis);
  #endif
}

// those metrics are intentionally not static, as it is expected that they might be referenced
// from outside this file for early registration
METRIC_DEF(metric_home_diff, "home_diff", METRIC_VALUE_CUSTOM, 0, METRIC_ENABLED);

/**
 * @brief Call this when homing fails, it will try to recover.
 * After calling this, homing needs to end right away with fail return.
 * @param fallback_error called when homing cannot be recovered
 * @param crash_was_active true if crash recovery was active, this is used if crash_recovery was temporarily disabled
 * @param recover_z true if failed during Z homing and should rehome Z
 */
void homing_failed(stdext::inplace_function<void()> fallback_error, [[maybe_unused]] bool crash_was_active, bool recover_z) {
  #if ENABLED(CRASH_RECOVERY)
    const bool is_active = crash_s.is_active();
    if ((is_active || crash_was_active) // Allow if crash recovery was temporarily disabled
      && (crash_s.get_state() == Crash_s::PRINTING)) {
      if (!is_active && crash_was_active) {
        crash_s.activate(); // Reactivate temporarily disabled crash recovery
      }
      if (crash_s.is_toolchange_in_progress()) {
        crash_s.set_state(Crash_s::TRIGGERED_TOOLCRASH);
      } else {
        crash_s.set_state(Crash_s::TRIGGERED_HOMEFAIL);
        if (recover_z) {
          crash_s.set_homefail_z();
        }
      }
      return;
    }

    if ((crash_s.get_state() == Crash_s::TRIGGERED_ISR)       // ISR crash happened, it will replay homing
      || (crash_s.get_state() == Crash_s::TRIGGERED_AC_FAULT) // Power panic, end quickly and don't do anything
      || (crash_s.get_state() == Crash_s::TRIGGERED_HOMEFAIL) // Rehoming is already in progress
      || (crash_s.get_state() == Crash_s::TRIGGERED_TOOLCRASH)
      || (crash_s.get_state() == Crash_s::RECOVERY) // Recovery in progress, it will know that homing didn't succeed from return
      || (crash_s.get_state() == Crash_s::REPEAT_WAIT)) {
      return; // Ignore
    }
  #endif /*ENABLED(CRASH_RECOVERY)*/

  fallback_error();
}

/**
 * Home an individual "raw axis" to its endstop.
 * This applies to XYZ on Cartesian and Core robots, and
 * to the individual ABC steppers on DELTA and SCARA.
 *
 * At the end of the procedure the axis is marked as
 * homed and the current position of that axis is updated.
 * Kinematic robots should wait till all axes are homed
 * before updating the current position.
 *
 * @param axis Axist to home
 * @param fr_mm_s Homing feed rate in millimeters per second
 * @param invert_home_dir
 *  @arg @c false Default homing direction
 *  @arg @c true Home to opposite end of axis than default.
 *               Warning - axis is considered homed and in known position.
 *               @todo Current position is wrong in case of invert_home_dir true after this call.
 * @param enable_wavetable pointer to reenable wavetable during backoff move
 * @param can_calibrate allows/avoids re-calibration if homing is not successful
 * @param homing_z_with_probe default true, set to false to home without using probe (useful to calibrate Z on XL)
 * @return true on success
 */
bool homeaxis(const AxisEnum axis, const feedRate_t fr_mm_s, bool invert_home_dir,
  void (*enable_wavetable)(AxisEnum), [[maybe_unused]] bool can_calibrate, bool homing_z_with_probe) {

  // clear the axis state while running
  axes_home_level[axis] = AxisHomeLevel::not_homed;

  #if ENABLED(CRASH_RECOVERY)
    crash_s.not_for_replay();
    Crash_Temporary_Deactivate ctd;
    const bool orig_crash [[maybe_unused]] = ctd.get_orig_state();
  #else /*ENABLED(CRASH_RECOVERY)*/
    constexpr bool orig_crash [[maybe_unused]] = false;
  #endif /*ENABLED(CRASH_RECOVERY)*/

  #if IS_SCARA
    // Only Z homing (with probe) is permitted
    if (axis != Z_AXIS) { BUZZ(100, 880); return; }
  #else
    #define _CAN_HOME(A) \
      (axis == _AXIS(A) && ((A##_MIN_PIN > -1 && A##_HOME_DIR < 0) || (A##_MAX_PIN > -1 && A##_HOME_DIR > 0)))
    #define CAN_HOME_X _CAN_HOME(X)
    #define CAN_HOME_Y _CAN_HOME(Y)
    #define CAN_HOME_Z _CAN_HOME(Z)
    if (!CAN_HOME_X && !CAN_HOME_Y && !CAN_HOME_Z) return true;
  #endif

  if (DEBUGGING(LEVELING)) DEBUG_ECHOLNPAIR(">>> homeaxis(", axis_codes[axis], ")");

  const int axis_home_dir = (
    #if ENABLED(DUAL_X_CARRIAGE)
      axis == X_AXIS ? x_home_dir(active_extruder) :
    #endif
      invert_home_dir ? (-home_dir(axis)) : home_dir(axis)
  );

  #if ENABLED(NOZZLE_LOAD_CELL) && HOMING_Z_WITH_PROBE
    // Enable loadcell high precision across the entire axis homing to prime the noise filters
    auto loadcellPrecisionEnabler = Loadcell::HighPrecisionEnabler(loadcell, axis == Z_AXIS);
  #endif

  float (*min_diff)(uint8_t) = invert_home_dir ? axis_home_invert_min_diff : axis_home_min_diff;
  float (*max_diff)(uint8_t) = invert_home_dir ? axis_home_invert_max_diff : axis_home_max_diff;

  float probe_offset;
  for(size_t attempt = 0;;) {
    #if HAS_PRECISE_HOMING()
      if ((axis == X_AXIS || axis == Y_AXIS) && !invert_home_dir) {
        probe_offset = home_axis_precise(axis, axis_home_dir, can_calibrate, fr_mm_s);
        attempt = HOMING_MAX_ATTEMPTS; // call home_axis_precise() just once
      }
      else
    #endif
      {
        if (attempt > 0 && axis == Z_AXIS) {
          // Z has no move back and after the first attempt we might be left too close on the
          // build plate (for example, with a loadcell we're _on_ the plate). Move back now before
          // we attempt to probe again so that we can zero the sensor again.
          float bump = axis_home_dir * (
            #if HOMING_Z_WITH_PROBE
              (axis == Z_AXIS && homing_z_with_probe && (Z_HOME_BUMP_MM)) ? _MAX(Z_CLEARANCE_BETWEEN_PROBES, Z_HOME_BUMP_MM) :
            #endif
            home_bump_mm(axis)
          );
          current_position[axis] -= bump;
          line_to_current_position(fr_mm_s ? fr_mm_s : homing_feedrate(Z_AXIS));
          planner.synchronize();
        }

<<<<<<< HEAD
          probe_offset = homeaxis_single_run(axis, axis_home_dir, fr_mm_s, invert_home_dir, homing_z_with_probe, attempt) * static_cast<float>(axis_home_dir);
        }
      if (planner.draining()) {
        // move intentionally aborted, do not retry/kill
        return true;
=======
        probe_offset = homeaxis_single_run(axis, axis_home_dir, fr_mm_s, invert_home_dir, homing_z_with_probe, attempt) * static_cast<float>(axis_home_dir);
>>>>>>> b91eeda0
      }
    if (planner.draining()) {
      // move intentionally aborted, do not retry/kill
      return true;
    }

    // check if the offset is acceptable
    bool in_range = min_diff(axis) <= probe_offset && probe_offset <= max_diff(axis);
    metric_record_custom(&metric_home_diff, ",ax=%u,ok=%u v=%.3f,n=%u", (unsigned)axis, (unsigned)in_range, probe_offset, (unsigned)attempt);
    if (in_range) break; // OK offset in range

    // check whether we should try again
    if (++attempt >= HOMING_MAX_ATTEMPTS) {
      // not OK run out attempts
      set_axis_is_not_at_home(axis);
      
      if (!HomingReporter::block_red_screen()) {
        static constexpr std::array error_codes {
          ErrCode::ERR_ELECTRO_HOMING_ERROR_X,
          ErrCode::ERR_ELECTRO_HOMING_ERROR_Y,
          ErrCode::ERR_ELECTRO_HOMING_ERROR_Z
        };

        homing_failed([code = error_codes[std::min(static_cast<size_t>(axis), error_codes.size() - 1)]]() { fatal_error(code); }, orig_crash, axis == Z_AXIS);
      }

      return false;
    }

    if((axis == X_AXIS || axis == Y_AXIS) && !invert_home_dir){
      //print only for normal homing, messages from precise homing are taken care inside precise homing
      ui.status_printf_P(0,"%c axis homing failed, retrying", axis_codes[axis]);
    }
  }
  #ifdef HOMING_BACKOFF_POST_MM
    constexpr xyz_float_t endstop_backoff = HOMING_BACKOFF_POST_MM;
    const float backoff_mm = endstop_backoff[
      #if ENABLED(DELTA)
        Z_AXIS
      #else
        axis
      #endif
    ];
    if (backoff_mm) {
      if (enable_wavetable != NULL)
        enable_wavetable(axis);

      current_position[axis] -= ABS(backoff_mm) * axis_home_dir;
      line_to_current_position(
        #if HOMING_Z_WITH_PROBE
          (axis == Z_AXIS && homing_z_with_probe) ? MMM_TO_MMS(Z_PROBE_SPEED_FAST) :
        #endif
        homing_feedrate(axis)
      );
      planner.synchronize();

      SERIAL_ECHO_START();
      SERIAL_ECHOLNPAIR_F("Backoff ipos:", stepper.position_from_startup(axis));
    }
  #endif

  return true;
}

/**
 * home axis and
 * return distance between fast and slow probe
 * @param homing_z_with_probe default true, set to false to home without using probe (useful to calibrate Z on XL)
 */
float homeaxis_single_run(const AxisEnum axis, const int axis_home_dir, const feedRate_t fr_mm_s,
  bool invert_home_dir, bool homing_z_with_probe, const int attempt) {
  // Homing Z towards the bed? Deploy the Z probe or endstop.
  #if HOMING_Z_WITH_PROBE
    if (axis == Z_AXIS && homing_z_with_probe && DEPLOY_PROBE()) {
      return NAN;
    }
  #endif

  const auto initial_quick_stop_count = planner.quick_stop_count;

  // Set flags for X, Y, Z motor locking
  #if HAS_EXTRA_ENDSTOPS
    switch (axis) {
      #if ENABLED(X_DUAL_ENDSTOPS)
        case X_AXIS:
      #endif
      #if ENABLED(Y_DUAL_ENDSTOPS)
        case Y_AXIS:
      #endif
      #if Z_MULTI_ENDSTOPS
        case Z_AXIS:
      #endif
      stepper.set_separate_multi_axis(true);
      default: break;
    }
  #endif

  // Fast move towards endstop until triggered
  if (DEBUGGING(LEVELING)) DEBUG_ECHOLNPGM("Home 1 Fast:");

  #if HOMING_Z_WITH_PROBE && ENABLED(BLTOUCH)
    if (axis == Z_AXIS && homing_z_with_probe && bltouch.deploy()) {
      return NAN; // The initial DEPLOY
    }
  #endif

  const feedRate_t real_fr_mm_s = fr_mm_s ?: homing_feedrate(axis);

  #if ENABLED(MOVE_BACK_BEFORE_HOMING)
    #ifndef MOVE_BACK_BEFORE_HOMING_DISTANCE_FIRST
      #define MOVE_BACK_BEFORE_HOMING_DISTANCE_FIRST MOVE_BACK_BEFORE_HOMING_DISTANCE
    #endif
    if ((axis == X_AXIS) || (axis == Y_AXIS)) {
      const float move_back_distance = attempt ? MOVE_BACK_BEFORE_HOMING_DISTANCE : MOVE_BACK_BEFORE_HOMING_DISTANCE_FIRST;
<<<<<<< HEAD
      do_blocking_move_axis(axis, axis_home_dir * -move_back_distance, fr_mm_s);
=======
      do_homing_move_axis_rel(axis, axis_home_dir * -move_back_distance, real_fr_mm_s);
>>>>>>> b91eeda0
    }
  #endif // ENABLED(MOVE_BACK_BEFORE_HOMING)

  do_homing_move(axis, 1.5f * max_length_fn(
    #if ENABLED(DELTA)
      Z_AXIS
    #else
      axis
    #endif
      ) * axis_home_dir, real_fr_mm_s, false, homing_z_with_probe);

  #if HOMING_Z_WITH_PROBE && ENABLED(BLTOUCH) && DISABLED(BLTOUCH_HS_MODE)
    if (axis == Z_AXIS && homing_z_with_probe) {
      bltouch.stow(); // Intermediate STOW (in LOW SPEED MODE)
    }
  #endif

  // When homing Z with probe respect probe clearance
  float bump = axis_home_dir * (
    #if HOMING_Z_WITH_PROBE
      (axis == Z_AXIS && homing_z_with_probe && (Z_HOME_BUMP_MM)) ? _MAX(Z_CLEARANCE_BETWEEN_PROBES, Z_HOME_BUMP_MM) :
    #endif
    home_bump_mm(axis)
  );

  // If a second homing move is configured...
  const uint8_t bump_count = (bump == 0) ? 0 : (axis == Z_AXIS) ? 2 : 1;
  const int steps_before_bump = stepper.position_from_startup(axis);
  int steps_after_bump[2];

  for(uint8_t i = 0; i < bump_count; i++) {

    // Move away from the endstop by the axis HOME_BUMP_MM
    if (DEBUGGING(LEVELING)) DEBUG_ECHOLNPGM("Move Away:");
    do_homing_move_axis_rel(axis, -bump, real_fr_mm_s);

    // Slow move towards endstop until triggered
    if (DEBUGGING(LEVELING)) DEBUG_ECHOLNPGM("Home 2 Slow:");

    // Early abort if a quick stop was issued
<<<<<<< HEAD
    if (planner.quick_stop_count != initial_quick_stop_count)
=======
    if (planner.draining() || planner.quick_stop_count != initial_quick_stop_count)
>>>>>>> b91eeda0
      return NAN;

    #if HOMING_Z_WITH_PROBE && ENABLED(BLTOUCH) && DISABLED(BLTOUCH_HS_MODE)
      if (axis == Z_AXIS && homing_z_with_probe && bltouch.deploy()) {
        return NAN; // Intermediate DEPLOY (in LOW SPEED MODE)
      }
    #endif

    feedRate_t bump_feedrate;

    #if HOMING_Z_WITH_PROBE
    if (axis == Z_AXIS) {
      if (axis_home_dir < 0) {
#if HAS_DWARF()
        // Note: for XL (and possibly anything else with dwarf, but we don't
        // really have anything like that) has a "remote" loadcell and needed
        // very fine tuning. That tuning works only on that default feedrate,
        // not on the slow one (on the slow one, the touch is not actually
        // detected).
<<<<<<< HEAD
        bump_feedrate = fr_mm_s;
=======
        bump_feedrate = real_fr_mm_s;
>>>>>>> b91eeda0
#else
        bump_feedrate = MMM_TO_MMS(Z_PROBE_SPEED_SLOW);
#endif
      } else {
        // moving away from the bed
        bump_feedrate = MMM_TO_MMS(HOMING_FEEDRATE_INVERTED_Z);
      }
    } else
    #endif //HOMING_Z_WITH_PROBE
    {
      bump_feedrate = fr_mm_s ?: get_homing_bump_feedrate(axis);
    }

    do_homing_move(axis, 2 * bump, bump_feedrate, false, homing_z_with_probe);

    steps_after_bump[i] = stepper.position_from_startup(axis);

    #if HOMING_Z_WITH_PROBE && ENABLED(BLTOUCH)
      if (axis == Z_AXIS && homing_z_with_probe) {
        bltouch.stow(); // The final STOW
      }
    #endif
  }

  #if HAS_EXTRA_ENDSTOPS
    const bool pos_dir = axis_home_dir > 0;
    #if ENABLED(X_DUAL_ENDSTOPS)
      if (axis == X_AXIS) {
        const float adj = ABS(endstops.x2_endstop_adj);
        if (adj) {
          if (pos_dir ? (endstops.x2_endstop_adj > 0) : (endstops.x2_endstop_adj < 0)) stepper.set_x_lock(true); else stepper.set_x2_lock(true);
          do_homing_move(axis, pos_dir ? -adj : adj, 0, false, homing_z_with_probe);
          stepper.set_x_lock(false);
          stepper.set_x2_lock(false);
        }
      }
    #endif
    #if ENABLED(Y_DUAL_ENDSTOPS)
      if (axis == Y_AXIS) {
        const float adj = ABS(endstops.y2_endstop_adj);
        if (adj) {
          if (pos_dir ? (endstops.y2_endstop_adj > 0) : (endstops.y2_endstop_adj < 0)) stepper.set_y_lock(true); else stepper.set_y2_lock(true);
          do_homing_move(axis, pos_dir ? -adj : adj, 0, false, homing_z_with_probe);
          stepper.set_y_lock(false);
          stepper.set_y2_lock(false);
        }
      }
    #endif
    #if ENABLED(Z_DUAL_ENDSTOPS)
      if (axis == Z_AXIS) {
        const float adj = ABS(endstops.z2_endstop_adj);
        if (adj) {
          if (pos_dir ? (endstops.z2_endstop_adj > 0) : (endstops.z2_endstop_adj < 0)) stepper.set_z_lock(true); else stepper.set_z2_lock(true);
          do_homing_move(axis, pos_dir ? -adj : adj, 0, false, homing_z_with_probe);
          stepper.set_z_lock(false);
          stepper.set_z2_lock(false);
        }
      }
    #endif
    #if ENABLED(Z_TRIPLE_ENDSTOPS)
      if (axis == Z_AXIS) {
        // we push the function pointers for the stepper lock function into an array
        void (*lock[3]) (bool)= {&stepper.set_z_lock, &stepper.set_z2_lock, &stepper.set_z3_lock};
        float adj[3] = {0, endstops.z2_endstop_adj, endstops.z3_endstop_adj};

        void (*tempLock) (bool);
        float tempAdj;

        // manual bubble sort by adjust value
        if (adj[1] < adj[0]) {
          tempLock = lock[0], tempAdj = adj[0];
          lock[0] = lock[1], adj[0] = adj[1];
          lock[1] = tempLock, adj[1] = tempAdj;
        }
        if (adj[2] < adj[1]) {
          tempLock = lock[1], tempAdj = adj[1];
          lock[1] = lock[2], adj[1] = adj[2];
          lock[2] = tempLock, adj[2] = tempAdj;
        }
        if (adj[1] < adj[0]) {
          tempLock = lock[0], tempAdj = adj[0];
          lock[0] = lock[1], adj[0] = adj[1];
          lock[1] = tempLock, adj[1] = tempAdj;
        }

        if (pos_dir) {
          // normalize adj to smallest value and do the first move
          (*lock[0])(true);
          do_homing_move(axis, adj[1] - adj[0], 0, false, homing_z_with_probe);
          // lock the second stepper for the final correction
          (*lock[1])(true);
          do_homing_move(axis, adj[2] - adj[1], 0, false, homing_z_with_probe);
        }
        else {
          (*lock[2])(true);
          do_homing_move(axis, adj[1] - adj[2], 0, false, homing_z_with_probe);
          (*lock[1])(true);
          do_homing_move(axis, adj[0] - adj[1], 0, false, homing_z_with_probe);
        }

        stepper.set_z_lock(false);
        stepper.set_z2_lock(false);
        stepper.set_z3_lock(false);
      }
    #endif

    // Reset flags for X, Y, Z motor locking
    switch (axis) {
      #if ENABLED(X_DUAL_ENDSTOPS)
        case X_AXIS:
      #endif
      #if ENABLED(Y_DUAL_ENDSTOPS)
        case Y_AXIS:
      #endif
      #if Z_MULTI_ENDSTOPS
        case Z_AXIS:
      #endif
      stepper.set_separate_multi_axis(false);
      default: break;
    }
  #endif

    // Check if any of the moves were aborted and avoid setting any state
<<<<<<< HEAD
    if (planner.quick_stop_count != initial_quick_stop_count)
=======
    if (planner.draining() || planner.quick_stop_count != initial_quick_stop_count)
>>>>>>> b91eeda0
      return NAN;

  if (!invert_home_dir) {
    bool is_homed_precisely = false;
    if(axis == Z_AXIS) {
      // Z is homed precisely only if we used probe (so banging against the ceiling is not considered precise homing)
      is_homed_precisely = (!HOMING_Z_WITH_PROBE || homing_z_with_probe);

    } else {
      // If precise homing is enabled, there will be a precise refinement done in a separate function
      is_homed_precisely = (!HAS_PRECISE_HOMING() && !HAS_PRECISE_HOMING_COREXY());
    }

    set_axis_is_at_home(axis, is_homed_precisely ? AxisHomeLevel::full : AxisHomeLevel::imprecise, homing_z_with_probe);
  }
  sync_plan_position();

  destination[axis] = current_position[axis];

  if (DEBUGGING(LEVELING)) DEBUG_POS("> AFTER set_axis_is_at_home", current_position);

  // Put away the Z probe
  #if HOMING_Z_WITH_PROBE
    if (axis == Z_AXIS && homing_z_with_probe && STOW_PROBE()) {
      return NAN;
    }
  #endif

  if (DEBUGGING(LEVELING)) DEBUG_ECHOLNPAIR("<<< homeaxis(", axis_codes[axis], ")");

  switch(bump_count) {

  case 0:
    // We've only done one bump - no way to validate precision/repeatibility
    return 0;

  case 1:
    // One extra bump - compare original homing pos vs after bump
    return (steps_after_bump[0] - steps_before_bump) * planner.mm_per_step[axis];

  case 2:
    // Doing two bumps (presumably slower than original homing) - compare precision between the bumps
    return (steps_after_bump[1] - steps_after_bump[0]) * planner.mm_per_step[axis];

  default:
    // Should never happen
    std::abort();

  }
} // homeaxis()

#if HAS_WORKSPACE_OFFSET
  void update_workspace_offset(const AxisEnum axis) {
    workspace_offset[axis] = home_offset[axis] + position_shift[axis];
    if (DEBUGGING(LEVELING)) DEBUG_ECHOLNPAIR("Axis ", axis_codes[axis], " home_offset = ", home_offset[axis], " position_shift = ", position_shift[axis]);
  }
#endif

#if HAS_M206_COMMAND
  /**
   * Change the home offset for an axis.
   * Also refreshes the workspace offset.
   */
  void set_home_offset(const AxisEnum axis, const float v) {
    home_offset[axis] = v;
    update_workspace_offset(axis);
  }
#endif // HAS_M206_COMMAND<|MERGE_RESOLUTION|>--- conflicted
+++ resolved
@@ -95,8 +95,6 @@
 #include <option/has_nozzle_cleaner.h>
 #include <option/has_wastebin.h>
 #include <option/has_dwarf.h>
-<<<<<<< HEAD
-=======
 #include <option/has_emergency_stop.h>
 
 #include <option/has_emergency_stop.h>
@@ -108,7 +106,6 @@
 #if HAS_CEILING_CLEARANCE()
   #include <feature/ceiling_clearance/ceiling_clearance.hpp>
 #endif
->>>>>>> b91eeda0
 
 #define XYZ_CONSTS(T, NAME, OPT) const PROGMEM XYZval<T> NAME##_P = { X_##OPT, Y_##OPT, Z_##OPT }
 
@@ -119,38 +116,7 @@
 XYZ_CONSTS(float, home_bump_mm,   HOME_BUMP_MM);
 XYZ_CONSTS(signed char, home_dir, HOME_DIR);
 
-<<<<<<< HEAD
-float base_home_pos_fn(AxisEnum axis){
-  switch(axis){
-    case X_AXIS: return X_HOME_DIR < 0 ? X_MIN_POS : X_MAX_POS;
-    case Y_AXIS: return Y_HOME_DIR < 0 ? Y_MIN_POS : Y_MAX_POS;
-    case Z_AXIS: return Z_HOME_DIR < 0 ? Z_MIN_POS : Z_MAX_POS;
-    default: return 0;
-  }
-}
-
-float max_length_fn(AxisEnum axis){
-  switch(axis){
-    case X_AXIS: return X_MAX_POS-X_MIN_POS;
-    case Y_AXIS: return Y_MAX_POS-Y_MIN_POS;
-    case Z_AXIS: return Z_MAX_POS-Z_MIN_POS;
-    default: return 0;
-  }
-}
-
-/**
- * axis_homed
- *   Flags that each linear axis was homed.
- *   XYZ on cartesian, ABC on delta, ABZ on SCARA.
- *
- * axis_known_position
- *   Flags that the position is known in each linear axis. Set when homed.
- *   Cleared whenever a stepper powers off, potentially losing its position.
- */
-uint8_t axis_homed, axis_known_position; // = 0
-=======
 AxesHomeLevel axes_home_level = AxesHomeLevel::no_axes_homed;
->>>>>>> b91eeda0
 
 // Relative Mode. Enable with G91, disable with G90.
 bool relative_mode; // = false;
@@ -391,111 +357,15 @@
   planner.synchronize();
 }
 
-static void line_to_destination_position(const feedRate_t &fr_mm_s) {
-  current_position = destination;
-  line_to_current_position(fr_mm_s);
-}
-
 /// Z-Manhattan fast move
-<<<<<<< HEAD
-void plan_park_move_to(const float rx, const float ry, const float rz, const feedRate_t &fr_xy, const feedRate_t &fr_z, Segmented segmented){
-  #if ENABLED(DELTA)
-
-    if (!position_is_reachable(rx, ry)) return;
-
-    REMEMBER(fr, feedrate_mm_s, fr_xy);
-
-    destination = current_position;          // sync destination at the start
-
-    if (DEBUGGING(LEVELING)) DEBUG_POS("destination = current_position", destination);
-
-    // when in the danger zone
-    if (current_position.z > delta_clip_start_height) {
-      if (rz > delta_clip_start_height) {   // staying in the danger zone
-        destination.set(rx, ry, rz);        // move directly (uninterpolated)
-        prepare_internal_fast_move_to_destination();          // set current_position from destination
-        if (DEBUGGING(LEVELING)) DEBUG_POS("danger zone move", current_position);
-        return;
-      }
-      destination.z = delta_clip_start_height;
-      prepare_internal_fast_move_to_destination();            // set current_position from destination
-      if (DEBUGGING(LEVELING)) DEBUG_POS("zone border move", current_position);
-    }
-
-    if (rz > current_position.z) {                            // raising?
-      destination.z = rz;
-      prepare_internal_fast_move_to_destination(fr_z);  // set current_position from destination
-      if (DEBUGGING(LEVELING)) DEBUG_POS("z raise move", current_position);
-    }
-
-    destination.set(rx, ry);
-    prepare_internal_move_to_destination();                   // set current_position from destination
-    if (DEBUGGING(LEVELING)) DEBUG_POS("xy move", current_position);
-
-    if (rz < current_position.z) {                            // lowering?
-      destination.z = rz;
-      prepare_internal_fast_move_to_destination(fr_z);  // set current_position from destination
-      if (DEBUGGING(LEVELING)) DEBUG_POS("z lower move", current_position);
-    }
-
-  #elif IS_SCARA
-
-    if (!position_is_reachable(rx, ry)) return;
-
-=======
 void plan_park_move_to(const float rx, const float ry, const float rz, const feedRate_t &fr_xy, const feedRate_t &fr_z, Segmented segmented) {
   // If Z needs to raise, do it before moving XY
   if (current_position.z < rz) {
->>>>>>> b91eeda0
     destination = current_position;
     destination.z = rz;
     prepare_internal_move_to_destination(fr_z, { .apply_modifiers = true, .do_segment = segmented == Segmented::yes });
   }
 
-<<<<<<< HEAD
-    // If Z needs to raise, do it before moving XY
-    if (destination.z < rz) {
-      destination.z = rz;
-      prepare_internal_fast_move_to_destination(fr_z);
-    }
-
-    destination.set(rx, ry);
-    prepare_internal_fast_move_to_destination(fr_xy);
-
-    // If Z needs to lower, do it after moving XY
-    if (destination.z > rz) {
-      destination.z = rz;
-      prepare_internal_fast_move_to_destination(fr_z);
-    }
-
-  #else
-
-    void (*move)(const feedRate_t &fr_mm_s) = nullptr;
-    if (segmented == Segmented::yes) {
-        move = prepare_internal_move_to_destination;
-    } else {
-        move = line_to_destination_position;
-    }
-
-    // If Z needs to raise, do it before moving XY
-    if (current_position.z < rz) {
-      destination = current_position;
-      destination.z = rz;
-      move(fr_z);
-    }
-
-    destination = current_position;
-    destination.set(rx, ry);
-    move(fr_xy);
-
-    // If Z needs to lower, do it after moving XY
-    if (current_position.z > rz) {
-      destination = current_position;
-      destination.z = rz;
-      move(fr_z);
-    }
-  #endif
-=======
   destination = current_position;
   destination.set(rx, ry);
   prepare_internal_move_to_destination(fr_xy, { .apply_modifiers = false /*XY move doesn't need MBL*/, .do_segment = segmented == Segmented::yes });
@@ -506,7 +376,6 @@
     destination.z = rz;
     prepare_internal_move_to_destination(fr_z, { .apply_modifiers = true, .do_segment = segmented == Segmented::yes });
   }
->>>>>>> b91eeda0
 }
 
 void do_blocking_move_to(const xy_pos_t &raw, const feedRate_t &fr_mm_s/*=0.0f*/) {
@@ -538,21 +407,6 @@
 
 void do_blocking_move_to_xy_z(const xy_pos_t &raw, const float &z, const feedRate_t &fr_mm_s/*=0.0f*/, Segmented segmented) {
   do_blocking_move_to(raw.x, raw.y, z, fr_mm_s, segmented);
-<<<<<<< HEAD
-}
-
-void do_blocking_move_around_nozzle_cleaner_to_xy(const xy_pos_t& destination, const feedRate_t& feedrate) {
-  #if !HAS_NOZZLE_CLEANER()
-    do_blocking_move_to_xy(destination, feedrate);
-  #elif AVOID_NOZZLE_CLEANER_Y_FIRST
-    do_blocking_move_to_y(destination.y, feedrate);
-    do_blocking_move_to_x(destination.x, feedrate);
-  #else
-    do_blocking_move_to_x(destination.x, feedrate);
-    do_blocking_move_to_y(destination.y, feedrate);
-  #endif
-=======
->>>>>>> b91eeda0
 }
 
 #if HAS_Z_AXIS
@@ -749,335 +603,6 @@
 
 #endif // HAS_SOFTWARE_ENDSTOPS
 
-<<<<<<< HEAD
-#if IS_KINEMATIC
-
-  #if IS_SCARA
-    /**
-     * Before raising this value, use M665 S[seg_per_sec] to decrease
-     * the number of segments-per-second. Default is 200. Some deltas
-     * do better with 160 or lower. It would be good to know how many
-     * segments-per-second are actually possible for SCARA on AVR.
-     *
-     * Longer segments result in less kinematic overhead
-     * but may produce jagged lines. Try 0.5mm, 1.0mm, and 2.0mm
-     * and compare the difference.
-     */
-    #define SCARA_MIN_SEGMENT_LENGTH 0.5f
-  #endif
-
-  /**
-   * Prepare a linear move in a DELTA or SCARA setup.
-   *
-   * Called from prepare_move_to_destination as the
-   * default Delta/SCARA segmenter.
-   *
-   * This calls planner.buffer_line several times, adding
-   * small incremental moves for DELTA or SCARA.
-   *
-   * For Unified Bed Leveling (Delta or Segmented Cartesian)
-   * the ubl.line_to_destination_segmented method replaces this.
-   *
-   * For Auto Bed Leveling (Bilinear) with SEGMENT_LEVELED_MOVES
-   * this is replaced by segmented_line_to_destination below.
-   */
-  inline bool line_to_destination_kinematic() {
-
-    // Get the top feedrate of the move in the XY plane
-    const float scaled_fr_mm_s = MMS_SCALED(feedrate_mm_s);
-
-    const xyze_float_t diff = destination - current_position;
-
-    // If the move is only in Z/E don't split up the move
-    if (!diff.x && !diff.y) {
-      planner.buffer_line(destination, scaled_fr_mm_s, active_extruder);
-      return false; // caller will update current_position
-    }
-
-    // Fail if attempting move outside printable radius
-    if (!position_is_reachable(destination)) return true;
-
-    // Get the linear distance in XYZ
-    float cartesian_mm = diff.magnitude();
-
-    // If the move is very short, check the E move distance
-    if (UNEAR_ZERO(cartesian_mm)) cartesian_mm = ABS(diff.e);
-
-    // No E move either? Game over.
-    if (UNEAR_ZERO(cartesian_mm)) return true;
-
-    // Minimum number of seconds to move the given distance
-    const float seconds = cartesian_mm / scaled_fr_mm_s;
-
-    // The number of segments-per-second times the duration
-    // gives the number of segments
-    uint16_t segments = delta_segments_per_second * seconds;
-
-    // For SCARA enforce a minimum segment size
-    #if IS_SCARA
-      NOMORE(segments, cartesian_mm * RECIPROCAL(SCARA_MIN_SEGMENT_LENGTH));
-    #endif
-
-    // At least one segment is required
-    NOLESS(segments, 1U);
-
-    // The approximate length of each segment
-    const float inv_segments = 1.0f / float(segments);
-    const xyze_float_t segment_distance = diff * inv_segments;
-
-    // Add hints to help optimize the move
-    PlannerHints hints(cartesian_mm * inv_segments);
-    TERN_(HAS_ROTATIONAL_AXES, hints.cartesian_move = cartes_move);
-    TERN_(FEEDRATE_SCALING, hints.inv_duration = scaled_fr_mm_s / hints.millimeters);
-
-    /*
-    SERIAL_ECHOPAIR("mm=", cartesian_mm);
-    SERIAL_ECHOPAIR(" seconds=", seconds);
-    SERIAL_ECHOPAIR(" segments=", segments);
-    SERIAL_ECHOPAIR(" segment_mm=", hints.millimeters);
-    SERIAL_EOL();
-    //*/
-
-    // Get the current position as starting point
-    xyze_pos_t raw = current_position;
-
-    // Calculate and execute the segments
-    while (--segments) {
-
-      static millis_t next_idle_ms = millis() + 200UL;
-      thermalManager.manage_heater();  // This returns immediately if not really needed.
-      if (ELAPSED(millis(), next_idle_ms)) {
-        next_idle_ms = millis() + 200UL;
-        idle(false);
-      }
-
-      raw += segment_distance;
-      if (!planner.buffer_line(raw, scaled_fr_mm_s, active_extruder, hints))
-        break;
-    }
-
-    // Ensure last segment arrives at target location.
-    planner.buffer_line(destination, scaled_fr_mm_s, active_extruder, hints);
-
-    return false; // caller will update current_position
-  }
-
-#else // !IS_KINEMATIC
-
-  #if ENABLED(SEGMENT_LEVELED_MOVES) && DISABLED(AUTO_BED_LEVELING_UBL)
-
-    /**
-     * Prepare a segmented move on a CARTESIAN setup.
-     *
-     * This calls planner.buffer_line several times, adding
-     * small incremental moves. This allows the planner to
-     * apply more detailed bed leveling to the full move.
-     */
-    inline void segmented_line_to_destination(const feedRate_t &fr_mm_s, const float segment_size=LEVELED_SEGMENT_LENGTH) {
-
-      const xyze_float_t diff = destination - current_position;
-
-      // If the move is only in Z/E don't split up the move
-      if (!diff.x && !diff.y) {
-        planner.buffer_line(destination, fr_mm_s, active_extruder);
-        return;
-      }
-
-      // Get the linear distance in XYZ
-      // If the move is very short, check the E move distance
-      // No E move either? Game over.
-      float cartesian_mm = diff.magnitude();
-      if (UNEAR_ZERO(cartesian_mm)) cartesian_mm = ABS(diff.e);
-      if (UNEAR_ZERO(cartesian_mm)) return;
-
-      // The length divided by the segment size
-      // At least one segment is required
-      uint16_t segments = cartesian_mm / segment_size;
-      NOLESS(segments, 1U);
-
-      // The approximate length of each segment
-      const float inv_segments = 1.0f / float(segments);
-      const xyze_float_t segment_distance = diff * inv_segments;
-
-      // Add hints to help optimize the move
-      PlannerHints hints(cartesian_mm * inv_segments);
-      TERN_(HAS_ROTATIONAL_AXES, hints.cartesian_move = cartes_move);
-      TERN_(FEEDRATE_SCALING, hints.inv_duration = scaled_fr_mm_s / hints.millimeters);
-
-      // SERIAL_ECHOPAIR("mm=", cartesian_mm);
-      // SERIAL_ECHOLNPAIR(" segments=", segments);
-      // SERIAL_ECHOLNPAIR(" segment_mm=", hints.millimeters);
-
-      // Get the raw current position as starting point
-      xyze_pos_t raw = current_position;
-
-      // Calculate and execute the segments
-      while (--segments) {
-        static millis_t next_idle_ms = millis() + 200UL;
-        thermalManager.manage_heater();  // This returns immediately if not really needed.
-        if (ELAPSED(millis(), next_idle_ms)) {
-          next_idle_ms = millis() + 200UL;
-          idle(false);
-        }
-        raw += segment_distance;
-        if (!planner.buffer_line(raw, fr_mm_s, active_extruder, hints))
-          break;
-      }
-
-      // Since segment_distance is only approximate,
-      // the final move must be to the exact destination.
-      planner.buffer_line(destination, fr_mm_s, active_extruder, hints);
-    }
-
-  #endif // SEGMENT_LEVELED_MOVES
-
-  /**
-   * Prepare a linear move in a Cartesian setup.
-   *
-   * When a mesh-based leveling system is active, moves are segmented
-   * according to the configuration of the leveling system.
-   *
-   * Return true if 'current_position' was set to 'destination'
-   */
-  inline bool prepare_move_to_destination_cartesian(const PlannerHints &hints) {
-    const float scaled_fr_mm_s = MMS_SCALED(feedrate_mm_s);
-    #if HAS_MESH
-      if (planner.leveling_active && planner.leveling_active_at_z(destination.z)) {
-        #if ENABLED(AUTO_BED_LEVELING_UBL)
-          // UBL's motion routine needs to know about
-          // all moves, including Z-only moves.
-          #if ENABLED(SEGMENT_LEVELED_MOVES)
-            return ubl.line_to_destination_segmented(scaled_fr_mm_s);
-          #else
-            ubl.line_to_destination_cartesian(scaled_fr_mm_s, active_extruder);
-            return true;
-          #endif
-        #elif ENABLED(SEGMENT_LEVELED_MOVES)
-          segmented_line_to_destination(scaled_fr_mm_s);
-          return false; // caller will update current_position
-        #else
-          /**
-           * For MBL and ABL-BILINEAR only segment moves when X or Y are involved.
-           * Otherwise fall through to do a direct single move.
-           */
-          if (xy_pos_t(current_position) != xy_pos_t(destination)) {
-            #if ENABLED(MESH_BED_LEVELING)
-              mbl.line_to_destination(scaled_fr_mm_s);
-            #elif ENABLED(AUTO_BED_LEVELING_BILINEAR)
-              bilinear_line_to_destination(scaled_fr_mm_s);
-            #endif
-            return true;
-          }
-        #endif
-      }
-    #endif // HAS_MESH
-
-    planner.buffer_line(destination, scaled_fr_mm_s, active_extruder, hints);
-    return false; // caller will update current_position
-  }
-
-#endif // !IS_KINEMATIC
-
-#if HAS_DUPLICATION_MODE
-  bool extruder_duplication_enabled,
-       mirrored_duplication_mode;
-  #if ENABLED(MULTI_NOZZLE_DUPLICATION)
-    uint8_t duplication_e_mask; // = 0
-  #endif
-#endif
-
-#if ENABLED(DUAL_X_CARRIAGE)
-
-  DualXMode dual_x_carriage_mode         = DEFAULT_DUAL_X_CARRIAGE_MODE;
-  float inactive_extruder_x_pos          = X2_MAX_POS,                    // used in mode 0 & 1
-        duplicate_extruder_x_offset      = DEFAULT_DUPLICATION_X_OFFSET;  // used in mode 2
-  xyz_pos_t raised_parked_position;                                       // used in mode 1
-  bool active_extruder_parked            = false;                         // used in mode 1 & 2
-  millis_t delayed_move_time             = 0;                             // used in mode 1
-  int16_t duplicate_extruder_temp_offset = 0;                             // used in mode 2
-
-  float x_home_pos(const int extruder) {
-    if (extruder == 0)
-      return base_home_pos(X_AXIS);
-    else
-      /**
-       * In dual carriage mode the extruder offset provides an override of the
-       * second X-carriage position when homed - otherwise X2_HOME_POS is used.
-       * This allows soft recalibration of the second extruder home position
-       * without firmware reflash (through the M218 command).
-       */
-      return hotend_offset[1].x > 0 ? hotend_offset[1].x : X2_HOME_POS;
-  }
-
-  /**
-   * Prepare a linear move in a dual X axis setup
-   *
-   * Return true if current_position[] was set to destination[]
-   */
-  inline bool dual_x_carriage_unpark() {
-    if (active_extruder_parked) {
-      switch (dual_x_carriage_mode) {
-        case DXC_FULL_CONTROL_MODE:
-          break;
-        case DXC_AUTO_PARK_MODE:
-          if (current_position.e == destination.e) {
-            // This is a travel move (with no extrusion)
-            // Skip it, but keep track of the current position
-            // (so it can be used as the start of the next non-travel move)
-            if (delayed_move_time != 0xFFFFFFFFUL) {
-              current_position = destination;
-              NOLESS(raised_parked_position.z, destination.z);
-              delayed_move_time = millis();
-              return true;
-            }
-          }
-          // unpark extruder: 1) raise, 2) move into starting XY position, 3) lower
-
-            #define CUR_X    current_position.x
-            #define CUR_Y    current_position.y
-            #define CUR_Z    current_position.z
-            #define CUR_E    current_position.e
-            #define RAISED_X raised_parked_position.x
-            #define RAISED_Y raised_parked_position.y
-            #define RAISED_Z raised_parked_position.z
-
-            if (  planner.buffer_line(RAISED_X, RAISED_Y, RAISED_Z, CUR_E, planner.settings.max_feedrate_mm_s[Z_AXIS], active_extruder))
-              if (planner.buffer_line(   CUR_X,    CUR_Y, RAISED_Z, CUR_E, PLANNER_XY_FEEDRATE(),                      active_extruder))
-                  line_to_current_position(planner.settings.max_feedrate_mm_s[Z_AXIS]);
-          delayed_move_time = 0;
-          active_extruder_parked = false;
-          if (DEBUGGING(LEVELING)) DEBUG_ECHOLNPGM("Clear active_extruder_parked");
-          break;
-        case DXC_MIRRORED_MODE:
-        case DXC_DUPLICATION_MODE:
-          if (active_extruder == 0) {
-            xyze_pos_t new_pos = current_position;
-            if (dual_x_carriage_mode == DXC_DUPLICATION_MODE)
-              new_pos.x += duplicate_extruder_x_offset;
-            else
-              new_pos.x = inactive_extruder_x_pos;
-            // move duplicate extruder into correct duplication position.
-            if (DEBUGGING(LEVELING)) DEBUG_ECHOLNPAIR("Set planner X", inactive_extruder_x_pos, " ... Line to X", new_pos.x);
-            planner.set_position_mm(inactive_extruder_x_pos, current_position.y, current_position.z, current_position.e);
-            if (!planner.buffer_line(new_pos, planner.settings.max_feedrate_mm_s[X_AXIS], 1)) break;
-            planner.synchronize();
-            sync_plan_position();
-            extruder_duplication_enabled = true;
-            active_extruder_parked = false;
-            if (DEBUGGING(LEVELING)) DEBUG_ECHOLNPGM("Set extruder_duplication_enabled\nClear active_extruder_parked");
-          }
-          else if (DEBUGGING(LEVELING)) DEBUG_ECHOLNPGM("Active extruder not 0");
-          break;
-      }
-    }
-    stepper.set_directions();
-    return false;
-  }
-
-#endif // DUAL_X_CARRIAGE
-
-=======
->>>>>>> b91eeda0
 void plan_move_by(const feedRate_t fr, const float dx, const float dy, const float dz, const float de){
   current_position.x += dx;
   current_position.y += dy;
@@ -1104,11 +629,7 @@
  *
  * Before exit, current_position is set to destination.
  */
-<<<<<<< HEAD
-void prepare_move_to_destination(const MoveHints &hints) {
-=======
 void prepare_move_to_destination(const PrepareMoveHints &hints) {
->>>>>>> b91eeda0
   apply_motion_limits(destination);
 
   #if EITHER(PREVENT_COLD_EXTRUSION, PREVENT_LENGTHY_EXTRUDE)
@@ -1137,23 +658,7 @@
     if (dual_x_carriage_unpark()) return;
   #endif
 
-<<<<<<< HEAD
-  if (
-    #if UBL_SEGMENTED
-      #if IS_KINEMATIC // UBL using Kinematic / Cartesian cases as a workaround for now.
-        ubl.line_to_destination_segmented(MMS_SCALED(feedrate_mm_s))
-      #else
-        prepare_move_to_destination_cartesian({.move = hints})
-      #endif
-    #elif IS_KINEMATIC
-      line_to_destination_kinematic()
-    #else
-      prepare_move_to_destination_cartesian({.move = hints})
-    #endif
-  ) return;
-=======
   prepare_move_to(destination, feedrate_mm_s, hints);
->>>>>>> b91eeda0
 
   current_position = destination;
 }
@@ -1617,20 +1122,15 @@
 
       int8_t active_coordinate_system = GcodeSuite::get_coordinate_system();
       if (active_coordinate_system == -1){ /*If base coordinate system, proceed as usual*/
-        current_position[axis] = base_home_pos_fn(axis);
+        current_position[axis] = base_home_pos(axis);
       } else { /*If in alternate system, update position shift and system offset from base system*/
         position_shift[axis] = - current_position[axis] + workspace_homes[active_coordinate_system][axis];
         GcodeSuite::set_coordinate_system_offset(0, axis, position_shift[axis]);
         update_workspace_offset(axis);
       }
     #else
-<<<<<<< HEAD
-      current_position[axis] = base_home_pos_fn(axis)
-        #if ENABLED(PRECISE_HOMING)
-=======
       current_position[axis] = base_home_pos(axis)
         #if HAS_PRECISE_HOMING()
->>>>>>> b91eeda0
           - calibrated_home_offset(axis)
         #endif
       ;
@@ -1823,15 +1323,7 @@
           planner.synchronize();
         }
 
-<<<<<<< HEAD
-          probe_offset = homeaxis_single_run(axis, axis_home_dir, fr_mm_s, invert_home_dir, homing_z_with_probe, attempt) * static_cast<float>(axis_home_dir);
-        }
-      if (planner.draining()) {
-        // move intentionally aborted, do not retry/kill
-        return true;
-=======
         probe_offset = homeaxis_single_run(axis, axis_home_dir, fr_mm_s, invert_home_dir, homing_z_with_probe, attempt) * static_cast<float>(axis_home_dir);
->>>>>>> b91eeda0
       }
     if (planner.draining()) {
       // move intentionally aborted, do not retry/kill
@@ -1946,15 +1438,11 @@
     #endif
     if ((axis == X_AXIS) || (axis == Y_AXIS)) {
       const float move_back_distance = attempt ? MOVE_BACK_BEFORE_HOMING_DISTANCE : MOVE_BACK_BEFORE_HOMING_DISTANCE_FIRST;
-<<<<<<< HEAD
-      do_blocking_move_axis(axis, axis_home_dir * -move_back_distance, fr_mm_s);
-=======
       do_homing_move_axis_rel(axis, axis_home_dir * -move_back_distance, real_fr_mm_s);
->>>>>>> b91eeda0
     }
   #endif // ENABLED(MOVE_BACK_BEFORE_HOMING)
 
-  do_homing_move(axis, 1.5f * max_length_fn(
+  do_homing_move(axis, 1.5f * max_length(
     #if ENABLED(DELTA)
       Z_AXIS
     #else
@@ -1991,11 +1479,7 @@
     if (DEBUGGING(LEVELING)) DEBUG_ECHOLNPGM("Home 2 Slow:");
 
     // Early abort if a quick stop was issued
-<<<<<<< HEAD
-    if (planner.quick_stop_count != initial_quick_stop_count)
-=======
     if (planner.draining() || planner.quick_stop_count != initial_quick_stop_count)
->>>>>>> b91eeda0
       return NAN;
 
     #if HOMING_Z_WITH_PROBE && ENABLED(BLTOUCH) && DISABLED(BLTOUCH_HS_MODE)
@@ -2015,11 +1499,7 @@
         // very fine tuning. That tuning works only on that default feedrate,
         // not on the slow one (on the slow one, the touch is not actually
         // detected).
-<<<<<<< HEAD
-        bump_feedrate = fr_mm_s;
-=======
         bump_feedrate = real_fr_mm_s;
->>>>>>> b91eeda0
 #else
         bump_feedrate = MMM_TO_MMS(Z_PROBE_SPEED_SLOW);
 #endif
@@ -2143,11 +1623,7 @@
   #endif
 
     // Check if any of the moves were aborted and avoid setting any state
-<<<<<<< HEAD
-    if (planner.quick_stop_count != initial_quick_stop_count)
-=======
     if (planner.draining() || planner.quick_stop_count != initial_quick_stop_count)
->>>>>>> b91eeda0
       return NAN;
 
   if (!invert_home_dir) {
