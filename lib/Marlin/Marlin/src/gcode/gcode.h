/**
 * Marlin 3D Printer Firmware
 * Copyright (c) 2019 MarlinFirmware [https://github.com/MarlinFirmware/Marlin]
 *
 * Based on Sprinter and grbl.
 * Copyright (c) 2011 Camiel Gubbels / Erik van der Zalm
 *
 * This program is free software: you can redistribute it and/or modify
 * it under the terms of the GNU General Public License as published by
 * the Free Software Foundation, either version 3 of the License, or
 * (at your option) any later version.
 *
 * This program is distributed in the hope that it will be useful,
 * but WITHOUT ANY WARRANTY; without even the implied warranty of
 * MERCHANTABILITY or FITNESS FOR A PARTICULAR PURPOSE.  See the
 * GNU General Public License for more details.
 *
 * You should have received a copy of the GNU General Public License
 * along with this program.  If not, see <http://www.gnu.org/licenses/>.
 *
 */
#pragma once

/**
 * gcode.h - Temporary container for all gcode handlers
 */

/**
 * -----------------
 * G-Codes in Marlin
 * -----------------
 *
 * Helpful G-code references:
 *  - http://marlinfw.org/meta/gcode
 *  - https://reprap.org/wiki/G-code
 *  - http://linuxcnc.org/docs/html/gcode.html
 *
 * Help to document Marlin's G-codes online:
 *  - https://github.com/MarlinFirmware/MarlinDocumentation
 *
 * -----------------
 *
 * "G" Codes
 *
 * G0   -> G1
 * G1   - Coordinated Movement X Y Z E
 * G2   - CW ARC
 * G3   - CCW ARC
 * G4   - Dwell S<seconds> or P<milliseconds>
 * G5   - Cubic B-spline with XYZE destination and IJPQ offsets
 * G17  - Select Plane XY (Requires CNC_WORKSPACE_PLANES)
 * G18  - Select Plane ZX (Requires CNC_WORKSPACE_PLANES)
 * G19  - Select Plane YZ (Requires CNC_WORKSPACE_PLANES)
 * G20  - Set input units to inches (Requires INCH_MODE_SUPPORT)
 * G21  - Set input units to millimeters (Requires INCH_MODE_SUPPORT)
 * G27  - Park Nozzle
 * G28  - Home one or more axes
 * G29  - Start or continue the bed leveling probe procedure (Requires bed leveling)
 * G30  - Single Z probe, probes bed at X Y location (defaults to current XY location)
 * G31  - Dock sled (Z_PROBE_SLED only)
 * G32  - Undock sled (Z_PROBE_SLED only)
 * G33  - Delta Auto-Calibration (Requires DELTA_AUTO_CALIBRATION)
 * G34  - Z Stepper automatic alignment using probe: I<iterations> T<accuracy> A<amplification> (Requires Z_STEPPER_AUTO_ALIGN)
 * G38  - Probe in any direction using the Z_MIN_PROBE (Requires G38_PROBE_TARGET)
 * G42  - Coordinated move to a mesh point (Requires AUTO_BED_LEVELING_BLINEAR or AUTO_BED_LEVELING_UBL)
 * G80  - Cancel current motion mode (Requires GCODE_MOTION_MODES)
 * G90  - Use Absolute Coordinates
 * G91  - Use Relative Coordinates
 * G92  - Set current position to coordinates given
 *
 * "M" Codes
 *
 * M0   - Unconditional stop - Wait for user to press a button on the LCD.
 * M1   -> M0
 * M3   - Turn ON Laser | Spindle (clockwise), set Power | Speed. (Requires SPINDLE_FEATURE or LASER_FEATURE)
 * M4   - Turn ON Laser | Spindle (counter-clockwise), set Power | Speed. (Requires SPINDLE_FEATURE or LASER_FEATURE)
 * M5   - Turn OFF Laser | Spindle. (Requires SPINDLE_FEATURE or LASER_FEATURE)
 * M7   - Turn mist coolant ON. (Requires COOLANT_CONTROL)
 * M8   - Turn flood coolant ON. (Requires COOLANT_CONTROL)
 * M9   - Turn coolant OFF. (Requires COOLANT_CONTROL)
 * M12  - Set up closed loop control system. (Requires EXTERNAL_CLOSED_LOOP_CONTROLLER)
 * M16  - Expected printer check. (Requires EXPECTED_PRINTER_CHECK)
 * M17  - Enable/Power all stepper motors
 * M18  - Disable all stepper motors; same as M84
 * M20  - List SD card. (Requires SDSUPPORT)
 * M21  - Init SD card. (Requires SDSUPPORT)
 * M22  - Release SD card. (Requires SDSUPPORT)
 * M23  - Select SD file: "M23 /path/file.gco". (Requires SDSUPPORT)
 * M24  - Start/resume SD print. (Requires SDSUPPORT)
 * M25  - Pause SD print. (Requires SDSUPPORT)
 * M26  - Set SD position in bytes: "M26 S12345". (Requires SDSUPPORT)
 * M27  - Report SD print status. (Requires SDSUPPORT)
 *        OR, with 'S<seconds>' set the SD status auto-report interval. (Requires AUTO_REPORT_SD_STATUS)
 *        OR, with 'C' get the current filename.
 * M28  - Start SD write: "M28 /path/file.gco". (Requires SDSUPPORT)
 * M29  - Stop SD write. (Requires SDSUPPORT)
 * M30  - Delete file from SD: "M30 /path/file.gco"
 * M31  - Report time since last M109 or SD card start to serial.
 * M32  - Select file and start SD print: "M32 [S<bytepos>] !/path/file.gco#". (Requires SDSUPPORT)
 *        Use P to run other files as sub-programs: "M32 P !filename#"
 *        The '#' is necessary when calling from within sd files, as it stops buffer prereading
 * M33  - Get the longname version of a path. (Requires LONG_FILENAME_HOST_SUPPORT)
 * M34  - Set SD Card sorting options. (Requires SDCARD_SORT_ALPHA)
 * M42  - Change pin status via gcode: M42 P<pin> S<value>. LED pin assumed if P is omitted.
 * M43  - Display pin status, watch pins for changes, watch endstops & toggle LED, Z servo probe test, toggle pins
 * M48  - Measure Z Probe repeatability: M48 P<points> X<pos> Y<pos> V<level> E<engage> L<legs> S<chizoid>. (Requires Z_MIN_PROBE_REPEATABILITY_TEST)
 * M73  - Set the progress percentage. (Requires LCD_SET_PROGRESS_MANUALLY)
 * M75  - Start the print job timer.
 * M76  - Pause the print job timer.
 * M77  - Stop the print job timer.
 * M78  - Show statistical information about the print jobs. (Requires PRINTCOUNTER)
 * M80  - Turn on Power Supply. (Requires PSU_CONTROL)
 * M81  - Turn off Power Supply. (Requires PSU_CONTROL)
 * M82  - Set E codes absolute (default).
 * M83  - Set E codes relative while in Absolute (G90) mode.
 * M84  - Disable steppers until next move, or use S<seconds> to specify an idle
 *        duration after which steppers should turn off. S0 disables the timeout.
 * M86  - Set Safety Timer expiration time (S<seconds>). Set to zero to disable the timer.
 * M92  - Set planner.settings.axis_steps_per_mm for one or more axes.
 * M100 - Watch Free Memory (for debugging) (Requires M100_FREE_MEMORY_WATCHER)
 * M104 - Set extruder target temp.
 * M105 - Report current temperatures.
 * M106 - Set print fan speed.
 * M107 - Print fan off.
 * M108 - Break out of heating loops (M109, M190, M303). With no controller, breaks out of M0/M1. (Requires EMERGENCY_PARSER)
 * M109 - S<temp> Wait for extruder current temp to reach target temp. ** Wait only when heating! **
 *        R<temp> Wait for extruder current temp to reach target temp. ** Wait for heating or cooling. **
 *        If AUTOTEMP is enabled, S<mintemp> B<maxtemp> F<factor>. Exit autotemp by any M109 without F
 * M110 - Set the current line number. (Used by host printing)
 * M111 - Set debug flags: "M111 S<flagbits>". See flag bits defined in enum.h.
 * M112 - Full Shutdown.
 * M113 - Get or set the timeout interval for Host Keepalive "busy" messages. (Requires HOST_KEEPALIVE_FEATURE)
 * M114 - Report current position.
 * M115 - Report capabilities.
 * M117 - Display a message on the controller screen. (Requires an LCD)
 * M118 - Display a message in the host console.
 * M119 - Report endstops status.
 * M120 - Enable endstops detection.
 * M121 - Disable endstops detection.
 * M122 - Debug stepper (Requires at least one _DRIVER_TYPE defined as TMC2130/2160/5130/5160/2208/2209/2660)
 * M126 - Solenoid Air Valve Open. (Requires BARICUDA)
 * M127 - Solenoid Air Valve Closed. (Requires BARICUDA)
 * M128 - EtoP Open. (Requires BARICUDA)
 * M129 - EtoP Closed. (Requires BARICUDA)
 * M140 - Set bed target temp. S<temp>
 * M141 - Set heated chamber target temp. S<temp> (Requires a chamber heater)
 * M149 - Set temperature units. (Requires TEMPERATURE_UNITS_SUPPORT)
 * M150 - Set Status LED Color as R<red> U<green> B<blue> P<bright>. Values 0-255.
 * M155 - Auto-report temperatures with interval of S<seconds>. (Requires AUTO_REPORT_TEMPERATURES)
 * M190 - S<temp> Wait for bed current temp to reach target temp. ** Wait only when heating! **
 *        R<temp> Wait for bed current temp to reach target temp. ** Wait for heating or cooling. **
 * M200 - Set filament diameter, D<diameter>, setting E axis units to cubic. (Use S0 to revert to linear units.)
 * M201 - Set max acceleration in units/s^2 for print moves: "M201 X<accel> Y<accel> Z<accel> E<accel>"
 * M202 - Set max acceleration in units/s^2 for travel moves: "M202 X<accel> Y<accel> Z<accel> E<accel>" ** UNUSED IN MARLIN! **
 * M203 - Set maximum feedrate: "M203 X<fr> Y<fr> Z<fr> E<fr>" in units/sec.
 * M204 - Set default acceleration in units/sec^2: P<printing> R<extruder_only> T<travel>
 * M205 - Set advanced settings. Current units apply:
            S<print> T<travel> minimum speeds
            B<minimum segment time>
            X<max X jerk>, Y<max Y jerk>, Z<max Z jerk>, E<max E jerk>
 * M206 - Set additional homing offset. (Disabled by NO_WORKSPACE_OFFSETS or DELTA)
 * M211 - Enable, Disable, and/or Report software endstops: S<0|1> (Requires MIN_SOFTWARE_ENDSTOPS or MAX_SOFTWARE_ENDSTOPS)
 * M217 - Set filament swap parameters: "M217 S<length> P<feedrate> R<feedrate>". (Requires SINGLENOZZLE)
 * M218 - Set/get a tool offset: "M218 T<index> X<offset> Y<offset>". (Requires 2 or more extruders)
 * M220 - Set Feedrate Percentage: "M220 S<percent>" (i.e., "FR" on the LCD)
 * M221 - Set Flow Percentage: "M221 S<percent>"
 * M226 - Wait until a pin is in a given state: "M226 P<pin> S<state>"
 * M240 - Trigger a camera to take a photograph. (Requires PHOTO_GCODE)
 * M250 - Set LCD contrast: "M250 C<contrast>" (0-63). (Requires LCD support)
 * M260 - i2c Send Data
 * M261 - i2c Request Data
 * M280 - Set servo position absolute: "M280 P<index> S<angle|µs>". (Requires servos)
 * M281 - Set servo min|max position: "M281 P<index> L<min> U<max>". (Requires EDITABLE_SERVO_ANGLES)
 * M290 - Babystepping (Requires BABYSTEPPING)
 * M300 - Play beep sound S<frequency Hz> P<duration ms>
 * M301 - Set PID parameters P I and D. (Requires PIDTEMP)
 * M302 - Allow cold extrudes, or set the minimum extrude S<temperature>. (Requires PREVENT_COLD_EXTRUSION)
 * M303 - PID relay autotune S<temperature> sets the target temperature. Default 150C. (Requires PIDTEMP)
 * M304 - Set bed PID parameters P I and D. (Requires PIDTEMPBED)
 * M350 - Set microstepping mode. (Requires digital microstepping pins.)
 * M351 - Toggle MS1 MS2 pins directly. (Requires digital microstepping pins.)
 * M355 - Set Case Light on/off and set brightness. (Requires CASE_LIGHT_PIN)
 * M380 - Activate solenoid on active extruder. (Requires EXT_SOLENOID)
 * M381 - Disable all solenoids. (Requires EXT_SOLENOID)
 * M400 - Finish all moves.
 * M401 - Deploy and activate Z probe. (Requires a probe)
 * M402 - Deactivate and stow Z probe. (Requires a probe)
 * M403 - Set filament type for PRUSA MMU2
 * M410 - Quickstop. Abort all planned moves.
 * M412 - Enable / Disable Filament Runout Detection. (Requires FILAMENT_RUNOUT_SENSOR)
 * M420 - Enable/Disable Leveling (with current values) S1=enable S0=disable (Requires ABL)
 * M421 - Set a single Z coordinate in the Mesh Leveling grid. X<units> Y<units> Z<units> (Requires AUTO_BED_LEVELING_UBL)
 * M422 - Set Z Stepper automatic alignment position using probe. X<units> Y<units> A<axis> (Requires Z_STEPPER_AUTO_ALIGN)
 * M425 - Enable/Disable and tune backlash correction. (Requires BACKLASH_COMPENSATION and BACKLASH_GCODE)
 * M428 - Set the home_offset based on the current_position. Nearest edge applies. (Disabled by NO_WORKSPACE_OFFSETS or DELTA)
 * M500 - Store parameters in EEPROM. (Requires EEPROM_SETTINGS)
 * M501 - Restore parameters from EEPROM. (Requires EEPROM_SETTINGS)
 * M502 - Revert to the default "factory settings". ** Does not write them to EEPROM! **
 * M503 - Print the current settings (in memory): "M503 S<verbose>". S0 specifies compact output.
 * M504 - Validate EEPROM contents. (Requires EEPROM_SETTINGS)
 * M540 - Enable/disable SD card abort on endstop hit: "M540 S<state>". (Requires SD_ABORT_ON_ENDSTOP_HIT)
 * M569 - Enable stealthChop on an axis. (Requires at least one _DRIVER_TYPE to be TMC2130/2160/2208/2209/5130/5160)
 * M572 - Set parameters for pressure advance.
 * M593 - Set parameters for input shapers.
 * M600 - Pause for filament change: "M600 X<pos> Y<pos> Z<raise> E<first_retract> L<later_retract>". (Requires ADVANCED_PAUSE_FEATURE)
 * M601 - Pause and park print-head in marlin's defined position. (Requires ADVANCED_PAUSE_FEATURE)
 * M602 - Unpark print-head parked with M601 called before and unpause print process. (Requires ADVANCED_PAUSE_FEATURE)
 * M603 - Configure filament change: "M603 T<tool> U<unload_length> L<load_length>". (Requires ADVANCED_PAUSE_FEATURE)
 * M604 - Abort (serial) print
 * M605 - Set Dual X-Carriage movement mode: "M605 S<mode> [X<x_offset>] [R<temp_offset>]". (Requires DUAL_X_CARRIAGE)
 * M665 - Set delta configurations: "M665 H<delta height> L<diagonal rod> R<delta radius> S<segments/s> B<calibration radius> X<Alpha angle trim> Y<Beta angle trim> Z<Gamma angle trim> (Requires DELTA)
 * M666 - Set/get offsets for delta (Requires DELTA) or dual endstops (Requires [XYZ]_DUAL_ENDSTOPS).
 * M701 - Load filament (Requires FILAMENT_LOAD_UNLOAD_GCODES)
 * M702 - Unload filament (Requires FILAMENT_LOAD_UNLOAD_GCODES)
 * M810-M819 - Define/execute a G-code macro (Requires GCODE_MACROS)
 * M851 - Set Z probe's XYZ offsets in current units. (Negative values: X=left, Y=front, Z=below)
 * M852 - Set skew factors: "M852 [I<xy>] [J<xz>] [K<yz>]". (Requires SKEW_CORRECTION_GCODE, and SKEW_CORRECTION_FOR_Z for IJ)
 * M860 - Report the position of position encoder modules.
 * M861 - Report the status of position encoder modules.
 * M862 - Perform an axis continuity test for position encoder modules.
 * M863 - Perform steps-per-mm calibration for position encoder modules.
 * M864 - Change position encoder module I2C address.
 * M865 - Check position encoder module firmware version.
 * M866 - Report or reset position encoder module error count.
 * M867 - Enable/disable or toggle error correction for position encoder modules.
 * M868 - Report or set position encoder module error correction threshold.
 * M869 - Report position encoder module error.
 * M876 - Handle Prompt Response. (Requires HOST_PROMPT_SUPPORT and not EMERGENCY_PARSER)
 * M900 - Get or Set Linear Advance K-factor. (PA Compatibility with old LIN_ADVANCE)
 * M906 - Set or get motor current in milliamps using axis codes X, Y, Z, E. Report values if no axis codes given. (Requires at least one _DRIVER_TYPE defined as TMC2130/2160/5130/5160/2208/2209/2660)
 * M911 - Report stepper driver overtemperature pre-warn condition. (Requires at least one _DRIVER_TYPE defined as TMC2130/2160/5130/5160/2208/2209/2660)
 * M912 - Clear stepper driver overtemperature pre-warn condition flag. (Requires at least one _DRIVER_TYPE defined as TMC2130/2160/5130/5160/2208/2209/2660)
 * M913 - Set HYBRID_THRESHOLD speed. (Requires HYBRID_THRESHOLD)
 * M914 - Set StallGuard sensitivity. (Requires SENSORLESS_HOMING or SENSORLESS_PROBING)
 * M951 - Set Magnetic Parking Extruder parameters. (Requires MAGNETIC_PARKING_EXTRUDER)
 * M7219 - Control Max7219 Matrix LEDs. (Requires MAX7219_GCODE)
 *
 * M360 - SCARA calibration: Move to cal-position ThetaA (0 deg calibration)
 * M361 - SCARA calibration: Move to cal-position ThetaB (90 deg calibration - steps per degree)
 * M362 - SCARA calibration: Move to cal-position PsiA (0 deg calibration)
 * M363 - SCARA calibration: Move to cal-position PsiB (90 deg calibration - steps per degree)
 * M364 - SCARA calibration: Move to cal-position PSIC (90 deg to Theta calibration position)
 *
 * ************ Custom codes - This can change to suit future G-code regulations
 * G425 - Calibrate using a conductive object. (Requires CALIBRATION_GCODE)
 * M958 - Excite harmonic vibration and measure amplitude
 * M959 - Tune input shaper
 * M970 - Set/enable phase stepping
 * M971 - Read/reset/write phase-stepping motor current correction
 * M972 - Calibrate motor for phase stepping
 * M973 - Perform phase and magnitude correction sweep
 * M974 - Perform motor resonance measurement during a speed sweep
 * M997 - Perform in-application firmware update
 * M999 - Restart after being stopped by error
 *
 * "T" Codes
 *
 * T0-T3 - Select an extruder (tool) by index: "T<n> F<units/min>"
 *
 */

#include "../inc/MarlinConfig.h"
#include "parser.h"
<<<<<<< HEAD
=======

#include <common/printer_model.hpp>

>>>>>>> b91eeda0
#include <option/has_i2c_expander.h>
#include <option/has_local_accelerometer.h>
#include <option/has_modular_bed.h>
#include <option/has_remote_accelerometer.h>
#include <option/has_precise_homing_corexy.h>
#include <option/has_precise_homing.h>
#include <option/has_phase_stepping.h>
#include <option/has_phase_stepping_calibration.h>
#include <option/has_gcode_compatibility.h>
#include <option/has_cancel_object.h>

#if ENABLED(I2C_POSITION_ENCODERS)
  #include "../feature/I2CPositionEncoder.h"
#endif

#if EITHER(IS_SCARA, POLAR) || defined(G0_FEEDRATE)
  #define HAS_FAST_MOVES 1
#endif

enum AxisRelative : uint8_t { REL_X, REL_Y, REL_Z, REL_E, E_MODE_ABS, E_MODE_REL };

struct G28Flags {
  bool only_if_needed = false;
  float z_raise = NAN;
  bool no_change = false;
  bool can_calibrate = false;
  bool force_calibrate = false;
  #if ENABLED(MARLIN_DEV_MODE)
    bool simulate = false;
  #endif

  /// Require the homing to be precise (if false, only guarantees 'imprecise' homing, which might be faster, but is not suitable for printing)
  /// Relates to HAS_PRECISE_HOMING_COREXY
  bool precise = true;

  #if ENABLED(DETECT_PRINT_SHEET)
    bool check_sheet = false;
  #endif
};

class GcodeSuite {
public:

  static uint8_t axis_relative;

  static inline bool axis_is_relative(const AxisEnum a) {
    if (a == E_AXIS) {
      if (TEST(axis_relative, E_MODE_REL)) return true;
      if (TEST(axis_relative, E_MODE_ABS)) return false;
    }
    return TEST(axis_relative, a);
  }
  static inline void set_relative_mode(const bool rel) {
    #if HAS_GCODE_COMPATIBILITY()
        if (compatibility.mk3_compatibility_mode) {
            axis_relative = rel ? _BV(REL_X) | _BV(REL_Y) | _BV(REL_Z) : 0;
        } else {
            axis_relative = rel ? _BV(REL_X) | _BV(REL_Y) | _BV(REL_Z) | _BV(REL_E) : 0;
        }
    #else
        axis_relative = rel ? _BV(REL_X) | _BV(REL_Y) | _BV(REL_Z) | _BV(REL_E) : 0;
    #endif
  }
  static inline void set_e_relative() {
    CBI(axis_relative, E_MODE_ABS);
    SBI(axis_relative, E_MODE_REL);
  }
  static inline void set_e_absolute() {
    CBI(axis_relative, E_MODE_REL);
    SBI(axis_relative, E_MODE_ABS);
  }

  static PrinterGCodeCompatibilityReport compatibility;

  #if ENABLED(CNC_WORKSPACE_PLANES)
    /**
     * Workspace planes only apply to G2/G3 moves
     * (and "canned cycles" - not a current feature)
     */
    enum WorkspacePlane : char { PLANE_XY, PLANE_ZX, PLANE_YZ };
    static WorkspacePlane workspace_plane;
  #endif

  #define MAX_COORDINATE_SYSTEMS 9
  #if ENABLED(CNC_COORDINATE_SYSTEMS)
    static int8_t active_coordinate_system;
    static xyz_pos_t coordinate_system[MAX_COORDINATE_SYSTEMS];
    static bool select_coordinate_system(const int8_t _new);
    static int8_t get_coordinate_system();
    static void set_coordinate_system_offset(int8_t system, AxisEnum axis, float offset);
  #endif

  /// Validates that the option value is valid and may pass it through tool mapping (depending on is_physical flag)
  static int8_t get_target_extruder_from_option_value(std::optional<uint8_t> option_value, const bool is_physical);

  static int8_t get_target_extruder_from_command();
  static int8_t get_target_extruder_from_command_p();
  static int8_t get_target_e_stepper_from_command();
  static void get_destination_from_command();

  static void process_parsed_command(const bool no_ok=false);
  static void process_next_command();

  #if ENABLED(PROCESS_CUSTOM_GCODE)
    static bool process_parsed_command_custom(const bool no_ok=false);
  #endif

  // Execute G-code in-place, preserving current G-code parameters
  static void process_subcommands_now_P(PGM_P pgcode);
  static void process_subcommands_now(char * gcode);

  #if ENABLED(HOST_KEEPALIVE_FEATURE)
    /**
     * States for managing Marlin and host communication
     * Marlin sends messages if blocked or busy
     */
    enum MarlinBusyState : char {
      NOT_BUSY,           // Not in a handler
      IN_HANDLER,         // Processing a GCode
      IN_PROCESS,         // Known to be blocking command input (as in G29)
      PAUSED_FOR_USER,    // Blocking pending any input
      PAUSED_FOR_INPUT    // Blocking pending text input (concept)
    };

    static MarlinBusyState busy_state;
    static uint8_t host_keepalive_interval;

    static void host_keepalive();

    #define KEEPALIVE_STATE(N) REMEMBER(_KA_, gcode.busy_state, gcode.N)
  #else
    #define KEEPALIVE_STATE(N) NOOP
  #endif

  // Dwell waits immediately with low precision (+10ms depending on GUI/background activities)
  // while allowing background processing. It does not synchronize.
  static void dwell(millis_t time);

  static void M104();

  /**
   * @brief Home.
   * @param flags @see G28Flags
   * @return true on success
   */
  static bool G28_no_parser(bool X, bool Y, bool Z, const G28Flags& flags = G28Flags());

  static void T(const uint8_t tool_index);

private:

  friend class MarlinSettings;
  #if ENABLED(ARC_SUPPORT)
    friend void plan_arc(const xyze_pos_t&, const ab_float_t&, const bool, const uint8_t);
  #endif

  static void G0_G1(TERN_(HAS_FAST_MOVES, const bool fast_move=false));

  #if ENABLED(ARC_SUPPORT)
    static void G2_G3(const bool clockwise);
  #endif

  static void G4();

  #if ENABLED(BEZIER_CURVE_SUPPORT)
    static void G5();
  #endif

  #if ENABLED(DIRECT_STEPPING)
    static void G6();
  #endif

  #if ENABLED(CNC_WORKSPACE_PLANES)
    static void G17();
    static void G18();
    static void G19();
  #endif

  #if ENABLED(INCH_MODE_SUPPORT)
    static void G20();
    static void G21();
  #endif

  static void G27();

  static void G28();

  #if HAS_LEVELING
    #if ENABLED(G29_RETRY_AND_RECOVER)
      static void G29_with_retry();
      #define G29_TYPE bool
    #else
      #define G29_TYPE void
    #endif
    static G29_TYPE G29();
  #endif
  #if ENABLED(ADVANCED_HOMING)
    static void G65();
  #endif


  #if HAS_BED_PROBE
    static void G30();
    #if ENABLED(Z_PROBE_SLED)
      static void G31();
      static void G32();
    #endif
  #endif

  #if ENABLED(DELTA_AUTO_CALIBRATION)
    static void G33();
  #endif

  #if ENABLED(Z_STEPPER_AUTO_ALIGN)
    static void G34();
    static void M422();
  #endif

  #if ENABLED(G38_PROBE_TARGET)
    static void G38(const int8_t subcode);
  #endif

  #if HAS_MESH
    static void G42();
  #endif

  #if ENABLED(CNC_COORDINATE_SYSTEMS)
    static void G53();
    static void G54();
    static void G55();
    static void G56();
    static void G57();
    static void G58();
    static void G59();
  #endif

  #if ENABLED(GCODE_MOTION_MODES) || HAS_GCODE_COMPATIBILITY()
    static void G80();
  #endif

  static void G92();

  #if ENABLED(CALIBRATION_GCODE)
    static void G425();
  #endif

  #if HAS_RESUME_CONTINUE
    static void M0_M1();
  #endif

  #if HAS_CUTTER
    static void M3_M4(const bool is_M4);
    static void M5();
  #endif

  #if ENABLED(COOLANT_CONTROL)
    #if ENABLED(COOLANT_MIST)
      static void M7();
    #endif
    #if ENABLED(COOLANT_FLOOD)
      static void M8();
    #endif
    static void M9();
  #endif

  #if ENABLED(EXTERNAL_CLOSED_LOOP_CONTROLLER)
    static void M12();
  #endif

  #if ENABLED(EXPECTED_PRINTER_CHECK)
    static void M16();
  #endif

  static void M17();

  static void M18_M84();

  #if ENABLED(SDCARD_GCODES)
    static void M20();
    static void M21();
    static void M22();
    static void M23();
    static void M24();
    static void M25();
    static void M26();
    static void M27();
    static void M28();
    static void M29();
    static void M30();
  #endif

  static void M31();

  #if ENABLED(SDCARD_GCODES)
    static void M32();
    #if ENABLED(LONG_FILENAME_HOST_SUPPORT)
      static void M33();
    #endif
    #if BOTH(SDCARD_SORT_ALPHA, SDSORT_GCODE)
      static void M34();
    #endif
  #endif

  static void M42();

  #if ENABLED(PINS_DEBUGGING)
    static void M43();
  #endif

  static void M46();

  #if ENABLED(Z_MIN_PROBE_REPEATABILITY_TEST)
    static void M48();
  #endif

  #if ENABLED(LCD_SET_PROGRESS_MANUALLY)
    static void M73();
  #endif

#if ENABLED(M73_PRUSA)
  static void M73_PE();
#endif

  static void M74();

  static void M75();
  static void M76();
  static void M77();

  #if ENABLED(PRINTCOUNTER)
    static void M78();
  #endif

  #if HAS_POWER_SWITCH
    static void M80();
  #endif

  static void M81();
  static void M82();
  static void M83();
  static void M86();
  static void M92();

  #if ENABLED(M100_FREE_MEMORY_WATCHER)
    static void M100();
  #endif

  #if EXTRUDERS
    static void M109();
  #endif

  static void M105();

  #if FAN_COUNT > 0
    static void M106();
    static void M107();
  #endif

  #if DISABLED(EMERGENCY_PARSER)
    static void M108();
    static void M112();
    static void M410();
    #if ENABLED(HOST_PROMPT_SUPPORT)
      static void M876();
    #endif
  #endif

  static void M110();
  static void M111();

  #if ENABLED(HOST_KEEPALIVE_FEATURE)
    static void M113();
  #endif

  static void M114();
  static void M115();
  static void M117();
  static void M118();
  static void M119();
  static void M120();
  static void M121();

  #if ENABLED(BARICUDA)
    #if HAS_HEATER_1
      static void M126();
      static void M127();
    #endif
    #if HAS_HEATER_2
      static void M128();
      static void M129();
    #endif
  #endif

  #if HAS_HEATED_BED
    static void M140();
    static void M190();
  #endif

  #if HAS_HEATED_CHAMBER
    static void M141();
    static void M191();
  #endif

  #if HAS_TEMP_HEATBREAK_CONTROL
    static void M142();
  #endif

  #if ENABLED(TEMPERATURE_UNITS_SUPPORT)
    static void M149();
  #endif

  #if ENABLED(AUTO_REPORT_TEMPERATURES) && HAS_TEMP_SENSOR
    static void M155();
  #endif

  static void M200();
  static void M201();

  #if 0
    static void M202(); // Not used for Sprinter/grbl gen6
  #endif

  static void M203();
  static void M204();
  static void M205();

  #if HAS_M206_COMMAND
    static void M206();
  #endif

  static void M211();

  #if EXTRUDERS > 1
    static void M217();
  #endif

  #if HAS_HOTEND_OFFSET
    static void M218();
  #endif

  static void M220();

  #if EXTRUDERS
    static void M221();
  #endif

  static void M226();

  #if ENABLED(PHOTO_GCODE)
    static void M240();
  #endif

  #if HAS_LCD_CONTRAST
    static void M250();
  #endif

  #if HAS_I2C_EXPANDER()
    static void M260();
    static void M261();
  #endif

  #if HAS_SERVOS
    static void M280();
    #if ENABLED(EDITABLE_SERVO_ANGLES)
      static void M281();
    #endif
  #endif

  #if ENABLED(BABYSTEPPING)
    static void M290();
  #endif

  #if HAS_BUZZER
    static void M300();
  #endif

  #if ENABLED(PIDTEMP)
    static void M301();
  #endif

  #if ENABLED(PREVENT_COLD_EXTRUSION)
    static void M302();
  #endif

  #if HAS_PID_HEATING
    static void M303();
  #endif

  #if ENABLED(PIDTEMPBED)
    static void M304();
  #endif

  #if HAS_DRIVER(TMC2130)
    static void M350();
  #endif

  #if HAS_CASE_LIGHT
    static void M355();
  #endif

  #if ENABLED(MORGAN_SCARA)
    static bool M360();
    static bool M361();
    static bool M362();
    static bool M363();
    static bool M364();
  #endif

  #if EITHER(EXT_SOLENOID, MANUAL_SOLENOID_CONTROL)
    static void M380();
    static void M381();
  #endif

  static void M400();

  #if HAS_BED_PROBE
    static void M401();
    static void M402();
  #endif

  #if ENABLED(PRUSA_MMU2)
    static void M403();
  #endif

  #if HAS_FILAMENT_SENSOR
    static void M412();
  #endif

  #if HAS_LEVELING
    static void M420();
    static void M421();
  #endif

  #if ENABLED(BACKLASH_GCODE)
    static void M425();
  #endif

  #if HAS_M206_COMMAND
    static void M428();
  #endif

  #if HAS_CANCEL_OBJECT()
    static void M486();
  #endif

  static void M500();
  static void M501();
  static void M502();
  #if DISABLED(DISABLE_M503)
    static void M503();
  #endif

  #if ENABLED(SD_ABORT_ON_ENDSTOP_HIT)
    static void M540();
  #endif

  static void M555();

  #if HAS_MODULAR_BED()
    static void M556();
    static void M557();
  #endif

  static void M572();
  static void M572_internal(float pressure_advance, float smooth_time);

  #if ENABLED(BAUD_RATE_GCODE)
    static void M575();
  #endif

  static void M593();

  #if ENABLED(ADVANCED_PAUSE_FEATURE)
    static void M600();
    static void M601();
    static void M602();
    static void M603();
  #endif
  static void M604();

  #if HAS_DUPLICATION_MODE
    static void M605();
  #endif

  #if ENABLED(DELTA) || HAS_EXTRA_ENDSTOPS
    static void M666();
  #endif

  #if ENABLED(FILAMENT_LOAD_UNLOAD_GCODES)
    static void M701();
    static void M702();
  #endif

  #if ENABLED(GCODE_MACROS)
    static void M810_819();
  #endif

  #if HAS_BED_PROBE
    static void M851();
  #endif

  #if ENABLED(SKEW_CORRECTION_GCODE)
    static void M852();
  #endif

  #if ENABLED(I2C_POSITION_ENCODERS)
    FORCE_INLINE static void M860() { I2CPEM.M860(); }
    FORCE_INLINE static void M861() { I2CPEM.M861(); }
    FORCE_INLINE static void M862() { I2CPEM.M862(); }
    FORCE_INLINE static void M863() { I2CPEM.M863(); }
    FORCE_INLINE static void M864() { I2CPEM.M864(); }
    FORCE_INLINE static void M865() { I2CPEM.M865(); }
    FORCE_INLINE static void M866() { I2CPEM.M866(); }
    FORCE_INLINE static void M867() { I2CPEM.M867(); }
    FORCE_INLINE static void M868() { I2CPEM.M868(); }
    FORCE_INLINE static void M869() { I2CPEM.M869(); }
  #endif

  // Linear Advance / Pressure Advance compatibility
  static void M900();

  #if HAS_TRINAMIC
    static void M122();
    static void M906();
    #if HAS_STEALTHCHOP
      static void M569();
    #endif
    #if ENABLED(MONITOR_DRIVER_STATUS)
      static void M911();
      static void M912();
    #endif
    #if ENABLED(HYBRID_THRESHOLD)
      static void M913();
    #endif
    #if USE_SENSORLESS
      static void M914();
    #endif
  #endif

  #if ENABLED(MAGNETIC_PARKING_EXTRUDER)
    static void M951();
  #endif

#if HAS_LOCAL_ACCELEROMETER() || HAS_REMOTE_ACCELEROMETER()
  static void M958();
  static void M959();
#endif

#if HAS_PHASE_STEPPING()
  static void M970();
  static void M971();
<<<<<<< HEAD
=======
#endif
#if HAS_PHASE_STEPPING_CALIBRATION()
>>>>>>> b91eeda0
  static void M972();
  static void M973();
  static void M974();
#endif

  #if ENABLED(PLATFORM_M997_SUPPORT)
    static void M997();
  #endif

  static void M999();

  #if ENABLED(MAX7219_GCODE)
    static void M7219();
  #endif
};

extern GcodeSuite gcode;<|MERGE_RESOLUTION|>--- conflicted
+++ resolved
@@ -261,12 +261,9 @@
 
 #include "../inc/MarlinConfig.h"
 #include "parser.h"
-<<<<<<< HEAD
-=======
 
 #include <common/printer_model.hpp>
 
->>>>>>> b91eeda0
 #include <option/has_i2c_expander.h>
 #include <option/has_local_accelerometer.h>
 #include <option/has_modular_bed.h>
@@ -918,11 +915,8 @@
 #if HAS_PHASE_STEPPING()
   static void M970();
   static void M971();
-<<<<<<< HEAD
-=======
 #endif
 #if HAS_PHASE_STEPPING_CALIBRATION()
->>>>>>> b91eeda0
   static void M972();
   static void M973();
   static void M974();
