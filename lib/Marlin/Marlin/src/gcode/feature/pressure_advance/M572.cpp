/**
 * @file
 */
#include "../../../inc/MarlinConfig.h"

#include "../../gcode.h"
#include "../../../module/stepper.h"
#include "../../../feature/pressure_advance/pressure_advance_config.hpp"

static void dump_current_config() {
    if (const pressure_advance::Config &config = pressure_advance::get_axis_e_config(); config.pressure_advance <= 0.) {
        SERIAL_ECHO_MSG("Pressure advance: disabled");
    } else {
        std::array<char, 128> buff;

        snprintf(buff.data(), buff.size(), "Pressure advance: %f", config.pressure_advance);
        SERIAL_ECHO_START();
        SERIAL_ECHOLN(buff.data());

        snprintf(buff.data(), buff.size(), "Pressure advance smooth time: %f", config.smooth_time);
        SERIAL_ECHO_START();
        SERIAL_ECHOLN(buff.data());
    }
}

/** \addtogroup G-Codes
 * @{
 */

/**
 * @brief Set parameters for pressure advance.
 *
 * - D<value>     Set the extruder number.
 * - S<value>     Set the pressure advance value. If zero the pressure advance is disabled.
 * - W<time>      Set a time range in seconds used for calculating the average extruder velocity for pressure advance. Default value is 0.04.
 */
void GcodeSuite::M572() {
    const pressure_advance::Config &pa_config = pressure_advance::get_axis_e_config();
    float pressure_advance = pa_config.pressure_advance;
    float smooth_time = pa_config.smooth_time;

    const bool seen_d = parser.seen('D');
    if (seen_d) {
        SERIAL_ECHO_MSG("?Extruder number is not yet supported");
    }

    const bool seen_s = parser.seen('S');
    if (seen_s) {
        const float s = parser.value_float();
        if (WITHIN(s, 0.f, 10.f)) {
            pressure_advance = s;
        } else {
            SERIAL_ECHO_MSG("?Pressure advance (S) value out of range (0-10)");
        }
    }

    const bool seen_w = parser.seen('W');
    if (seen_w) {
        const float w = parser.value_float();
        if (WITHIN(w, 0.f, 0.2f)) {
            smooth_time = w;
        } else {
            SERIAL_ECHO_MSG("?Pressure advance smooth time (W) value out of range (0-0.2)");
        }
<<<<<<< HEAD
=======
    }

    if (!seen_d && !seen_s && !seen_w) {
        dump_current_config();
        return;
>>>>>>> 0de68b87
    }

    M572_internal(pressure_advance, smooth_time);
}

/** @}*/

void GcodeSuite::M572_internal(float pressure_advance, float smooth_time) {
    const pressure_advance::Config new_axis_e_config = { .pressure_advance = pressure_advance, .smooth_time = smooth_time };
    if (pressure_advance::get_axis_e_config() != new_axis_e_config) {
        // For now, we must ensure that all queues are empty before changing pressure advance parameters.
        // But later, it could be possible to wait just for block and move quests.
        planner.synchronize();
        if (!planner.draining()) {
            // Only set configuration when the current command isn't aborted
            pressure_advance::set_axis_e_config(new_axis_e_config);
        }
    }
}<|MERGE_RESOLUTION|>--- conflicted
+++ resolved
@@ -62,14 +62,11 @@
         } else {
             SERIAL_ECHO_MSG("?Pressure advance smooth time (W) value out of range (0-0.2)");
         }
-<<<<<<< HEAD
-=======
     }
 
     if (!seen_d && !seen_s && !seen_w) {
         dump_current_config();
         return;
->>>>>>> 0de68b87
     }
 
     M572_internal(pressure_advance, smooth_time);
