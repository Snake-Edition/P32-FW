/**
 * Marlin 3D Printer Firmware
 * Copyright (c) 2020 MarlinFirmware [https://github.com/MarlinFirmware/Marlin]
 *
 * Based on Sprinter and grbl.
 * Copyright (c) 2011 Camiel Gubbels / Erik van der Zalm
 *
 * This program is free software: you can redistribute it and/or modify
 * it under the terms of the GNU General Public License as published by
 * the Free Software Foundation, either version 3 of the License, or
 * (at your option) any later version.
 *
 * This program is distributed in the hope that it will be useful,
 * but WITHOUT ANY WARRANTY; without even the implied warranty of
 * MERCHANTABILITY or FITNESS FOR A PARTICULAR PURPOSE.  See the
 * GNU General Public License for more details.
 *
 * You should have received a copy of the GNU General Public License
 * along with this program.  If not, see <https://www.gnu.org/licenses/>.
 *
 */

#include "../../inc/MarlinConfig.h"
#include "module/motion.h"

#include "../gcode.h"

#include "bsod.h"
#include "homing_reporter.hpp"

#include "../../module/endstops.h"
#include "../../module/planner.h"
#include "../../module/stepper.h" // for various

#if HAS_MULTI_HOTEND
  #include "../../module/tool_change.h"
#endif

#if HAS_LEVELING
  #include "../../feature/bedlevel/bedlevel.h"
#endif

#if ENABLED(BD_SENSOR)
  #include "../../feature/bedlevel/bdl/bdl.h"
#endif

#if ENABLED(SENSORLESS_HOMING)
  #include "../../feature/motordriver_util.h"
#endif

#if ENABLED(CRASH_RECOVERY)
  #include "../../feature/prusa/crash_recovery.hpp"
#endif

#if HAS_PRECISE_HOMING_COREXY()
  #include "../../module/prusa/homing_corexy.hpp"
#endif

#include "../../module/probe.h"

#if ENABLED(BLTOUCH)
  #include "../../feature/bltouch.h"
#endif

#include "../../lcd/ultralcd.h"

#if ENABLED(EXTENSIBLE_UI)
  //#include "../../lcd/extui/ui_api.h"
#elif ENABLED(DWIN_CREALITY_LCD)
  #include "../../lcd/e3v2/creality/dwin.h"
#elif ENABLED(DWIN_LCD_PROUI)
  #include "../../lcd/e3v2/proui/dwin.h"
#endif

#if ENABLED(LASER_FEATURE)
  #include "../../feature/spindle_laser.h"
#endif

#if ENABLED(PRUSA_TOOLCHANGER)
  #include <module/prusa/toolchanger.h>
#endif

#if ENABLED(NOZZLE_LOAD_CELL)
#  include "../../feature/prusa/e-stall_detector.h"
#endif

#define DEBUG_OUT ENABLED(DEBUG_LEVELING_FEATURE)
#include "../../core/debug_out.h"

#include <feature/tmc_util.h> // for disabling Wave Table during homing

#include <feature/phase_stepping/phase_stepping.hpp> // for disabling phase stepping during homing
#include <feature/pressure_advance/pressure_advance_config.hpp> // for disabling PA during homing

#include <option/has_nozzle_cleaner.h>

#if ENABLED(DELTA) || ENABLED(SCARA) || ENABLED(AXEL_TPARA) || ENABLED(DUAL_X_CARRIAGE) || ENABLED(FOAMCUTTER_XYUV)
  #error These babies are no longer welcome here. The relevants ifdefs were removed.
#endif

#include <scope_guard.hpp>
#include <marlin_server.hpp>
#include <feature/print_status_message/print_status_message_guard.hpp>
#include <config_store/store_instance.hpp>
#include <buddy/unreachable.hpp>

#include <option/has_ceiling_clearance.h>
#if HAS_CEILING_CLEARANCE()
  #include <feature/ceiling_clearance/ceiling_clearance.hpp>
#endif

#if HAS_PRECISE_HOMING_COREXY()
bool corexy_refine_during_G28(float fr_mm_s, const G28Flags &flags);
#endif

#if ENABLED(QUICK_HOME)

  static void quick_home_xy() {

    // Pretend the current position is 0,0
    axes_home_level[X_AXIS] = AxisHomeLevel::not_homed;
    axes_home_level[Y_AXIS] = AxisHomeLevel::not_homed;
    current_position.set(0.0, 0.0);
    sync_plan_position();

    const int x_axis_home_dir = TOOL_X_HOME_DIR(active_extruder);

    const float speed_ratio = homing_feedrate(X_AXIS) / homing_feedrate(Y_AXIS);
    const float speed_ratio_inv = homing_feedrate(Y_AXIS) / homing_feedrate(X_AXIS);
    const float length_ratio = max_length(X_AXIS) / max_length(Y_AXIS);
    const bool length_r_less_than_speed_r = length_ratio < speed_ratio;

    const float mlx = length_r_less_than_speed_r ? (max_length(Y_AXIS) * speed_ratio) : (max_length(X_AXIS));
    const float mly = length_r_less_than_speed_r ? (max_length(Y_AXIS)) : (max_length(X_AXIS) * speed_ratio_inv);
    const float fr_mm_s = SQRT(sq(homing_feedrate(X_AXIS)) + sq(homing_feedrate(Y_AXIS)));

    #if ENABLED(SENSORLESS_HOMING)
      #if ENABLED(CRASH_RECOVERY)
        Crash_Temporary_Deactivate ctd;
      #endif // ENABLED(CRASH_RECOVERY)

      sensorless_t stealth_states {
        NUM_AXIS_LIST(
          TERN0(X_SENSORLESS, enable_crash_detection(X_AXIS)),
          TERN0(Y_SENSORLESS, enable_crash_detection(Y_AXIS)),
          false, false, false, false
        )
        , TERN0(X2_SENSORLESS, enable_crash_detection(X2_AXIS))
        , TERN0(Y2_SENSORLESS, enable_crash_detection(Y2_AXIS))
      };

      #if ENABLED(CRASH_RECOVERY)
        // Technically we should call end_sensorless_homing_per_axis() after
        // the move, but what follows is homing anyway, so it's not needed.
        crash_s.start_sensorless_homing_per_axis(X_AXIS);
        crash_s.start_sensorless_homing_per_axis(Y_AXIS);
      #endif
    #endif

    do_blocking_move_to_xy(1.5 * mlx * x_axis_home_dir, 1.5 * mly * home_dir(Y_AXIS), fr_mm_s);

    endstops.validate_homing_move();

    current_position.set(0.0, 0.0);
    sync_plan_position();

    #if ENABLED(SENSORLESS_HOMING)
      #if ANY(ENDSTOPS_ALWAYS_ON_DEFAULT, CRASH_RECOVERY)
        UNUSED(stealth_states);
      #else
        TERN_(X_SENSORLESS, disable_crash_detection(X_AXIS, stealth_states.x));
        TERN_(X2_SENSORLESS, disable_crash_detection(X2_AXIS, stealth_states.x2));
        TERN_(Y_SENSORLESS, disable_crash_detection(Y_AXIS, stealth_states.y));
        TERN_(Y2_SENSORLESS, disable_crash_detection(Y2_AXIS, stealth_states.y2));
      #endif
    #endif
  }

#endif // QUICK_HOME

#if ENABLED(Z_SAFE_HOMING)

  inline bool home_z_safely() {
    DEBUG_SECTION(log_G28, "home_z_safely", DEBUGGING(LEVELING));

    // Disallow Z homing if X or Y homing is needed
    if (homing_needed_error(_BV(X_AXIS) | _BV(Y_AXIS))) return false;

    sync_plan_position();

    /**
     * Move the Z probe (or just the nozzle) to the safe homing point
     * (Z is already at the right height)
     */
    constexpr xy_float_t safe_homing_xy = { Z_SAFE_HOMING_X_POINT, Z_SAFE_HOMING_Y_POINT };
    #if HAS_HOME_OFFSET
      xy_float_t okay_homing_xy = safe_homing_xy;
      okay_homing_xy -= home_offset;
    #else
      constexpr xy_float_t okay_homing_xy = safe_homing_xy;
    #endif

    xyze_pos_t dest_pos;
    dest_pos.set(okay_homing_xy, current_position.z);

    TERN_(HOMING_Z_WITH_PROBE, dest_pos -= probe_offset);
    TERN_(HAS_HOTEND_OFFSET, dest_pos -= hotend_currently_applied_offset);

    if (position_is_reachable(dest_pos)) {

      if (DEBUGGING(LEVELING)) DEBUG_POS("home_z_safely", dest_pos);

#if ENABLED(PRUSA_TOOLCHANGER)
      do_blocking_move_to_xy(dest_pos, PrusaToolChanger::limit_stealth_feedrate(XY_PROBE_FEEDRATE_MM_S));
#elif HAS_NOZZLE_CLEANER()
    // with nozzle cleaner (iX), move in Y first to avoid going over the cleaner
    do_blocking_move_to_xy(current_position.x, dest_pos.y);
    do_blocking_move_to_xy(dest_pos.x, dest_pos.y);
#else
      do_blocking_move_to_xy(dest_pos);
#endif

      if (!homeaxis(Z_AXIS)) {
        return false;
      }
    }
    else {
      LCD_MESSAGE(MSG_ZPROBE_OUT);
      SERIAL_ECHO_MSG(STR_ZPROBE_OUT_SER);
    }

    return true;
  }

  #if ENABLED(DETECT_PRINT_SHEET)
    /**
     * @brief Detect print sheet
     *
     * @param z_homing_height z clearance before moving to detect print sheet point
     * @retval true print sheet detected
     * @retval false print sheet not detected or move was interrupted
     */
    static bool detect_print_sheet(const float z_homing_height) {
      DEBUG_SECTION(log_G28, "detect_print_sheet", DEBUGGING(LEVELING));

      // Disallow detection if if X or Y or Z homing is needed
      if (homing_needed_error(_BV(X_AXIS) | _BV(Y_AXIS) | _BV(Z_AXIS))) return false;

      #if ENABLED(NOZZLE_LOAD_CELL) && HOMING_Z_WITH_PROBE
        // Enable loadcell high precision across the entire procedure to prime the noise filters
        auto loadcellPrecisionEnabler = Loadcell::HighPrecisionEnabler(loadcell);
      #endif

      /**
       * Move the Z probe (or just the nozzle) to the sheet
       * detect point
       */
      do_z_clearance(z_homing_height);
      constexpr xy_float_t sheet_detect_xy = { DETECT_PRINT_SHEET_X_POINT, DETECT_PRINT_SHEET_Y_POINT };
      #if HAS_HOME_OFFSET
        xy_float_t okay_homing_xy = sheet_detect_xy;
        okay_homing_xy -= home_offset;
      #else
        constexpr xy_float_t okay_homing_xy = safe_homing_xy;
      #endif

      destination.set(okay_homing_xy, current_position.z);

      TERN_(HOMING_Z_WITH_PROBE, destination -= probe_offset);

      if (position_is_reachable(destination)) {

        if (DEBUGGING(LEVELING)) DEBUG_POS("detect_print_sheet", destination);

        do_blocking_move_to(destination);
        bool endstop_triggered;
        run_z_probe(0 - (Z_PROBE_LOW_POINT) + DETECT_PRINT_SHEET_Z_POINT, true, &endstop_triggered);
        if(!endstop_triggered) {
          return false;
        }
      }
      else {
        LCD_MESSAGE(MSG_ZPROBE_OUT);
        SERIAL_ECHO_MSG(STR_ZPROBE_OUT_SER);
      }

      return true;
    }
  #endif // DETECT_PRINT_SHEET

#endif // Z_SAFE_HOMING

#if HAS_TRINAMIC && defined(HAS_TMC_WAVETABLE)
static void reenable_wavetable(AxisEnum axis)
{
    tmc_enable_wavetable(axis == X_AXIS, axis == Y_AXIS, false);
}
#endif


/** \addtogroup G-Codes
 * @{
 */

/**
 *###G28: Home all axes according to settings <a href="https://reprap.org/wiki/G-code#G28:_Move_to_Origin_.28Home.29">G28: Move to Origin (Home)</a>
 *
 *If `HAS_PRECISE_HOMING()` is enabled, there are specific amount
 *of tries to home an X/Y axis. If it fails it runs re-calibration
 *
 *Home to all axes with no parameters.
 *
 *#### Usage
 *
 *    G28 [ X | Y | Z | I | N | O | P | R | S ]
 *
 *#### Parameters
 *
 * - `X` - Flag to go back to the X axis origin
 * - `Y` - Flag to go back to the Y axis origin
 * - `Z` - Flag to go back to the Z axis origin
 * - `I` - Imprecise: do not perform precise refinement
 * - `L` - Force leveling state ON (if possible) or OFF after homing (Requires `RESTORE_LEVELING_AFTER_G28` or `ENABLE_LEVELING_AFTER_G28`)
 * - `N` - No-change mode (do not change any motion setting such as feedrate)
 * - `O` - Home only if the position is not known and trusted
 * - `P` - Do not check print sheet presence
 * - `R` - <linear> Raise by n mm/inches before homing
 * - `S` - Simulated homing only in `MARLIN_DEV_MODE`
 * - `D` - Disallow homing self-calibration
 * - `C` - Force homing self-calibration
 */
void GcodeSuite::G28() {
#if ENABLED(NOZZLE_LOAD_CELL)
  BlockEStallDetection block_e_stall_detection;
#endif

  marlin_server::FSM_Holder fsm_holder(PhaseWait::homing);

  bool X = parser.seen('X');
  bool Y = parser.seen('Y');
  bool Z = parser.seen('Z');

  G28Flags flags;
  flags.only_if_needed = parser.boolval('O');
  flags.z_raise = parser.seenval('R') ? parser.value_linear_units() : Z_HOMING_HEIGHT;
  flags.no_change = parser.seen('N');
  flags.can_calibrate = !parser.seen('D');
  flags.force_calibrate = parser.seen('C');
  #if ENABLED(MARLIN_DEV_MODE)
    flags.simulate = parser.seen('S');
  #endif
  #if ENABLED(DETECT_PRINT_SHEET)
    flags.check_sheet = !parser.boolval('P');
  #endif
  flags.precise = !parser.seen('I'); // do not perform precise refinement

  // No axes were specified -> interpret as home all
  if(!X && !Y && !Z) {
    X = Y = Z = true;
  }

  #if ENABLED(CRASH_RECOVERY)
    const bool all_axes = (X && Y && Z);
    if (all_axes) {
      // Skip all recovery when homing all axes
      crash_s.set_gcode_replay_flags(Crash_s::RECOVER_NONE);
    } else if (X && Y) {
      // Skip the extra axis/position recovery if both XY are being rehomed
      crash_s.set_gcode_replay_flags(Crash_s::RECOVER_AXIS_STATE | Crash_s::RECOVER_Z_POSITION);
    }
  #endif

  G28_no_parser(X, Y, Z, flags);
}
/** @}*/

bool GcodeSuite::G28_no_parser(bool X, bool Y, bool Z, const G28Flags& flags) {
  struct AxisHomingRequirement {
    // !!! Keep before initial_level, someone might be not using a designated initializer and expect .expand({AxisHomeLevel::something}) to work.
    AxisHomeLevel required_level = AxisHomeLevel::not_homed;

    /// Whether the homing is optional or enforced
    bool force = false;

    /// Initial home level of the axis at homing start
    AxisHomeLevel initial_level = AxisHomeLevel::not_homed;

    void expand(const AxisHomingRequirement &other, bool condition = true) {
      if(condition) {
        required_level = std::max(required_level, other.required_level);
        force |= other.force;
      }
    }
  };
  std::array<AxisHomingRequirement, 3> requirements;

  /// \returns whether there should be any homing done for the specified axis during the G28
  const auto should_home_at_all = [&](AxisEnum axis) {
    const auto &r = requirements[axis];
    return r.force || (r.initial_level < r.required_level);
  };

  /// \returns whether the axis should be homed to (or above) the specified level during the G28
  /// In some cases, the G28 might only require precise refinement and not base homing,
  // at which point should_home_to_level(imprecise) would be false and should_home_to_level(full) would be true
  const auto should_home_to_level = [&](AxisEnum axis, AxisHomeLevel to_level = AxisHomeLevel::full) {
    const auto &r = requirements[axis];
    return (to_level <= r.required_level) && (r.force || r.initial_level < to_level);
  };

  // Setup basic requirements
  {
    const AxisHomingRequirement req {
      .required_level = (flags.precise ? AxisHomeLevel::full : AxisHomeLevel::imprecise),
      .force = !flags.only_if_needed,
    };

    for(uint8_t i = 0; i < axes_home_level.size(); i++) {
      requirements[i].initial_level = axes_home_level[i];
    }

    requirements[X_AXIS].expand(req, X);
    requirements[Y_AXIS].expand(req, Y);
    requirements[Z_AXIS].expand(req, Z);
  }

  // On Z_SAFE_HOMING, if we need to home Z, we need to have X and Y homed as well
  if(ENABLED(Z_SAFE_HOMING) && should_home_at_all(Z_AXIS)) {
    static constexpr AxisHomingRequirement req {
      .required_level = AxisHomeLevel::imprecise,
    };
    requirements[X_AXIS].expand(req);
    requirements[Y_AXIS].expand(req);
  }

  // On CODEPENDENT_XY_HOMING, we need to home both axes
  if constexpr(ENABLED(CODEPENDENT_XY_HOMING)) {
    requirements[X_AXIS].expand(requirements[Y_AXIS]);
    requirements[Y_AXIS] = requirements[X_AXIS];
  }

  // Precise COREXY homing is XY codependent, even if the imprecise homing isn't
  if(HAS_PRECISE_HOMING_COREXY() && (should_home_to_level(X_AXIS, AxisHomeLevel::full) || should_home_to_level(Y_AXIS, AxisHomeLevel::full))) {
    requirements[X_AXIS].expand(requirements[Y_AXIS]);
    requirements[Y_AXIS] = requirements[X_AXIS];
  }

  // Home (O)nly if position is unknown with respect to the required axes
  if (!should_home_at_all(X_AXIS) && !should_home_at_all(Y_AXIS) && !should_home_at_all(Z_AXIS)) {
    if (DEBUGGING(LEVELING)) DEBUG_ECHOLNPGM("> homing not needed, skip");
    return true;
  }


  #if ENABLED(MARLIN_DEV_MODE)
    if (flags.simulate) {
      planner.synchronize();
      if (planner.draining())
        return false;
      LOOP_NUM_AXES(a) set_axis_is_at_home((AxisEnum)a);
      sync_plan_position();
      SERIAL_ECHOLNPGM("Simulated Homing");
      report_current_position();
      return true;
    }
  #endif

  PrintStatusMessageGuard statusGuard;
  statusGuard.update<PrintStatusMessage::homing>({});
  HomingReporter reporter;

  #if HAS_CEILING_CLEARANCE()
  buddy::CeilingClearanceCheckDisabler ccd;
  #endif

  DEBUG_SECTION(log_G28, "G28", DEBUGGING(LEVELING));
  if (DEBUGGING(LEVELING)) log_machine_info();

  TERN_(BD_SENSOR, bdl.config_state = 0);

  /**
   * Set the laser power to false to stop the planner from processing the current power setting.
   */
  #if ENABLED(LASER_FEATURE)
    planner.laser_inline.status.isPowered = false;
  #endif

  #if ENABLED(FULL_REPORT_TO_HOST_FEATURE)
    const M_StateEnum old_grblstate = M_State_grbl;
    set_and_report_grblstate(M_HOMING);
  #endif

  TERN_(HAS_DWIN_E3V2_BASIC, DWIN_HomingStart());
  //TERN_(EXTENSIBLE_UI, ExtUI::onHomingStart());

  planner.synchronize();          // Wait for planner moves to finish!

  // If we are homing Z, assume that max_printed_z is zero (the Z homing couldn't be safe otherwise)
  if(Z && Z_HOME_DIR < 0) {
    planner.max_printed_z = 0;
  }

  /**
   * @brief Set to true when homing fails.
   * It is used to skip all motion until stepper currents
   * and variables are reverted to non-homing state.
   */
  bool failed = false;

  SET_SOFT_ENDSTOP_LOOSE(false);  // Reset a leftover 'loose' motion state

  // Disable the leveling matrix before homing
  #if CAN_SET_LEVELING_AFTER_G28
    const bool leveling_restore_state = parser.boolval('L', TERN1(RESTORE_LEVELING_AFTER_G28, planner.leveling_active));
  #endif

  // Cancel any prior G29 session
  TERN_(PROBE_MANUALLY, g29_in_progress = false);

  // Disable leveling before homing
  TERN_(HAS_LEVELING, set_bed_leveling_enabled(false));

  // Reset to the XY plane
  TERN_(CNC_WORKSPACE_PLANES, workspace_plane = PLANE_XY);

  #define HAS_CURRENT_HOME(N) (defined(N##_CURRENT_HOME) && N##_CURRENT_HOME != N##_CURRENT)
  #if HAS_CURRENT_HOME(X) || HAS_CURRENT_HOME(X2) || HAS_CURRENT_HOME(Y) || HAS_CURRENT_HOME(Y2) || HAS_CURRENT_HOME(I) || HAS_CURRENT_HOME(J) || HAS_CURRENT_HOME(K) || HAS_CURRENT_HOME(U) || HAS_CURRENT_HOME(V) || HAS_CURRENT_HOME(W)
    #define HAS_HOMING_CURRENT 1
  #endif

  #if HAS_HOMING_CURRENT
    auto debug_current = [](FSTR_P const s, const int16_t a, const int16_t b) {
      DEBUG_ECHOF(s); DEBUG_ECHOLNPGM(" current: ", a, " -> ", b);
    };
    #if HAS_CURRENT_HOME(X)
      const int16_t tmc_save_current_X = stepperX.getMilliamps();
      if(!flags.no_change) {
        stepperX.rms_current(X_CURRENT_HOME);
        if (DEBUGGING(LEVELING)) debug_current(F(STR_X), tmc_save_current_X, X_CURRENT_HOME);
      }
    #endif
    #if HAS_CURRENT_HOME(X2)
      const int16_t tmc_save_current_X2 = stepperX2.getMilliamps();
      if(!no_change) {
        stepperX2.rms_current(X2_CURRENT_HOME);
        if (DEBUGGING(LEVELING)) debug_current(F(STR_X2), tmc_save_current_X2, X2_CURRENT_HOME);
      }
    #endif
    #if HAS_CURRENT_HOME(Y)
      const int16_t tmc_save_current_Y = stepperY.getMilliamps();
      if(!flags.no_change) {
        stepperY.rms_current(Y_CURRENT_HOME);
        if (DEBUGGING(LEVELING)) debug_current(F(STR_Y), tmc_save_current_Y, Y_CURRENT_HOME);
      }
    #endif
    #if HAS_CURRENT_HOME(Y2)
      const int16_t tmc_save_current_Y2 = stepperY2.getMilliamps();
      if(!no_change) {
        stepperY2.rms_current(Y2_CURRENT_HOME);
        if (DEBUGGING(LEVELING)) debug_current(F(STR_Y2), tmc_save_current_Y2, Y2_CURRENT_HOME);
      }
    #endif
    #if HAS_CURRENT_HOME(I)
      const int16_t tmc_save_current_I = stepperI.getMilliamps();
      if(!no_change) {
        stepperI.rms_current(I_CURRENT_HOME);
        if (DEBUGGING(LEVELING)) debug_current(F(STR_I), tmc_save_current_I, I_CURRENT_HOME);
      }
    #endif
    #if HAS_CURRENT_HOME(J)
      const int16_t tmc_save_current_J = stepperJ.getMilliamps();
      if(!no_change) {
        stepperJ.rms_current(J_CURRENT_HOME);
        if (DEBUGGING(LEVELING)) debug_current(F(STR_J), tmc_save_current_J, J_CURRENT_HOME);
      }
    #endif
    #if HAS_CURRENT_HOME(K)
      const int16_t tmc_save_current_K = stepperK.getMilliamps();
      if(!no_change) {
        stepperK.rms_current(K_CURRENT_HOME);
        if (DEBUGGING(LEVELING)) debug_current(F(STR_K), tmc_save_current_K, K_CURRENT_HOME);
      }
    #endif
    #if HAS_CURRENT_HOME(U)
      const int16_t tmc_save_current_U = stepperU.getMilliamps();
      if(!no_change) {
        stepperU.rms_current(U_CURRENT_HOME);
        if (DEBUGGING(LEVELING)) debug_current(F(STR_U), tmc_save_current_U, U_CURRENT_HOME);
      }
    #endif
    #if HAS_CURRENT_HOME(V)
      const int16_t tmc_save_current_V = stepperV.getMilliamps();
      if(!no_change) {
        stepperV.rms_current(V_CURRENT_HOME);
        if (DEBUGGING(LEVELING)) debug_current(F(STR_V), tmc_save_current_V, V_CURRENT_HOME);
      }
    #endif
    #if HAS_CURRENT_HOME(W)
      const int16_t tmc_save_current_W = stepperW.getMilliamps();
      if(!no_change) {
        stepperW.rms_current(W_CURRENT_HOME);
        if (DEBUGGING(LEVELING)) debug_current(F(STR_W), tmc_save_current_W, W_CURRENT_HOME);
      }
    #endif
    #if SENSORLESS_STALLGUARD_DELAY
      safe_delay(SENSORLESS_STALLGUARD_DELAY); // Short delay needed to settle
    #endif
  #endif

  #if ENABLED(XY_HOMING_STEALTCHCHOP)
    bool stealthChop_x = stepperX.stored.stealthChop_enabled;
    bool stealthChop_y = stepperY.stored.stealthChop_enabled;
    // Enable stealtchop on X and Y before homing
    stepperX.stored.stealthChop_enabled = true;
    stepperX.refresh_stepping_mode();
    stepperY.stored.stealthChop_enabled = true;
    stepperY.refresh_stepping_mode();
  #endif /*ENABLED(XY_HOMING_STEALTCHCHOP)*/

  #if ENABLED(IMPROVE_HOMING_RELIABILITY)
    Motion_Parameters saved_motion_state;
    saved_motion_state.save();
    ScopeGuard restore_motion_state_guard = [&] {
      saved_motion_state.load();
    };
    if (!flags.no_change) {
      // Reset default feedrate and acceleration limits during homing
      Motion_Parameters::reset(true);

      auto s = planner.user_settings;
      s.max_acceleration_mm_per_s2[X_AXIS] = XY_HOMING_ACCELERATION;
      s.max_acceleration_mm_per_s2[Y_AXIS] = XY_HOMING_ACCELERATION;
      s.travel_acceleration = XY_HOMING_ACCELERATION;
      #if HAS_CLASSIC_JERK
        s.max_jerk.set(XY_HOMING_JERK, XY_HOMING_JERK);
      #endif

      // use feedrates as given! These shouldn't be alterated by any other policy!
      planner.apply_settings(s, true);
    }
  #endif

  // Always home with tool 0 active (but not with PRUSA_TOOLCHANGER)
  #if HAS_MULTI_HOTEND && DISABLED(PRUSA_TOOLCHANGER)
    const uint8_t old_tool_index = active_extruder;
    // PARKING_EXTRUDER homing requires different handling of movement / solenoid activation, depending on the side of homing
    #if ENABLED(PARKING_EXTRUDER)
      const bool pe_final_change_must_unpark = parking_extruder_unpark_after_homing(old_tool_index, X_HOME_DIR + 1 == old_tool_index * 2);
    #endif
    tool_change(0, tool_return_t::no_return);
  #endif


  TERN_(HAS_DUPLICATION_MODE, set_duplication_enabled(false));

  // Disable phase stepping/PA just before homing XY. This will synchronize only if needed
  phase_stepping::EnsureSuitableForHoming phstep_disabler;
  pressure_advance::PressureAdvanceDisabler pa_disabler;

  // Homing feedrate
  float fr_mm_s = flags.no_change ? feedrate_mm_s : 0.0f;
  remember_feedrate_scaling_off();
  ScopeGuard resatore_feedrate_scaling = [] {
    restore_feedrate_and_scaling();
  };

  endstops.enable(true); // Enable endstops for next homing move

  TERN_(HOME_Z_FIRST, if (!failed && doZ) failed = !homeaxis(Z_AXIS));

  const bool seenR = !isnan(flags.z_raise);
  const float z_homing_height = seenR ? flags.z_raise : Z_HOMING_HEIGHT;

  if (!failed && z_homing_height && (seenR || should_home_at_all(X_AXIS) || should_home_at_all(Y_AXIS) || TERN0(Z_SAFE_HOMING, should_home_at_all(Z_AXIS)))) {
    // Raise Z before homing any other axes and z is not already high enough (never lower z)
    if (DEBUGGING(LEVELING)) DEBUG_ECHOLNPGM("Raise Z (before homing) by ", z_homing_height);
    const auto trigger_states = do_z_clearance(z_homing_height);

    // If we have the Z homed and trigger an endstop, that means that we have homed wrong.
    // Letting this continue could lead to collision with the print or with the bedsheet, so rather raise a redscreen.
    // BFW-5334
    if((trigger_states & (1 << EndstopEnum::Z_MAX)) && !should_home_at_all(Z_AXIS) && axes_home_level.is_homed(Z_AXIS, AxisHomeLevel::imprecise)) {
      raise_redscreen(ErrCode::ERR_UNDEF, "Unexpected Z MAX endstop trigger", "G28");
    }
    TERN_(BLTOUCH, bltouch.init());
  }

  // Diagonal move first if both are homing
  #if ENABLED(QUICK_HOME)
    if (!failed && should_home_to_level(X_AXIS, AxisHomeLevel::imprecise) && should_home_to_level(Y_AXIS, AxisHomeLevel::imprecise))
      quick_home_xy();
  #endif

#if HAS_TRINAMIC && defined(HAS_TMC_WAVETABLE)
  // Only allow wavetable change if homing performs a backoff. This backoff is made in the way that it ends on stepper zero-position, so that re-enabling wavetable is safe.
  bool wavetable_off_X = false, wavetable_off_Y = false;
  #if HAS_PRECISE_HOMING_COREXY()
    #error "wavetable switching currently not compatible with HAS_PRECISE_HOMING_COREXY()"
  #endif
  #ifdef HOMING_BACKOFF_POST_MM
    constexpr xyz_float_t homing_backoff = HOMING_BACKOFF_POST_MM;
    wavetable_off_X = (homing_backoff[X] > 0.0f) && should_home_at_all(X_AXIS);
    wavetable_off_Y = (homing_backoff[Y] > 0.0f) && should_home_at_all(Y_AXIS);
  #endif
  void (*reenable_wt_X)(AxisEnum) = wavetable_off_X ? reenable_wavetable : NULL;
  void (*reenable_wt_Y)(AxisEnum) = wavetable_off_Y ? reenable_wavetable : NULL;
  // function pointers are useful because homing code doesn't need access to trinamic headres in order to re-enable wavetable during homing procedures

  // Turn off Wave Table for X and Y, which should improve homing
  // NOTE: change of Wave Table shall normally be done only when motors are guaranteed at zero-step. Here we are far enough from the print, so if the motors do something "wild" they should make no harm.
  // re-enabling wavetable back will take place during homing, when we are guaranteed at stepper zero
  if (!failed) {
    tmc_disable_wavetable(wavetable_off_X, wavetable_off_Y, false);
  }
#else
  void (*reenable_wt_X)(AxisEnum) = NULL;
  void (*reenable_wt_Y)(AxisEnum) = NULL;
#endif

  #if ENABLED(PRUSA_TOOLCHANGER)
  if (!failed && should_home_at_all(X_AXIS) && should_home_at_all(Y_AXIS)) {
    // Bump right edge to align toolchanger locking plates
    if (!prusa_toolchanger.align_locks()) {
      ui.status_printf_P(0, "Toolchanger lock alignment failed");
      homing_failed([]() { fatal_error(ErrCode::ERR_ELECTRO_HOMING_ERROR_X); }); // The alignment happens in X axis
      failed = true;
    }
  }

  // X position is unknown or near right edge
  if (!failed && (axes_need_homing(_BV(X_AXIS)) || current_position.x > X_MAX_POS - MOVE_BACK_BEFORE_HOMING_DISTANCE)) {
    do_homing_move(X_AXIS, -1 * MOVE_BACK_BEFORE_HOMING_DISTANCE); // Move a bit left to avoid unlocking the tool
  }
  #endif /*ENABLED(PRUSA_TOOLCHANGER)*/

  // Home Y (before X)
  if (ENABLED(HOME_Y_BEFORE_X) && !failed && should_home_to_level(Y_AXIS, AxisHomeLevel::imprecise)) {
    failed = !homeaxis(Y_AXIS, fr_mm_s, false, reenable_wt_Y, flags.can_calibrate);
  }

  // Home X
  if (!failed && should_home_to_level(X_AXIS, AxisHomeLevel::imprecise)) {
#ifdef HOMING_PREEMPTIVE_MOVE_Y
    do_blocking_move_to_y(HOMING_PREEMPTIVE_MOVE_Y);
#endif
    failed = !homeaxis(X_AXIS, fr_mm_s, false, reenable_wt_X, flags.can_calibrate);
  }

  // Home Y (after X)
  if (DISABLED(HOME_Y_BEFORE_X) && !failed && should_home_to_level(Y_AXIS, AxisHomeLevel::imprecise)) {
    failed = !homeaxis(Y_AXIS, fr_mm_s, false, reenable_wt_Y, flags.can_calibrate);
  }

  #if HAS_PRECISE_HOMING_COREXY()
    // absolute refinement requires both axes to be already probed
    if (!failed && (should_home_to_level(X_AXIS, AxisHomeLevel::full) || should_home_to_level(Y_AXIS, AxisHomeLevel::full))) {
      #if DISABLED(PRUSA_TOOLCHANGER)
        // skip refinement without data if we're not allowed to calibrate
        const bool do_refine = (corexy_home_is_calibrated() || flags.can_calibrate || flags.force_calibrate);
      #else
        // TODO[BFW-6527]: this is a temporary workaround until home calibration is enforced
        const bool do_refine = true;
      #endif

      if(do_refine) {
        failed |= !corexy_refine_during_G28(fr_mm_s, flags);

      }
    }
  #endif

  // Restore XY stealthChop / spreadCycle mode
  #if ENABLED(XY_HOMING_STEALTCHCHOP)
    // Enable stealtchop on X and Y before homing
    stepperX.stored.stealthChop_enabled = stealthChop_x;
    stepperX.refresh_stepping_mode();
    stepperY.stored.stealthChop_enabled = stealthChop_y;
    stepperY.refresh_stepping_mode();
  #endif /*ENABLED(XY_HOMING_STEALTCHCHOP)*/

  // Home Z last if homing towards the bed
  #if HAS_Z_AXIS && DISABLED(HOME_Z_FIRST)
    if (!failed && should_home_at_all(Z_AXIS)) {
      #if EITHER(Z_MULTI_ENDSTOPS, Z_STEPPER_AUTO_ALIGN)
        stepper.set_all_z_lock(false);
        stepper.set_separate_multi_axis(false);
      #endif

      #if ENABLED(PRUSA_TOOLCHANGER)
      if (active_extruder == PrusaToolChanger::MARLIN_NO_TOOL_PICKED) {
        // When no tool is picked, make sure to pick one
        failed = !prusa_toolchanger.tool_change(0, tool_return_t::no_return, current_position, tool_change_lift_t::no_lift, false);
      }
      #endif

      if (!failed) {
      #if ENABLED(Z_SAFE_HOMING)
<<<<<<< HEAD
        if (TERN1(POWER_LOSS_RECOVERY, !parser.seen_test('H'))) {
          failed = !home_z_safely();

          #if ENABLED(DETECT_PRINT_SHEET)
          if (!failed && flags.check_sheet) {
            failed = [&] {
              // Do multiple attempts of detect print sheet
              // The point is that we want to prevent false failures caused by a dirty nozzle (cold filament left hanging out)
              // BFW-5028
              uint8_t attempt = 0;
              while(true) {
                // If detect_print_sheet, return success (failed -> false)
                if(detect_print_sheet(z_homing_height)) {
                  return false;
                }

                bool ignore_fail = false;

                // Ran out of attempts -> report detect fail
                if(++attempt == 3) {
                  // Report missing bed sheet
                  static constexpr auto warning_type = WarningType::SteelSheetNotDetected;
                  marlin_server::set_warning(warning_type);

                  // Move the bed to the bottom to give space for the user to insert the sheet
                  // Do this asynchronously so that we can process the response while moving
                  current_position.z = DETECT_PRINT_SHEET_Z_AFTER_FAILURE;
                  line_to_current_position(homing_feedrate(Z_AXIS));

                  // Continue after the user puts the print sheet on
                  const Response response = marlin_server::wait_for_response(warning_type_phase(warning_type));

                  marlin_server::clear_warning(warning_type);

                  // Wait for the movement to finish
                  planner.synchronize();
                  ignore_fail = (response == Response::Ignore);
                  attempt = 0;
                }

                // Raise the Z again to prevent crashing into the sheet
                do_z_clearance(z_homing_height);

                // Return to the XY homing position over the printbed and try rehoming z
                if(!home_z_safely()) {
                  // Fail straight away if z homing fails, only repeat if detect_print_sheet fails
                  return true;
                }

                if(ignore_fail) {
                  return false;
                }
=======
        failed = !home_z_safely();

        #if ENABLED(DETECT_PRINT_SHEET)
        if (!failed && flags.check_sheet) {
          PrintStatusMessageGuard status_guard;
          status_guard.update<PrintStatusMessage::detecting_steel_sheet>({});

          failed = [&] {
            // Do multiple attempts of detect print sheet
            // The point is that we want to prevent false failures caused by a dirty nozzle (cold filament left hanging out)
            // BFW-5028
            uint8_t attempt = 0;
            while(true) {
              // If detect_print_sheet, return success (failed -> false)
              if(detect_print_sheet(z_homing_height)) {
                return false;
              }

              // Fail straight away if draining
              if(planner.draining()) {
                return true;
              }

              bool ignore_fail = false;

              // Ran out of attempts -> report detect fail
              if(++attempt == 3) {
                // Report missing bed sheet
                static constexpr auto warning_type = WarningType::SteelSheetNotDetected;
                marlin_server::set_warning(warning_type);

                // Move the bed to the bottom to give space for the user to insert the sheet
                // Do this asynchronously so that we can process the response while moving
                current_position.z = DETECT_PRINT_SHEET_Z_AFTER_FAILURE;
                line_to_current_position(homing_feedrate(Z_AXIS));

                // Continue after the user puts the print sheet on
                const Response response = marlin_server::wait_for_response(warning_type_phase(warning_type));

                marlin_server::clear_warning(warning_type);

                // Wait for the movement to finish
                planner.synchronize();
                ignore_fail = (response == Response::Ignore);
                attempt = 0;
>>>>>>> b91eeda0
              }

              // Raise the Z again to prevent crashing into the sheet
              do_z_clearance(z_homing_height);

              // Return to the XY homing position over the printbed and try rehoming z
              if(!home_z_safely()) {
                // Fail straight away if z homing fails, only repeat if detect_print_sheet fails
                return true;
              }

              if(ignore_fail) {
                return false;
              }
            }
          }();
        }
        #endif
      #else
        failed = !homeaxis(Z_AXIS);
      #endif
      }

      if (!failed) {
        move_z_after_probing();
      }
    }
  #endif

  SECONDARY_AXIS_CODE(
    if (!failed && doI) failed = !homeaxis(I_AXIS),
    if (!failed && doJ) failed = !homeaxis(J_AXIS),
    if (!failed && doK) failed = !homeaxis(K_AXIS),
    if (!failed && doU) failed = !homeaxis(U_AXIS),
    if (!failed && doV) failed = !homeaxis(V_AXIS),
    if (!failed && doW) failed = !homeaxis(W_AXIS)
  );

  sync_plan_position();

  // clear any step fraction: we're at home
  PreciseStepping::reset_from_halt(false);

  endstops.not_homing();

  // Restore previous phase stepping state before we move again
  phstep_disabler.release();

  if (!failed) {
    // Move to a height where we can use the full xy-area
    TERN_(DELTA_HOME_TO_SAFE_ZONE, do_blocking_move_to_z(delta_clip_start_height));
  }

  TERN_(CAN_SET_LEVELING_AFTER_G28, if (leveling_restore_state) set_bed_leveling_enabled());

  // Restore the active tool after homing
  #if HAS_MULTI_HOTEND && DISABLED(PRUSA_TOOLCHANGER)
    tool_change(old_tool_index, TERN(PARKING_EXTRUDER, !pe_final_change_must_unpark, DISABLED(DUAL_X_CARRIAGE)));   // Do move if one of these
  #endif

  #if HAS_HOMING_CURRENT
    if (DEBUGGING(LEVELING)) DEBUG_ECHOLNPGM("Restore driver current...");
    #if HAS_CURRENT_HOME(X)
      stepperX.rms_current(tmc_save_current_X);
    #endif
    #if HAS_CURRENT_HOME(X2)
      stepperX2.rms_current(tmc_save_current_X2);
    #endif
    #if HAS_CURRENT_HOME(Y)
      stepperY.rms_current(tmc_save_current_Y);
    #endif
    #if HAS_CURRENT_HOME(Y2)
      stepperY2.rms_current(tmc_save_current_Y2);
    #endif
    #if HAS_CURRENT_HOME(I)
      stepperI.rms_current(tmc_save_current_I);
    #endif
    #if HAS_CURRENT_HOME(J)
      stepperJ.rms_current(tmc_save_current_J);
    #endif
    #if HAS_CURRENT_HOME(K)
      stepperK.rms_current(tmc_save_current_K);
    #endif
    #if HAS_CURRENT_HOME(U)
      stepperU.rms_current(tmc_save_current_U);
    #endif
    #if HAS_CURRENT_HOME(V)
      stepperV.rms_current(tmc_save_current_V);
    #endif
    #if HAS_CURRENT_HOME(W)
      stepperW.rms_current(tmc_save_current_W);
    #endif
    #if SENSORLESS_STALLGUARD_DELAY
      safe_delay(SENSORLESS_STALLGUARD_DELAY); // Short delay needed to settle
    #endif
  #endif // HAS_HOMING_CURRENT

  ui.refresh();

  TERN_(HAS_DWIN_E3V2_BASIC, DWIN_HomingDone());
  //TERN_(EXTENSIBLE_UI, ExtUI::onHomingDone());

  report_current_position();

  if (ENABLED(NANODLP_Z_SYNC) && (should_home_at_all(Z_AXIS) || ENABLED(NANODLP_ALL_AXIS)))
    SERIAL_ECHOLNPGM(STR_Z_MOVE_COMP);

  TERN_(FULL_REPORT_TO_HOST_FEATURE, set_and_report_grblstate(old_grblstate));

  return !failed;
}

#if HAS_PRECISE_HOMING_COREXY()
enum class RefineResult {
  success,
  hard_fail, ///< Failed hard, cannot recover
  refine_fail, ///< Failed to refine, but could potentially continue unrefined
  calibrate_from_menu, ///< Needs calibration but cannot do it en-situ. The user needs to abort/ignroe and do it from the calibrations menu.
};

RefineResult corexy_calibrate_homing_during_G28(float xy_mm_s, const G28Flags &flags) {
  // We cannot calibrate -> this are bad, abort
  if (!flags.can_calibrate) {
    return RefineResult::calibrate_from_menu;
  }

  Tristate calibration_approved = flags.force_calibrate ? Tristate::yes : config_store().auto_recalibrate_precise_homing.get();

  // Prompt the user that we would like to do the calibration (if the calibration was not triggered from gcode)
  if(calibration_approved == Tristate::other) {
    switch(marlin_server::prompt_warning(WarningType::HomingCalibrationNeeded, 60'000)) {

    case Response::Calibrate:
    case Response::_none: // In case of timeout
    default: // To stop the compiler from complaining
      calibration_approved = Tristate::yes;
      break;

    case Response::Skip:
      calibration_approved = Tristate::no;
      break;

    case Response::Always:
      calibration_approved = Tristate::yes;
      config_store().auto_recalibrate_precise_homing.set(Tristate::yes);
      break;

    case Response::Never:
      calibration_approved = Tristate::no;
      config_store().auto_recalibrate_precise_homing.set(Tristate::no);
      break;

    }
  }

  // Regardless of whether the calibration will run or not, reset homing instability history
  // In both cases, we want a clean slate so that the user is not bothered with "please recalibrate" right away
  config_store().precise_homing_instability_history.set(0);

  if(!calibration_approved) {
    // User decided to not do the calibration at his own risk -> consider the point refined
    return RefineResult::success;
  }

  PrintStatusMessageGuard status_guard;
  status_guard.update<PrintStatusMessage::recalibrating_home>({});

  /// Wait holder should be part of the homing procedure
  marlin_server::fsm_change(PhaseWait::homing_calibration);

#if HAS_TRINAMIC && defined(XY_HOMING_MEASURE_SENS_MIN)
  // Try calibrating motor sensitivity before calibration
  if (!corexy_sens_calibrate(xy_mm_s)) {
    return RefineResult::hard_fail;
  }

  // After calibrating sensitivity, we need to rehome
  if (!corexy_rehome_xy(xy_mm_s)) {
    return RefineResult::hard_fail;
  }
#endif

  if (!corexy_home_refine(xy_mm_s, CoreXYCalibrationMode::force)) {
    return RefineResult::refine_fail;
  }

  return RefineResult::success;
}

RefineResult corexy_refine_during_G28_once(float fr_mm_s, const G28Flags &flags) {
  // Do a quick move to the home position. Refinement can now be done separately to the imprecise homing and the head can be anywhere
  // The position taken from corexy_rehome_and_phase
  do_blocking_move_to_xy(
    (base_home_pos(X_AXIS) - XY_HOMING_ORIGIN_OFFSET * X_HOME_DIR),
    (base_home_pos(Y_AXIS) - XY_HOMING_ORIGIN_OFFSET * Y_HOME_DIR)
  );

  // Do not handle feedrate defaults again within precise homing: do it here
  fr_mm_s = fr_mm_s ?: homing_feedrate(A_AXIS);

  if (flags.force_calibrate || !corexy_home_is_calibrated()) {
    // Calibration is required, do not even attempt to naively refine
    return corexy_calibrate_homing_during_G28(fr_mm_s, flags);
  }

  // Retry the refinement a few times
  for (uint8_t retry = 0; retry < PRECISE_HOMING_COREXY_RETRIES; retry++) {
    if (planner.draining()) {
      return RefineResult::hard_fail;
    }

    if (corexy_home_refine(fr_mm_s, CoreXYCalibrationMode::disallow)) {
      // Successfully refined the home

      // Record whether the refinement found a stable home
      config_store().precise_homing_instability_history.transform([is_unstable = corexy_home_is_unstable()] (auto val) {
        return (val << 1) | is_unstable;
      });

      // If at least history_threshold out of last history_window refinements were unstable, trigger calibration
      static constexpr auto history_threshold = 6;
      static constexpr auto history_window = 10;

      // Check that we have the requested history window actually stored
      using History = decltype(config_store_ns::CurrentStore::precise_homing_instability_history)::value_type;
      static_assert(history_window <= sizeof(History) * 8);
      static constexpr History history_mask = ((1 << history_window) - 1);

      const auto recent_instability_count = std::popcount(static_cast<History>(config_store().precise_homing_instability_history.get() & history_mask));
      if(flags.can_calibrate && recent_instability_count >= history_threshold) {
        break; // Break out of the loop -> offer calibration
      }

      return RefineResult::success;
    }

    // instead of blindly retrying internally on the same location, move the gantry
    if (!corexy_rehome_xy(fr_mm_s)) {
      return RefineResult::hard_fail;
    }
  }

  // If we've exhausted retries, force calibration
  return corexy_calibrate_homing_during_G28(fr_mm_s, flags);
}

bool corexy_refine_during_G28(float fr_mm_s, const G28Flags &flags) {
  RefineResult result;
  while (true) {
    result = corexy_refine_during_G28_once(fr_mm_s, flags);
    switch(result) {

      case RefineResult::success:
        // Mark the axes as precisely homed
        axes_home_level[X_AXIS] = AxisHomeLevel::full;
        axes_home_level[Y_AXIS] = AxisHomeLevel::full;
        return true;

      case RefineResult::hard_fail:
        return false;

      case RefineResult::refine_fail:
      case RefineResult::calibrate_from_menu:
        break;
    }

    if(planner.draining()) {
      // We're quick stopping, do not repeat
      return false;
    }

    const auto warning_type = (result == RefineResult::calibrate_from_menu) ? WarningType::HomingCalibrationFromMenuNeeded : WarningType::HomingRefinementFailed;
    const auto prompt_result = marlin_server::prompt_warning(warning_type);
    switch(prompt_result) {

    case Response::Retry:
      continue;

    case Response::Abort:
      marlin_server::quick_stop();
      marlin_server::print_abort();
      return false;

    case Response::Ignore:
      // The user decided to ignore the problem at his own risk, consider the homing calibrated for now
      axes_home_level[X_AXIS] = AxisHomeLevel::full;
      axes_home_level[Y_AXIS] = AxisHomeLevel::full;   
      return true;

    default:
      BUDDY_UNREACHABLE();

    }
  }
}
#endif<|MERGE_RESOLUTION|>--- conflicted
+++ resolved
@@ -608,8 +608,6 @@
   #endif
 
   #if ENABLED(XY_HOMING_STEALTCHCHOP)
-    bool stealthChop_x = stepperX.stored.stealthChop_enabled;
-    bool stealthChop_y = stepperY.stored.stealthChop_enabled;
     // Enable stealtchop on X and Y before homing
     stepperX.stored.stealthChop_enabled = true;
     stepperX.refresh_stepping_mode();
@@ -769,15 +767,6 @@
     }
   #endif
 
-  // Restore XY stealthChop / spreadCycle mode
-  #if ENABLED(XY_HOMING_STEALTCHCHOP)
-    // Enable stealtchop on X and Y before homing
-    stepperX.stored.stealthChop_enabled = stealthChop_x;
-    stepperX.refresh_stepping_mode();
-    stepperY.stored.stealthChop_enabled = stealthChop_y;
-    stepperY.refresh_stepping_mode();
-  #endif /*ENABLED(XY_HOMING_STEALTCHCHOP)*/
-
   // Home Z last if homing towards the bed
   #if HAS_Z_AXIS && DISABLED(HOME_Z_FIRST)
     if (!failed && should_home_at_all(Z_AXIS)) {
@@ -795,60 +784,6 @@
 
       if (!failed) {
       #if ENABLED(Z_SAFE_HOMING)
-<<<<<<< HEAD
-        if (TERN1(POWER_LOSS_RECOVERY, !parser.seen_test('H'))) {
-          failed = !home_z_safely();
-
-          #if ENABLED(DETECT_PRINT_SHEET)
-          if (!failed && flags.check_sheet) {
-            failed = [&] {
-              // Do multiple attempts of detect print sheet
-              // The point is that we want to prevent false failures caused by a dirty nozzle (cold filament left hanging out)
-              // BFW-5028
-              uint8_t attempt = 0;
-              while(true) {
-                // If detect_print_sheet, return success (failed -> false)
-                if(detect_print_sheet(z_homing_height)) {
-                  return false;
-                }
-
-                bool ignore_fail = false;
-
-                // Ran out of attempts -> report detect fail
-                if(++attempt == 3) {
-                  // Report missing bed sheet
-                  static constexpr auto warning_type = WarningType::SteelSheetNotDetected;
-                  marlin_server::set_warning(warning_type);
-
-                  // Move the bed to the bottom to give space for the user to insert the sheet
-                  // Do this asynchronously so that we can process the response while moving
-                  current_position.z = DETECT_PRINT_SHEET_Z_AFTER_FAILURE;
-                  line_to_current_position(homing_feedrate(Z_AXIS));
-
-                  // Continue after the user puts the print sheet on
-                  const Response response = marlin_server::wait_for_response(warning_type_phase(warning_type));
-
-                  marlin_server::clear_warning(warning_type);
-
-                  // Wait for the movement to finish
-                  planner.synchronize();
-                  ignore_fail = (response == Response::Ignore);
-                  attempt = 0;
-                }
-
-                // Raise the Z again to prevent crashing into the sheet
-                do_z_clearance(z_homing_height);
-
-                // Return to the XY homing position over the printbed and try rehoming z
-                if(!home_z_safely()) {
-                  // Fail straight away if z homing fails, only repeat if detect_print_sheet fails
-                  return true;
-                }
-
-                if(ignore_fail) {
-                  return false;
-                }
-=======
         failed = !home_z_safely();
 
         #if ENABLED(DETECT_PRINT_SHEET)
@@ -894,7 +829,6 @@
                 planner.synchronize();
                 ignore_fail = (response == Response::Ignore);
                 attempt = 0;
->>>>>>> b91eeda0
               }
 
               // Raise the Z again to prevent crashing into the sheet
