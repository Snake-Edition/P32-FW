--- conflicted
+++ resolved
@@ -814,11 +814,8 @@
       #if HAS_PHASE_STEPPING()
         case 970: M970(); break;
         case 971: M971(); break;
-<<<<<<< HEAD
-=======
       #endif
       #if HAS_PHASE_STEPPING_CALIBRATION()
->>>>>>> b91eeda0
         case 972: M972(); break;
         case 973: M973(); break;
         case 974: M974(); break;
