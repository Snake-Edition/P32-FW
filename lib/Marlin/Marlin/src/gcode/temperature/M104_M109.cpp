/**
 * Marlin 3D Printer Firmware
 * Copyright (c) 2019 MarlinFirmware [https://github.com/MarlinFirmware/Marlin]
 *
 * Based on Sprinter and grbl.
 * Copyright (c) 2011 Camiel Gubbels / Erik van der Zalm
 *
 * This program is free software: you can redistribute it and/or modify
 * it under the terms of the GNU General Public License as published by
 * the Free Software Foundation, either version 3 of the License, or
 * (at your option) any later version.
 *
 * This program is distributed in the hope that it will be useful,
 * but WITHOUT ANY WARRANTY; without even the implied warranty of
 * MERCHANTABILITY or FITNESS FOR A PARTICULAR PURPOSE.  See the
 * GNU General Public License for more details.
 *
 * You should have received a copy of the GNU General Public License
 * along with this program.  If not, see <http://www.gnu.org/licenses/>.
 *
 */

#include "../../inc/MarlinConfigPre.h"

#if EXTRUDERS

#include "../gcode.h"
#include "../../module/temperature.h"
#include "../../module/motion.h"
#include "../../module/planner.h"
#include "../../lcd/ultralcd.h"
#include "../../Marlin.h"

#if ENABLED(PRINTJOB_TIMER_AUTOSTART)
  #include "../../module/printcounter.h"
#endif

#if ENABLED(SINGLENOZZLE)
  #include "../../module/tool_change.h"
#endif

#include "marlin_server.hpp"

/** \addtogroup G-Codes
 * @{
 */

/**
 * M104: Set hot end temperature
 *
 * ## Parameters
 *
 * - `S` - [degree Celsius] Temperature to be set
 * - `D` - [degree Celsius] Temperature to be displayed (otherwise actual temp will be displayed)
 */
void GcodeSuite::M104() {

  if (DEBUGGING(DRYRUN)) return;

  #if ENABLED(PRUSA_MMU2) // MMU2 doesn't handle different temps per slot, sayonara! (TODO?)
	  constexpr int8_t target_extruder = 0;
  #elif ENABLED(MIXING_EXTRUDER) && MIXING_VIRTUAL_TOOLS > 1
    constexpr int8_t target_extruder = 0;
  #else
    const int8_t target_extruder = get_target_extruder_from_command();
    if (target_extruder < 0) return;
  #endif

  if (parser.seenval('S')) {
    const int16_t temp = parser.value_celsius();
    #if ENABLED(SINGLENOZZLE)
      singlenozzle_temp[target_extruder] = temp;
      if (target_extruder != active_extruder) return;
    #endif
    thermalManager.setTargetHotend(temp, target_extruder);
    if (parser.seen('C') && thermalManager.isCoolingHotend(target_extruder))
      thermalManager.start_nozzle_cooling(target_extruder);
    else
      thermalManager.reset_fan_speed(target_extruder);

    #if ENABLED(DUAL_X_CARRIAGE)
      if (dxc_is_duplicating() && target_extruder == 0)
        thermalManager.setTargetHotend(temp ? temp + duplicate_extruder_temp_offset : 0, 1);
    #endif

    #if ENABLED(PRINTJOB_TIMER_AUTOSTART)
      /**
       * Stop the timer at the end of print. Start is managed by 'heat and wait' M109.
       * We use half EXTRUDE_MINTEMP here to allow nozzles to be put into hot
       * standby mode, for instance in a dual extruder setup, without affecting
       * the running print timer.
       */
      if (temp <= (EXTRUDE_MINTEMP) / 2) {
        print_job_timer.pause();
        ui.reset_status();
      }
    #endif
  }

  marlin_server::set_temp_to_display(parser.seenval('D') ? parser.value_celsius() : thermalManager.degTargetHotend(target_extruder), target_extruder);

  #if ENABLED(AUTOTEMP)
    planner.autotemp_M104_M109();
  #endif
}

/**
 * M109: Sxxx Wait for extruder(s) to reach temperature. Waits only when heating.
 *       Rxxx Wait for extruder(s) to reach temperature. Waits when heating and cooling.
 */
void GcodeSuite::M109() {

  if (DEBUGGING(DRYRUN)) return;

  #if ENABLED(PRUSA_MMU2) // MMU2 doesn't handle different temps per slot, sayonara! (TODO?)
	  constexpr int8_t target_extruder = 0;
  #elif ENABLED(MIXING_EXTRUDER) && MIXING_VIRTUAL_TOOLS > 1
    constexpr int8_t target_extruder = 0;
  #else
    const int8_t target_extruder = get_target_extruder_from_command();
    if (target_extruder < 0) return;
  #endif

  const bool no_wait_for_cooling = parser.seenval('S'),
             set_temp = no_wait_for_cooling || parser.seenval('R');
  if (set_temp) {
    const int16_t temp = parser.value_celsius();
    #if ENABLED(SINGLENOZZLE)
      singlenozzle_temp[target_extruder] = temp;
      if (target_extruder != active_extruder) return;
    #endif
    thermalManager.setTargetHotend(temp, target_extruder);

    #if ENABLED(DUAL_X_CARRIAGE)
      if (dxc_is_duplicating() && target_extruder == 0)
        thermalManager.setTargetHotend(temp ? temp + duplicate_extruder_temp_offset : 0, 1);
    #endif

    #if ENABLED(PRINTJOB_TIMER_AUTOSTART)
      // TODO: this doesn't work properly for multitool, temperature of last tool decides whenever printjob timer is started or not
      /**
       * Use half EXTRUDE_MINTEMP to allow nozzles to be put into hot
       * standby mode, (e.g., in a dual extruder setup) without affecting
       * the running print timer.
       */
      if (temp <= (EXTRUDE_MINTEMP) / 2) {
        print_job_timer.pause();
        ui.reset_status();
      }
      else
        print_job_timer.start();
    #endif

    #if HAS_DISPLAY
      if (thermalManager.isHeatingHotend(target_extruder) || !no_wait_for_cooling)
        thermalManager.set_heating_message(target_extruder);
    #endif
  }

  #if ENABLED(AUTOTEMP)
    planner.autotemp_M104_M109();
  #endif

  if (set_temp) {
<<<<<<< HEAD
    #if ENABLED(PRUSA_MARLIN_API)
      marlin_server::set_temp_to_display(parser.seenval('D') ? parser.value_celsius() : thermalManager.degTargetHotend(target_extruder), target_extruder);
    #endif
    (void)thermalManager.wait_for_hotend(target_extruder, no_wait_for_cooling, parser.seen('C'));
=======
    marlin_server::set_temp_to_display(parser.seenval('D') ? parser.value_celsius() : thermalManager.degTargetHotend(target_extruder), target_extruder);
    (void)thermalManager.wait_for_hotend(target_extruder, no_wait_for_cooling, parser.seen('F'));
>>>>>>> 0de68b87
  }
}

/** @}*/

#endif // EXTRUDERS<|MERGE_RESOLUTION|>--- conflicted
+++ resolved
@@ -73,10 +73,6 @@
       if (target_extruder != active_extruder) return;
     #endif
     thermalManager.setTargetHotend(temp, target_extruder);
-    if (parser.seen('C') && thermalManager.isCoolingHotend(target_extruder))
-      thermalManager.start_nozzle_cooling(target_extruder);
-    else
-      thermalManager.reset_fan_speed(target_extruder);
 
     #if ENABLED(DUAL_X_CARRIAGE)
       if (dxc_is_duplicating() && target_extruder == 0)
@@ -162,15 +158,8 @@
   #endif
 
   if (set_temp) {
-<<<<<<< HEAD
-    #if ENABLED(PRUSA_MARLIN_API)
-      marlin_server::set_temp_to_display(parser.seenval('D') ? parser.value_celsius() : thermalManager.degTargetHotend(target_extruder), target_extruder);
-    #endif
-    (void)thermalManager.wait_for_hotend(target_extruder, no_wait_for_cooling, parser.seen('C'));
-=======
     marlin_server::set_temp_to_display(parser.seenval('D') ? parser.value_celsius() : thermalManager.degTargetHotend(target_extruder), target_extruder);
     (void)thermalManager.wait_for_hotend(target_extruder, no_wait_for_cooling, parser.seen('F'));
->>>>>>> 0de68b87
   }
 }
 
