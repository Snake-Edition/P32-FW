--- conflicted
+++ resolved
@@ -55,11 +55,7 @@
     }
     #endif
 
-<<<<<<< HEAD
-    #if HAS_XBUDDY_EXTENSION()
-=======
     #if XBUDDY_EXTENSION_VARIANT_STANDARD()
->>>>>>> b91eeda0
     using XBE = buddy::XBuddyExtension;
     static_assert(FAN_COUNT < 3, "Fan 3 is dedicated to extboard");
     if (fan == 3) {
