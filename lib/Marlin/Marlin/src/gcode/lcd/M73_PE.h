--- conflicted
+++ resolved
@@ -21,19 +21,11 @@
 
 public:
     void mSetValue(uint32_t nN, uint32_t nNow);
-<<<<<<< HEAD
-    uint32_t mGetValue(void);
-    void mInit(void);
-    bool mIsActual(uint32_t nNow);
-    bool mIsActual(uint32_t nNow, uint16_t nPeriod);
-    bool mIsUsed(void);
-=======
     uint32_t mGetValue(void) const;
     void mInit(void);
     bool mIsActual(uint32_t nNow) const;
     bool mIsActual(uint32_t nNow, uint16_t nPeriod) const;
     bool mIsUsed(void) const;
->>>>>>> 0de68b87
     // void mFormatSeconds(char *sStr,uint16_t nFeedrate);
 };
 
@@ -44,17 +36,6 @@
 
 class ClProgressData {
 public:
-<<<<<<< HEAD
-    ClValidityValue oPercentDirectControl;
-    ClValidityValue oPercentDone;
-    ClValidityValueSec oTime2End;
-    ClValidityValueSec oTime2Pause;
-
-public:
-    void mInit(void);
-};
-
-=======
     struct ModeSpecificData {
         ClValidityValue percent_done;
         ClValidityValueSec time_to_end;
@@ -71,7 +52,6 @@
     }
 };
 
->>>>>>> 0de68b87
 extern ClProgressData oProgressData;
 
 struct M73_Params {
