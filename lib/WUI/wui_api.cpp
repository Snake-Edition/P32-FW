--- conflicted
+++ resolved
@@ -385,16 +385,11 @@
     const bool can_start_print = !marlin_vars()->sd_printing && allowed_screen;
 
     if (can_start_print) {
-<<<<<<< HEAD
-        strlcpy(marlin_vars()->media_LFN, filename, FILE_PATH_BUFFER_LEN);
-        print_begin(filename, true);
-=======
         strlcpy(marlin_vars()->media_LFN, basename(filename), FILE_NAME_BUFFER_LEN);
         // Turn it into the short name, to improve buffer length, avoid strange
         // chars like spaces in it, etc.
         get_SFN_path(filename);
-        print_begin(filename);
->>>>>>> c1300ba4
+        print_begin(filename, true);
     }
 
     return can_start_print;
