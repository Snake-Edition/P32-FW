--- conflicted
+++ resolved
@@ -50,13 +50,10 @@
 static marlin_vars_t *wui_marlin_vars;
 wui_vars_t wui_vars;                              // global vriable for data relevant to WUI
 static char wui_media_LFN[FILE_NAME_MAX_LEN + 1]; // static buffer for gcode file name
-<<<<<<< HEAD
 static char *api_key = "miniPL-apikey";
-=======
 static uint32_t ip4_type = WUI_IP4_DHCP;
 struct netif eth0;           // network interface structure for ETH
 ETH_config_t wui_eth_config; // the active WUI configuration for ethernet, connect and server
->>>>>>> 31c9b833
 
 static void wui_marlin_client_init(void) {
     wui_marlin_vars = marlin_client_init(); // init the client
@@ -247,15 +244,14 @@
     }
 }
 
-<<<<<<< HEAD
 const char *wui_get_api_key() {
     return api_key;
-=======
+}
+
 struct altcp_pcb *prusa_alloc(void *arg, uint8_t ip_type) {
     if (get_eth_status() == ETH_NETIF_UP)
         return altcp_tcp_new_ip_type(ip_type);
     else
         return NULL;
     // return altcp_esp_new_ip_type(ip_type);
->>>>>>> 31c9b833
 }