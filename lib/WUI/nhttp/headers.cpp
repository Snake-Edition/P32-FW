#include "headers.h"

#include <cassert>
#include <cstdlib>
#include <cstdio>
#include <cstring>

#include <sys/stat.h>
#include <inttypes.h> // PRIu* macros (not available in <cinttypes>)
#include <sha256.h>

using http::ConnectionHandling;
using http::ContentType;
using http::Status;

namespace nhttp {

namespace {

    const char *const authenticate_hdrs[] = {
        "WWW-Authenticate: ApiKey realm=\"Printer API\"\r\n",
        nullptr,
    };

    const constexpr StatusText texts[] = {
        { Status::UnknownStatus, "???" },
        { Status::Ok, "OK" },
        { Status::Created, "Created" },
        { Status::NoContent, "No Content" },
        { Status::NotModified, "Not Modified" },
        { Status::BadRequest, "Bad Request" },
        { Status::Forbidden, "Forbidden" },
        { Status::Unauthorized, "Unauthorized", authenticate_hdrs },
        { Status::NotFound, "Not Found" },
        { Status::MethodNotAllowed, "Method Not Allowed" },
        { Status::Conflict, "Conflict" },
        { Status::LengthRequired, "Length Required" },
        { Status::UnsupportedMediaType, "Unsupported Media Type" },
        { Status::IMATeaPot, "I'm a Teapot Printer" },
        { Status::PayloadTooLarge, "Payload Too Large" },
        { Status::UriTooLong, "URI Too Long" },
        { Status::UnprocessableEntity, "Unprocessable Entity" },
        { Status::RequestHeaderFieldsTooLarge, "Request Header Fields Too Large" },
        { Status::InternalServerError, "Infernal Server Error" },
        { Status::NotImplemented, "Not Implemented" },
        { Status::ServiceTemporarilyUnavailable, "Service Temporarily Unavailable" },
        { Status::InsufficientStorage, "Insufficient Storage" },
    };

    constexpr const size_t content_buffer_len = 128;

<<<<<<< HEAD
=======
    const char *content_type_string(ContentType content_type) {
        switch (content_type) {
        case ContentType::TextPlain:
            return "text/plain";
        case ContentType::TextHtml:
            return "text/html; charset=utf-8";
        case ContentType::TextCss:
            return "text/css";
        case ContentType::ImageIco:
            return "image/vnd.microsoft.icon";
        case ContentType::ImagePng:
            return "image/png";
        case ContentType::ImageSvg:
            return "image/svg+xml";
        case ContentType::ApplicationJavascript:
            return "application/javascript";
        case ContentType::ApplicationJson:
            return "application/json";
        case ContentType::ApplicationOctetStream:
            return "application/octet-stream";
        default:
            assert(0);
            return "application/octet-stream";
        }
    }
>>>>>>> f97b171e
}

const StatusText &StatusText::find(Status status) {
    for (const StatusText *t = texts; t < (texts + sizeof(texts) / sizeof(*texts)); t++) {
        if (t->status == status) {
            return *t;
        }
    }

    return *texts;
}

size_t write_headers(uint8_t *buffer, size_t buffer_len, Status status, ContentType content_type, ConnectionHandling handling, std::optional<uint64_t> content_length, std::optional<uint32_t> etag, const char *const *extra_hdrs) {
    // Always leave space for the body-newline separator
    assert(buffer_len > 2);
    buffer_len -= 2;

    char *buf = reinterpret_cast<char *>(buffer);
    const StatusText &text = StatusText::find(status);
    size_t pos = snprintf(buf, buffer_len,
        "HTTP/1.1 %u %s\r\n"
        "Content-Type: %s\r\n"
        "Connection: %s\r\n",
        static_cast<unsigned>(status),
        text.text,
        to_str(content_type),
        handling == ConnectionHandling::Close ? "close" : "keep-alive");
    // snprintf likes to return how much it _would_ print were there enough space.
    pos = std::min(buffer_len, pos);
    if (content_length.has_value() && pos < buffer_len) {
        pos += snprintf(buf + pos, buffer_len - pos, "Content-Length: %" PRIu64 "\r\n", *content_length);
        pos = std::min(buffer_len, pos);
    }
    if (handling == ConnectionHandling::ChunkedKeep) {
        pos += snprintf(buf + pos, buffer_len - pos, "Transfer-Encoding: chunked\r\n");
        pos = std::min(buffer_len, pos);
    }
    if (etag.has_value()) {
        pos += snprintf(buf + pos, buffer_len - pos, "ETag: \"%" PRIu32 "\"\r\n", *etag);
        pos = std::min(buffer_len, pos);
    }
    for (; extra_hdrs && *extra_hdrs; extra_hdrs++) {
        size_t copy = std::min(buffer_len - pos, strlen(*extra_hdrs));
        memcpy(buf + pos, *extra_hdrs, copy);
        pos += copy;
    }

    memcpy(buf + pos, "\r\n", 2);
    pos += 2;
    return pos;
}

ContentType guess_content_by_ext(const char *filename) {
    const char *last_dot = rindex(filename, '.');
    if (!last_dot) {
        return ContentType::ApplicationOctetStream;
    }

    const char *ext = last_dot + 1;

    if (strcasecmp(ext, "html") == 0 || strcasecmp(ext, "htm") == 0) {
        return ContentType::TextHtml;
    } else if (strcasecmp(ext, "css") == 0) {
        return ContentType::TextCss;
    } else if (strcasecmp(ext, "js") == 0) {
        return ContentType::ApplicationJavascript;
    } else if (strcasecmp(ext, "ico") == 0) {
        return ContentType::ImageIco;
    } else if (strcasecmp(ext, "png") == 0) {
        return ContentType::ImagePng;
    } else if (strcasecmp(ext, "svg") == 0) {
        return ContentType::ImageSvg;
    }

    return ContentType::ApplicationOctetStream;
}

uint32_t compute_etag(const struct stat &stat) {
    /*
     * We need something that hopefully changes whenever someone replaces a
     * file with a different file but the same name. Hashing a bit of metadata
     * seems like a good candidate.
     */
    mbedtls_sha256_context ctx;
    mbedtls_sha256_init(&ctx);
    mbedtls_sha256_starts_ret(&ctx, false);
    mbedtls_sha256_update_ret(&ctx, (const uint8_t *)&stat.st_ino, sizeof stat.st_ino);
    mbedtls_sha256_update_ret(&ctx, (const uint8_t *)&stat.st_size, sizeof stat.st_size);
    mbedtls_sha256_update_ret(&ctx, (const uint8_t *)&stat.st_mtime, sizeof stat.st_mtime);
    mbedtls_sha256_update_ret(&ctx, (const uint8_t *)&stat.st_ctime, sizeof stat.st_ctime);
    uint8_t hash[32];
    mbedtls_sha256_finish_ret(&ctx, hash);
    mbedtls_sha256_free(&ctx);

    /*
     * Use memcpy to deal with alignment issues and such.
     *
     * We don't care about endians or such, the result will be the same each
     * time and we don't care what _exactly_ it'll be.
     */
    uint32_t result;
    static_assert(sizeof result <= sizeof hash);
    memcpy((uint8_t *)&result, hash, sizeof result);

    return result;
}

}<|MERGE_RESOLUTION|>--- conflicted
+++ resolved
@@ -48,35 +48,6 @@
     };
 
     constexpr const size_t content_buffer_len = 128;
-
-<<<<<<< HEAD
-=======
-    const char *content_type_string(ContentType content_type) {
-        switch (content_type) {
-        case ContentType::TextPlain:
-            return "text/plain";
-        case ContentType::TextHtml:
-            return "text/html; charset=utf-8";
-        case ContentType::TextCss:
-            return "text/css";
-        case ContentType::ImageIco:
-            return "image/vnd.microsoft.icon";
-        case ContentType::ImagePng:
-            return "image/png";
-        case ContentType::ImageSvg:
-            return "image/svg+xml";
-        case ContentType::ApplicationJavascript:
-            return "application/javascript";
-        case ContentType::ApplicationJson:
-            return "application/json";
-        case ContentType::ApplicationOctetStream:
-            return "application/octet-stream";
-        default:
-            assert(0);
-            return "application/octet-stream";
-        }
-    }
->>>>>>> f97b171e
 }
 
 const StatusText &StatusText::find(Status status) {
