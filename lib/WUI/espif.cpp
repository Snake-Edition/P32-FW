#include "espif.h"

#include <algorithm>
#include <cstring>
#include <cstdint>
#include <atomic>
#include <cassert>
#include <timing.h>

#include <FreeRTOS.h>
#include <task.h>
#include <semphr.h>

#include "main.h"
#include "wui.h"

#include "stm32f4xx_hal_rng.h"

extern "C" {
#include "stm32_port.h"
}

#include "ff.h"
#include "wui_api.h"

#include <lwip/def.h>
#include <lwip/ethip6.h>
#include <lwip/etharp.h>
#include <lwip/sys.h>

#include "log.h"

LOG_COMPONENT_DEF(ESPIF, LOG_SEVERITY_INFO);

// TODO: C++20:
// #include <bit>
// static_assert(std::endian::native == std::endian::little, "STM<->ESP protocol assumes all involved CPUs are little endian.");
static_assert(__BYTE_ORDER__ == __ORDER_LITTLE_ENDIAN__, "STM<->ESP protocol assumes all involved CPUs are little endian.");
static_assert(ETHARP_HWADDR_LEN == 6);

/*
 * UART and other pin configuration for ESP01 module
 *
 * UART:                USART6
 * STM32 TX (ESP RX):   GPIOC, GPIO_PIN_6
 * STM32 RX (ESP TX):   GPIOC, GPIO_PIN_7
 * RESET:               GPIOC, GPIO_PIN_13
 * GPIO0:               GPIOE, GPIO_PIN_6
 * GPIO2:               not connected
 * CH_PD:               connected to board 3.3 V
 *
 * UART_DMA:           DMA2
 * UART_RX_STREAM      STREAM_1
 * UART_TX_STREAM      STREAM_6
 */

/*
 * ESP UART NIC
 *
 * This provides a LwIP NIC implementation on top of a simple UART protocol used to communicate MAC address, link
 * status and packets with ESP8266 attached on the other end of the UART. This requires custom FW running in the ESP
 * implementing the protocol.
 *
 * Known issues:
 * - This does not use netif state. All the state is kept in static varibles -> only on NIC is supported
 *   (Maybe it is worh encapsulating the state just for the sake of code clarity.)
 * - This runs at 1Mbaud even when ESP support 4.5Mbaud. There is some wierd coruption at higher speeds
 *   (ESP seems to miss part of the packet data)
 * - This does not offload checksum computation to ESP. Would be nice to enable parity and make the protocol more
 *   robust (i.e using some counter to match packet begin and end while ensuring no data is lost). Provided UART
 *   can be trusted not to alternate packet content the ESP would be able to compute packet checksums.
 *
 */

enum ESPIFOperatingMode {
    ESPIF_UNINITIALIZED_MODE,
    ESPIF_WAIT_INIT,
    ESPIF_NEED_AP,
    ESPIF_RUNNING_MODE,
    ESPIF_FLASHING_MODE,
    ESPIF_WRONG_FW,
};

enum MessageType {
    MSG_DEVINFO = 0,
    MSG_LINK = 1,
    MSG_GETLINK = 2,
    MSG_CLIENTCONFIG = 3,
    MSG_PACKET = 4,
    MSG_INTRON = 5,
};

<<<<<<< HEAD
static const uint32_t SUPPORTED_FW_VERSION = 3;
=======
static const uint32_t SUPPORTED_FW_VERSION = 4;
>>>>>>> c569eea8

// NIC state
static std::atomic<uint16_t> fw_version;
static std::atomic<ESPIFOperatingMode> esp_operating_mode = ESPIF_UNINITIALIZED_MODE;
static std::atomic<bool> associated = false;
static std::atomic<TaskHandle_t> init_task_handle;
static std::atomic<netif *> active_esp_netif;
// 10 seconds (20 health-check loops spaced 500ms from each other)
static std::atomic<uint8_t> init_countdown = 20;
static std::atomic<bool> seen_intron = false;

// UART
static const uint32_t NIC_UART_BAUDRATE = 4600000;
static const uint32_t FLASH_UART_BAUDRATE = 115200;
static const uint32_t CHARACTER_TIMEOUT_MS = 10;
static std::atomic<bool> esp_detected;
// Have we seen the ESP alive at least once?
// (so we never ever report it as not there or no firmware or whatever).
static std::atomic<bool> esp_was_ok = false;
uint8_t dma_buffer_rx[RX_BUFFER_LEN];
static size_t old_dma_pos = 0;
SemaphoreHandle_t uart_write_mutex = NULL;
static uint8_t intron[8] = { 'U', 'N', '\x00', '\x01', '\x02', '\x03', '\x04', '\x05' };

static void uart_input(uint8_t *data, size_t size, struct netif *netif);

void espif_receive_data(UART_HandleTypeDef *huart) {
    LWIP_UNUSED_ARG(huart);
    notify_esp_data();
}

static void hard_reset_device() {
    HAL_GPIO_WritePin(GPIOC, GPIO_PIN_13, GPIO_PIN_RESET);
    osDelay(100);
    HAL_GPIO_WritePin(GPIOC, GPIO_PIN_13, GPIO_PIN_SET);
    esp_detected = false;
}

void HAL_UART_ErrorCallback(UART_HandleTypeDef *huart) {
    if (huart->Instance == UART_INSTANCE_FOR(esp) && (huart->ErrorCode & HAL_UART_ERROR_NE || huart->ErrorCode & HAL_UART_ERROR_FE)) {
        __HAL_UART_DISABLE_IT(huart, UART_IT_IDLE);
        HAL_UART_DeInit(huart);
        if (HAL_UART_Init(huart) != HAL_OK) {
            Error_Handler();
        }
        if (HAL_UART_Receive_DMA(huart, (uint8_t *)dma_buffer_rx, RX_BUFFER_LEN) != HAL_OK) {
            Error_Handler();
        }
        old_dma_pos = 0;
        __HAL_UART_ENABLE_IT(huart, UART_IT_IDLE);
        log_error(ESPIF, "Recovered from UART error");
        esp_detected = true;
    }
}

static bool is_running(ESPIFOperatingMode mode) {
    switch (mode) {
    case ESPIF_FLASHING_MODE:
    case ESPIF_UNINITIALIZED_MODE:
    case ESPIF_WRONG_FW:
        return false;
    case ESPIF_WAIT_INIT:
    case ESPIF_NEED_AP:
    case ESPIF_RUNNING_MODE:
        return true;
    }

    assert(0);
    return false;
}

/**
 * \brief           Send data to ESP device
 * \param[in]       data: Pointer to data to send
 * \param[in]       len: Number of bytes to send
 * \return          Operation result, ERR_OK if succeeded
 */
static err_t espif_transmit_data(const void *data, size_t len, bool pauses = false) {
    if (!is_running(esp_operating_mode)) {
        return ERR_USE;
    }

    const size_t chunk = 128;

    for (size_t i = 0; i * chunk < len; i++) {
        // FIXME: Big transfers sometimes need pauses in them so the ESP side
        // doesn't miss parts. These numbers (128 and 150) were discovered by a
        // trial-error approach.
        //
        // For some reason, for the big packets one need to insert the pause at
        // the _beginning_ of the transfer too!
        if (pauses) {
            delay_us(150);
        }
        size_t l = std::min(chunk, len - i * chunk);
        int ret = HAL_UART_Transmit(&huart6, (uint8_t *)data + i * chunk, l, l * CHARACTER_TIMEOUT_MS);
        if (ret == HAL_OK) {
        } else {
            log_error(ESPIF, "UART TX fail: %d", ret);
            return ERR_TIMEOUT;
        }
    }
    return ERR_OK;
}

static err_t espif_reconfigure_uart(const uint32_t baudrate) {
    log_info(ESPIF, "Reconfiguring UART for %d baud", baudrate);
    huart6.Init.BaudRate = baudrate;
    int hal_uart_res = HAL_UART_Init(&huart6);
    if (hal_uart_res != HAL_OK) {
        log_error(ESPIF, "ESP LL: HAL_UART_Init failed with: %d", hal_uart_res);
        return ERR_IF;
    }

    int hal_dma_res = HAL_UART_Receive_DMA(&huart6, (uint8_t *)dma_buffer_rx, RX_BUFFER_LEN);
    if (hal_dma_res != HAL_OK) {
        log_error(ESPIF, "ESP LL: HAL_UART_Receive_DMA failed with: %d", hal_dma_res);
        return ERR_IF;
    }

    return ERR_OK;
}

void espif_input_once(struct netif *netif) {
    /* Read data */
    size_t pos = 0;

    uint32_t dma_bytes_left = __HAL_DMA_GET_COUNTER(huart6.hdmarx); // no. of bytes left for buffer full
    pos = sizeof(dma_buffer_rx) - dma_bytes_left;
    if (pos != old_dma_pos && is_running(esp_operating_mode)) {
        if (pos > old_dma_pos) {
            uart_input(&dma_buffer_rx[old_dma_pos], pos - old_dma_pos, netif);
        } else {
            uart_input(&dma_buffer_rx[old_dma_pos], sizeof(dma_buffer_rx) - old_dma_pos, netif);
            if (pos > 0) {
                uart_input(&dma_buffer_rx[0], pos, netif);
            }
        }
        old_dma_pos = pos;
        if (old_dma_pos == sizeof(dma_buffer_rx)) {
            old_dma_pos = 0;
        }
    }
}

static void generate_intron();

static void process_mac(uint8_t *data, struct netif *netif) {
    log_info(ESPIF, "MAC: %02x:%02x:%02x:%02x:%02x:%02x", data[0], data[1], data[2], data[3], data[4], data[5]);
    netif->hwaddr_len = ETHARP_HWADDR_LEN;
    memcpy(netif->hwaddr, data, ETHARP_HWADDR_LEN);

    ESPIFOperatingMode old = ESPIF_WAIT_INIT;
    if (esp_operating_mode.compare_exchange_strong(old, ESPIF_NEED_AP)) {
        uint16_t version = fw_version.load();
        if (version != SUPPORTED_FW_VERSION) {
            log_error(ESPIF, "ESP detected, FW not supported: %d != %d", version, SUPPORTED_FW_VERSION);
            esp_operating_mode = ESPIF_WRONG_FW;
            return;
        }
        log_info(ESPIF, "ESP up and running");
        generate_intron();
        esp_operating_mode = ESPIF_NEED_AP;
        esp_was_ok = true;
    }
}

bool espif_link() {
    return associated;
}

static void process_link_change(bool link_up, struct netif *netif) {
    assert(netif != nullptr);
    if (link_up) {
        if (!associated.exchange(true)) {
            netif_set_link_up(netif);
            log_info(ESPIF, "Link went up");
        }
    } else {
        if (associated.exchange(false)) {
            log_info(ESPIF, "Link went down");
            netif_set_link_down(netif);
        }
    }
}

static void uart_input(uint8_t *data, size_t size, struct netif *netif) {
    log_debug(ESPIF, "Received ESP data len: %d", size);
    esp_detected = true;

    static enum ProtocolState {
        Intron,
        MessageType,
        Packet,
        PacketLen,
        PacketData,
        PacketDataThrowaway,
        Link,
        DevInfo,
        FWVersion,
        MACData,
    } state
        = Intron;

    static uint intron_read = 0;
    static uint fw_version_read = 0;
    static uint mac_read = 0; // Amount of MAC bytes already read
    static uint8_t mac_data[ETHARP_HWADDR_LEN];

    static uint32_t rx_len = 0;  // Length of RX packet
    static uint rx_len_read = 0; // Amount of rx_len bytes already read

    static struct pbuf *rx_buff = NULL;     // First RX pbuf for current packet (chain head)
    static struct pbuf *rx_buff_cur = NULL; // Current pbuf for data receive (part of rx_buff chain)
    static uint32_t rx_read = 0;            // Amount of bytes already read into rx_buff_cur

    const uint8_t *end = &data[size];
    for (uint8_t *c = &data[0]; c < end;) {
        if (size < 200) {
            log_debug(ESPIF, "Processing data at %02x = %c", *c, *c);
        }

        switch (state) {
        case Intron:
            if (*c++ == intron[intron_read]) {
                intron_read++;
                log_debug(ESPIF, "Intron at %d", intron_read);
                if (intron_read >= sizeof(intron)) {
                    log_debug(ESPIF, "Intron detected");
                    state = MessageType;
                    intron_read = 0;
                    seen_intron = true;
                }
            } else {
                intron_read = 0;
            }

            break;

        case MessageType:
            switch (*c) {
            case MSG_DEVINFO:
                log_debug(ESPIF, "Incomming devinfo message");
                state = DevInfo;
                break;
            case MSG_LINK:
                log_debug(ESPIF, "Incomming linkstatus message");
                state = Link;
                break;
            case MSG_PACKET:
                log_debug(ESPIF, "Incomming packet message");
                state = Packet;
                break;
            default:
                log_error(ESPIF, "Unknown message type %d", *c);
                state = Intron;
            }
            c++;
            break;

        case Link:
            process_link_change(*c++, netif);
            state = Intron;
            break;

        case DevInfo:
            state = FWVersion;
            fw_version.store(0);
            fw_version_read = 0;
            break;

        case FWVersion: {
            uint16_t version_part = 0;
            ((uint8_t *)&version_part)[fw_version_read++] = *c++;
            uint16_t new_version = fw_version.fetch_or(version_part) | version_part;

            if (fw_version_read == sizeof version_part) {
                log_debug(ESPIF, "ESP FW version: %d", new_version);
                (void)new_version; // Avoid warning in case log_debug is disabled in compilation
                mac_read = 0;
                state = MACData;
            }
            break;
        }

        case MACData:
            while (c < end && mac_read < sizeof(mac_data)) {
                log_debug(ESPIF, "Read MAC byte at %d: %02x", mac_read, *c);
                mac_data[mac_read++] = *c++;
            }
            if (mac_read == sizeof(mac_data)) {
                process_mac(mac_data, netif);
                state = Intron;
            }
            break;

        case Packet:
            rx_len_read = 0;
            state = PacketLen;
            break;

        case PacketLen:
            if (rx_len_read < sizeof(rx_len)) {
                ((uint8_t *)&rx_len)[rx_len_read++] = *c++;
            } else {
                log_debug(ESPIF, "Reading packet size: %d", rx_len);
#if ETH_PAD_SIZE
                rx_len += ETH_PAD_SIZE; /* allow room for Ethernet padding */
#endif
                rx_buff = pbuf_alloc(PBUF_RAW, rx_len, PBUF_POOL);
                if (rx_buff) {
                    rx_buff_cur = rx_buff;
                    rx_read = 0;
                    state = PacketData;
                } else {
                    log_error(ESPIF, "Dropping packet due to out of RAM");
                    rx_read = 0;
                    state = PacketDataThrowaway;
                }
            }
            break;

        case PacketData: {
            // Copy input to current pbuf (until end of input or current pbuf)
            const uint32_t to_read = std::min(rx_buff_cur->len - rx_read, (uint32_t)(end - c));
            memcpy((uint8_t *)rx_buff_cur->payload + rx_read, c, to_read);
            c += to_read;
            rx_read += to_read;

            // Switch to next pbuf
            if (rx_read == rx_buff_cur->len) {
                rx_buff_cur = rx_buff_cur->next;
                rx_read = 0;
            }

            // Filled all pbufs in a packet (current set to next = NULL)
            if (!rx_buff_cur) {
                log_debug(ESPIF, "Read packet size: %d", rx_len);
                if (netif->input(rx_buff, netif) != ERR_OK) {
                    log_error(ESPIF, "ethernetif_input: IP input error");
                    pbuf_free(rx_buff);
                    state = Intron;
                    break;
                }
                log_debug(ESPIF, "Input packet processed ok");
                state = Intron;
            }
        } break;
        case PacketDataThrowaway:
            const uint32_t to_read = std::min(rx_len - rx_read, (uint32_t)(end - c));
            c += to_read;
            rx_read += to_read;
            if (rx_read == rx_len) {
                log_debug(ESPIF, "Dropped %d packet data", rx_len);
                state = Intron;
            }
        }
    }
    log_debug(ESPIF, "Processed %d from UART", size);
}

/**
 * @brief Send intron
 *
 * Send intron sequence to ESP
 *
 * To improve security ESPIF generates random intron.
 */
static void generate_intron() {
    xSemaphoreTake(uart_write_mutex, portMAX_DELAY);

    // Send message header using old intro to ESP
    espif_transmit_data(intron, sizeof(intron));
    uint8_t msg_type = MSG_INTRON;

    // Generate new intron
    for (uint i = 2; i < sizeof(intron); i++) {
        intron[i] = HAL_RNG_GetRandomNumber(&hrng);
    }

    log_info(ESPIF, "New intron: %.*s", 8, intron);

    // Send new intron data
    espif_transmit_data(&msg_type, 1);
    espif_transmit_data(intron, sizeof(intron));

    xSemaphoreGive(uart_write_mutex);
}

/**
 * @brief Send packet using ESPIF NIC
 *
 * @param netif Output NETIF handle
 * @param p buffer (chain) to send
 */
static err_t low_level_output(struct netif *netif, struct pbuf *p) {
    if (!is_running(esp_operating_mode)) {
        log_error(ESPIF, "Cannot send packet, not in running mode.");
        return ERR_IF;
    }

    const uint32_t len = p->tot_len;
    log_debug(ESPIF, "Low level output packet size: %d", len);

    xSemaphoreTake(uart_write_mutex, portMAX_DELAY);
    espif_transmit_data(intron, sizeof(intron));
    uint8_t msg_type = MSG_PACKET;
    espif_transmit_data(&msg_type, 1);
    espif_transmit_data(&len, sizeof(len));
    while (p != NULL) {
        if (espif_transmit_data(p->payload, p->len, p->len > 128) != ERR_OK) {
            log_error(ESPIF, "Low level output packet failed");
            xSemaphoreGive(uart_write_mutex);
            return ERR_IF;
        }
        p = p->next;
    }

    xSemaphoreGive(uart_write_mutex);
    return ERR_OK;
}

static void force_down() {
    struct netif *iface = active_esp_netif; // Atomic load
    assert(iface != nullptr);               // Already initialized
    process_link_change(false, iface);
}

static void reset() {
    // Reset our expectation of the intron, the ESP will forget the
    // auto-generated one.
    xSemaphoreTake(uart_write_mutex, portMAX_DELAY);
    for (uint i = 2; i < sizeof(intron); i++) {
        intron[i] = i - 2;
    }
    xSemaphoreGive(uart_write_mutex);

    force_down();

    // Capture this task handle to manage wakeup from input thread
    init_task_handle = xTaskGetCurrentTaskHandle();

    // Reset device to receive MAC address
    log_debug(ESPIF, "Resetting ESP and wait for device info reponse");
    hard_reset_device();
    esp_operating_mode = ESPIF_WAIT_INIT;
}

/**
 * @brief Initalize ESPIF network interface
 *
 * This initializes NET interface. This is supposed to be called at most once.
 *
 * @param netif Interface to initialize
 * @return err_t Possible error encountered during initialization
 */
err_t espif_init(struct netif *netif) {
    log_info(ESPIF, "LwIP init");
    if (uart_write_mutex) {
        log_error(ESPIF, "Already initialized !!!");
        assert(0);
        return ERR_ALREADY;
    }

    struct netif *previous = active_esp_netif.exchange(netif);
    assert(previous == nullptr);
    (void)previous; // Avoid warnings in release

    espif_reconfigure_uart(NIC_UART_BAUDRATE);
    esp_operating_mode = ESPIF_WAIT_INIT;

    // Create mutex to protect UART writes
    uart_write_mutex = xSemaphoreCreateMutex();
    if (!uart_write_mutex) {
        return ERR_IF;
    }

    // Initialize lwip netif
    netif->name[0] = 'w';
    netif->name[1] = 'l';
    netif->output = etharp_output;
#if LWIP_IPV6
    netif->output_ip6 = ethip6_output;
#endif
    netif->linkoutput = low_level_output;

    // LL init
    netif->hwaddr_len = 0;
    // TODO: This assumes LwIP can live with hwaddr not being set until ESP reports it
    netif->mtu = 1500;
    netif->flags = NETIF_FLAG_BROADCAST | NETIF_FLAG_ETHARP;

    reset();
    return ERR_OK;
}

err_t espif_flash_initialize() {
    // NOTE: There is no extra synchronization with reader thread. This assumes
    // it is not a problem if reader thread reads some garbage until it notices
    // operating mode change.
    // NOTE: This holds the writer mutex only during this call. Holding this one
    // all the time the ESP is being flashed might block LwIP thread and prevent
    // ethernet from being serviced. Still, all the writers must have finished -
    // this holds the lock and new writers will fail as mode is set to flashing.
    xSemaphoreTake(uart_write_mutex, portMAX_DELAY);
    esp_operating_mode = ESPIF_FLASHING_MODE;
    espif_reconfigure_uart(FLASH_UART_BAUDRATE);
    loader_stm32_config_t loader_config = {
        .huart = &huart6,
        .port_io0 = GPIOE,
        .pin_num_io0 = GPIO_PIN_6,
        .port_rst = GPIOC,
        .pin_num_rst = GPIO_PIN_13,
    };
    loader_port_stm32_init(&loader_config);
    xSemaphoreGive(uart_write_mutex);
    force_down();
    return ERR_OK;
}

void espif_flash_deinitialize() {
    espif_reconfigure_uart(NIC_UART_BAUDRATE);
    esp_operating_mode = ESPIF_RUNNING_MODE;
    reset();
}

/**
 * @brief Ask ESP to join AP
 *
 * This, just sends join command. It is not a big problem if network interface is not configured.
 *
 * @param ssid SSID
 * @param pass Password
 * @return err_t
 */
err_t espif_join_ap(const char *ssid, const char *pass) {
    if (!is_running(esp_operating_mode)) {
        return ERR_IF;
    }
    log_info(ESPIF, "Joining AP %s:*(%d)", ssid, strlen(pass));
    esp_operating_mode = ESPIF_RUNNING_MODE;

    xSemaphoreTake(uart_write_mutex, portMAX_DELAY);
    espif_transmit_data(intron, sizeof(intron));
    uint8_t msg_type = MSG_CLIENTCONFIG;
    espif_transmit_data(&msg_type, sizeof(msg_type));
    uint8_t ssid_len = strlen(ssid);
    uint8_t pass_len = strlen(pass);
    espif_transmit_data(&ssid_len, sizeof(ssid_len));
    espif_transmit_data(ssid, ssid_len);
    espif_transmit_data(&pass_len, sizeof(pass_len));
    espif_transmit_data(pass, pass_len);
    xSemaphoreGive(uart_write_mutex);

    return ERR_OK;
}

bool espif_tick() {
    const auto current_init = init_countdown.load();
    if (current_init > 0) {
        // In theory, this load - condition - store sequence is racy.
        // Nevertheless, we have only one thread that writes in there and it's
        // atomic to allow reading things at the same time.
        init_countdown.store(current_init - 1);
    }

    if (espif_link()) {
        xSemaphoreTake(uart_write_mutex, portMAX_DELAY);
        const bool was_alive = seen_intron.exchange(false);
        // Poke the ESP somewhat to see if it's still alive and provoke it to
        // do some activity during next round.
        espif_transmit_data(intron, sizeof(intron));
        uint8_t msg_type = MSG_GETLINK;
        espif_transmit_data(&msg_type, sizeof(msg_type));
        xSemaphoreGive(uart_write_mutex);
        return was_alive;
    }

    return false;
}

bool espif_need_ap() {
    return esp_operating_mode == ESPIF_NEED_AP;
}

void espif_reset() {
    // Don't touch it in case we are flashing right now. If so, it'll get reset
    // when done.
    if (esp_operating_mode != ESPIF_FLASHING_MODE) {
        reset();
    }
}

EspFwState esp_fw_state() {
    ESPIFOperatingMode mode = esp_operating_mode.load();
    const bool detected = esp_detected.load();
    // Once we see the ESP work at least once, we never ever complain about
    // it not having firmware or similar. If we didn't do this, we could report
    // it to be missing just after it is reset for inactivity. It'll likely
    // just wake up in a moment.
    const bool seen_ok = esp_was_ok.load();
    switch (mode) {
    case ESPIF_UNINITIALIZED_MODE:
        if (seen_ok) {
            return EspFwState::Ok;
        }
        return EspFwState::Unknown;
    case ESPIF_WAIT_INIT:
        if (seen_ok) {
            return EspFwState::Ok;
        }
        if (detected) {
            if (init_countdown > 0) {
                return EspFwState::Unknown;
            } else {
                return EspFwState::NoFirmware;
            }
        } else {
            return EspFwState::NoEsp;
        }
    case ESPIF_NEED_AP:
    case ESPIF_RUNNING_MODE:
        return EspFwState::Ok;
    case ESPIF_FLASHING_MODE:
        return EspFwState::Flashing;
    case ESPIF_WRONG_FW:
        return EspFwState::WrongVersion;
    }
    assert(0);
    return EspFwState::NoEsp;
}

EspLinkState esp_link_state() {
    ESPIFOperatingMode mode = esp_operating_mode.load();
    switch (mode) {
    case ESPIF_WAIT_INIT:
    case ESPIF_WRONG_FW:
    case ESPIF_FLASHING_MODE:
    case ESPIF_UNINITIALIZED_MODE:
        return EspLinkState::Init;
    case ESPIF_NEED_AP:
        return EspLinkState::NoAp;
        return EspLinkState::Down;
    case ESPIF_RUNNING_MODE: {
        if (espif_link()) {
            if (seen_intron) {
                return EspLinkState::Up;
            } else {
                return EspLinkState::Silent;
            }
        } else {
            return EspLinkState::Down;
        }
    }
    }
    assert(0);
    return EspLinkState::Init;
}<|MERGE_RESOLUTION|>--- conflicted
+++ resolved
@@ -90,11 +90,7 @@
     MSG_INTRON = 5,
 };
 
-<<<<<<< HEAD
-static const uint32_t SUPPORTED_FW_VERSION = 3;
-=======
 static const uint32_t SUPPORTED_FW_VERSION = 4;
->>>>>>> c569eea8
 
 // NIC state
 static std::atomic<uint16_t> fw_version;
