cmake_minimum_required(VERSION 3.15)
include(cmake/Utilities.cmake)
include(cmake/GetGitRevisionDescription.cmake)
include(cmake/ProjectVersion.cmake)
include(cmake/Littlefs.cmake)
include(cmake/Features.cmake)

project(
  Buddy
  LANGUAGES C CXX ASM
  VERSION ${PROJECT_VERSION}
  )

if(NOT CMAKE_CROSSCOMPILING)
  #
  # If we are not crosscompiling, include `utils` with host tools.
  #
  add_subdirectory(utils)
endif()

#
# Command Line Options
#
# You should specify those options when invoking CMake. Example:
# ~~~
# cmake .. <other options> -DPRINTER=MINI
# ~~~

set(PRINTER_VALID_OPTS "MINI")
set(BOARD_VALID_OPTS "<default>" "BUDDY")
set(MCU_VALID_OPTS "<default>" "STM32F407VG" "STM32F429VI")
set(BOOTLOADER_VALID_OPTS "NO" "EMPTY" "YES")

set(PRINTER
    "MINI"
    CACHE
      STRING
      "Select the printer for which you want to compile the project (valid values are ${PRINTER_VALID_OPTS})."
    )
set(BOOTLOADER
    "NO"
    CACHE STRING "Selects the bootloader mode (valid values are ${BOOTLOADER_VALID_OPTS})."
    )
set(BOARD
    "<default>"
    CACHE
      STRING
      "Select the board for which you want to compile the project (valid values are ${BOARD_VALID_OPTS})."
    )
set(BOARD_VERSION
    "<default>"
    CACHE STRING "Specify the version of the board to comiple the project for (e.g. 1.2.3)"
    )
set(MCU
    "<default>"
    CACHE
      STRING
      "Select the MCU for which you want to compile the project (valid values are ${MCU_VALID_OPTS})."
    )
set(GENERATE_BBF
    "NO"
    CACHE STRING "Whether a .bbf version should be generated."
    )
set(GENERATE_DFU
    "NO"
    CACHE BOOL "Whether a .dfu file should be generated. Implies GENERATE_BBF."
    )
set(SIGNING_KEY
    ""
    CACHE FILEPATH "Path to a PEM EC private key to be used to sign the firmware."
    )
set(PROJECT_VERSION_SUFFIX
    "<auto>"
    CACHE
      STRING
      "Full version suffix to be shown on the info screen in settings (e.g. full_version=4.0.3-BETA+1035.PR111.B4, suffix=-BETA+1035.PR111.B4). Defaults to '+<commit sha>.<dirty?>.<debug?>' if set to '<auto>'."
    )
set(PROJECT_VERSION_SUFFIX_SHORT
    "<auto>"
    CACHE
      STRING
      "Short version suffix to be shown on splash screen. Defaults to '+<BUILD_NUMBER>' if set to '<auto>'."
    )
set(BUILD_NUMBER
    ""
    CACHE STRING "Build number of the firmware. Resolved automatically if not specified."
    )
set(CUSTOM_COMPILE_OPTIONS
    ""
    CACHE STRING "Allows adding custom C/C++ flags"
    )
set(PRESET_COMPILE_OPTIONS
    ""
    CACHE STRING "Allows adding custom C/C++ flags. To be used from preset files."
    )
set(WUI
    "YES"
    CACHE BOOL "Enable Web User Interface"
    )
set(RESOURCES
    "YES"
    CACHE BOOL "Enable resources (managed files on external flash)"
    )

set(CONNECT
    "NO"
    CACHE BOOL "Enable Connect client"
    )
# Validate options
foreach(OPTION "PRINTER" "BOARD" "MCU" "BOOTLOADER")
  if(NOT ${OPTION} IN_LIST ${OPTION}_VALID_OPTS)
    message(FATAL_ERROR "Invalid ${OPTION} ${${OPTION}}: Valid values are ${${OPTION}_VALID_OPTS}")
  endif()
endforeach()

# set board to its default if not specified
if(${BOARD} STREQUAL "<default>")
  if(${PRINTER} STREQUAL "MINI")
    set(BOARD "BUDDY")
  else()
    message(FATAL_ERROR "No default board set for printer ${PRINTER}")
  endif()
endif()

# set board version to its default if not specified
if(${BOARD_VERSION} STREQUAL "<default>")
  if(${BOARD} STREQUAL "BUDDY")
    set(BOARD_VERSION "1.0.0")
  else()
    message(FATAL_ERROR "No default board version set for board ${BOARD}")
  endif()
endif()

# set MCU to its default if not specified
if(${MCU} STREQUAL "<default>")
  set(MCU "STM32F407VG")
endif()

# parse board version into its components
string(REGEX MATCH "^([0-9]+)\\.([0-9]+)\\.([0-9]+)" BOARD_VERSION_MATCH ${BOARD_VERSION})
set(BOARD_VERSION_MAJOR ${CMAKE_MATCH_1})
set(BOARD_VERSION_MINOR ${CMAKE_MATCH_2})
set(BOARD_VERSION_PATCH ${CMAKE_MATCH_3})

# in order to generate DFU file for bootloader, we need a BFU
if(GENERATE_DFU
   AND BOOTLOADER
   OR RESOURCES
   )
  set(GENERATE_BBF "YES")
endif()

# Resolve BUILD_NUMBER and PROJECT_VERSION_* variables
resolve_version_variables()

# Check GCC Version
get_recommended_gcc_version(RECOMMENDED_TOOLCHAIN_VERSION)
if(CMAKE_CROSSCOMPILING AND NOT CMAKE_CXX_COMPILER_VERSION VERSION_EQUAL
                            ${RECOMMENDED_TOOLCHAIN_VERSION}
   )
  message(WARNING "Recommended ARM toolchain is ${RECOMMENDED_TOOLCHAIN_VERSION}"
                  ", but you have ${CMAKE_CXX_COMPILER_VERSION}"
          )

elseif(NOT CMAKE_CROSSCOMPILING AND NOT CMAKE_CXX_COMPILER_ID STREQUAL "GNU")
  message(
    WARNING
      "Recommended compiler for host tools and unittests is GCC, you have ${CMAKE_CXX_COMPILER_ID}."
    )
endif()

# Inform user about the resolved settings
message(STATUS "Project version: ${PROJECT_VERSION}")
message(STATUS "Project version with full suffix: ${PROJECT_VERSION_FULL}")
message(
  STATUS "Project version with short suffix: ${PROJECT_VERSION}${PROJECT_VERSION_SUFFIX_SHORT}"
  )
message(STATUS "Using toolchain file: ${CMAKE_TOOLCHAIN_FILE}.")
message(STATUS "Bootloader: ${BOOTLOADER}")
message(STATUS "Printer: ${PRINTER}")
message(STATUS "Board: ${BOARD}")
message(
  STATUS "Board Version: ${BOARD_VERSION_MAJOR}.${BOARD_VERSION_MINOR}.${BOARD_VERSION_PATCH}"
  )
message(STATUS "MCU: ${MCU}")
message(STATUS "Custom Compile Options (C/C++ flags): ${CUSTOM_COMPILE_OPTIONS}")
message(STATUS "Preset Compile Options (C/C++ flags): ${PRESET_COMPILE_OPTIONS}")
message(STATUS "Web User Interface: ${WUI}")
message(STATUS "Resources: ${RESOURCES}")
message(STATUS "Connect client: ${CONNECT}")

# eclipse sets those variables, so lets just use them so we don't get a warning about unused
# variables
set(unused "${CMAKE_VERBOSE_MAKEFILE} ${CMAKE_RULE_MESSAGES}")

# Set printer features
set(PRINTERS_WITH_FILAMENT_SENSOR_YES "MINI")
set(PRINTERS_WITH_INIT_TRINAMIC_FROM_MARLIN_ONLY)
set(PRINTERS_WITH_ADVANCED_PAUSE "MINI")
set(PRINTERS_WITH_BOWDEN_EXTRUDER "MINI")

# Set GUI settings
set(PRINTERS_WITH_GUI "MINI")
set(PRINTERS_WITH_GUI_W240H320 "MINI")

# Set printer board
set(PRINTERS_WITH_BUDDY "MINI")

if(${PRINTER} IN_LIST PRINTERS_WITH_FILAMENT_SENSOR_YES)
  set(FILAMENT_SENSOR YES)
else()
  set(FILAMENT_SENSOR NO)
endif()

if(${PRINTER} IN_LIST PRINTERS_WITH_GUI)
  set(GUI YES)

  if(${PRINTER} IN_LIST PRINTERS_WITH_GUI_W240H320)
    set(RESOLUTION W240H320)
  elseif()
    message(FATAL_ERROR "Printer with GUI must have resolution set")
  endif()
  message(STATUS "RESOLUTION: ${RESOLUTION}")
else()
  set(GUI NO)
endif()
message(STATUS "Graphical User Interface: ${GUI}")

if(${PRINTER} IN_LIST PRINTERS_WITH_INIT_TRINAMIC_FROM_MARLIN_ONLY)
  set(INIT_TRINAMIC_FROM_MARLIN_ONLY YES)
else()
  set(INIT_TRINAMIC_FROM_MARLIN_ONLY NO)
endif()

set(HAS_SELFTEST YES)

set(HAS_MMU2 NO)
message(STATUS "MMU2: ${HAS_MMU2}")

if(${PRINTER} IN_LIST PRINTERS_WITH_ADVANCED_PAUSE)
  set(HAS_PAUSE YES)
else()
  set(HAS_PAUSE NO)
endif()
message(STATUS "ADVANCED PAUSE: ${HAS_PAUSE}")

if(${PRINTER} IN_LIST PRINTERS_WITH_BOWDEN_EXTRUDER)
  set(HAS_BOWDEN YES)
else()
  set(HAS_BOWDEN NO)
endif()
message(STATUS "BOWDEN EXTRUDER: ${HAS_BOWDEN}")

if(CMAKE_BUILD_TYPE STREQUAL "Debug")
  set(DEBUG YES)
else()
  set(DEBUG NO)
endif()

# define enabled features
define_feature(BOOTLOADER ${BOOTLOADER})
define_feature(RESOURCES ${RESOURCES})

# enable all warnings (well, not all, but some)
add_compile_options(-Wall -Wsign-compare)
add_compile_options($<$<COMPILE_LANGUAGE:CXX>:-Wno-register> $<$<COMPILE_LANGUAGE:CXX>:-std=c++1z>)

# append custom C/C++ flags
if(CUSTOM_COMPILE_OPTIONS)
  string(REPLACE " " ";" CUSTOM_COMPILE_OPTIONS "${CUSTOM_COMPILE_OPTIONS}")
  add_compile_options(${CUSTOM_COMPILE_OPTIONS})
endif()
if(PRESET_COMPILE_OPTIONS)
  string(REPLACE " " ";" PRESET_COMPILE_OPTIONS "${PRESET_COMPILE_OPTIONS}")
  add_compile_options(${PRESET_COMPILE_OPTIONS})
endif()

#
# BuddyHeaders
#
# This library provides headers in the /include directory. When a library requires a configuration
# header, e.g. STM32::USBHost requires usbh_conf.h, we can just place the header to /include and
# then add BuddyHeaders as a dependency to STM32::USBHost.
#
# TODO: Refactor this to make it clear what header files are associated with which targets.
#

add_library(BuddyHeaders INTERFACE)
target_include_directories(
  BuddyHeaders
  INTERFACE include
            include/stm32f4_hal
            include/usb_host
            include/usb_device
            include/marlin
            include/freertos
            ${FEATURES_INCLUDE_DIR}
  )
target_link_libraries(BuddyHeaders INTERFACE STM32F4::HAL FreeRTOS::FreeRTOS)
target_compile_definitions(
  BuddyHeaders
  INTERFACE
  MOTHERBOARD=1823
  MCU=${MCU}
  PRINTER_TYPE=PRINTER_PRUSA_${PRINTER}
  BOARD=BOARD_${BOARD}
  BOARD_VERSION_MAJOR=${BOARD_VERSION_MAJOR}
  BOARD_VERSION_MINOR=${BOARD_VERSION_MINOR}
  BOARD_VERSION_PATCH=${BOARD_VERSION_PATCH}
  MARLIN_DISABLE_INFINITE_LOOP
  PROCESS_CUSTOM_GCODE
  STM32GENERIC
  STM32F4
  HAS_MMU2=$<BOOL:${HAS_MMU2}>
  _EXTUI
  )

add_library(BuddyLogging INTERFACE)
target_include_directories(BuddyLogging INTERFACE src/logging)
target_link_libraries(BuddyHeaders INTERFACE BuddyLogging)

#
# Configure Arduino Core
#

if(${PRINTER} STREQUAL "MINI")
  set(ARDUINO_CORE_VARIANT "2209")
  set(ARDUINO_CORE_TARGET "STM32F4xx")
else()
  message(FATAL_ERROR "Don't know how to configure arduino core with this settings.")
endif()

#
# Configure STMicroelectronics Libraries
#

# STM32F4::HAL
if(${PRINTER} STREQUAL "MINI")
  set(STM32F4_HAL_TARGET "STM32F407xx")
else()
  message(FATAL_ERROR "Don't know how to configure STM32F4::HAL for printer ${PRINTER}")
endif()
add_library(STM32F4_HAL_Config INTERFACE)
target_include_directories(STM32F4_HAL_Config INTERFACE include/stm32f4_hal)

# STM32::USBHost
add_library(STM32_USBHost_Config ALIAS BuddyHeaders)

# STM32::Utilities::CPU
add_library(STM32_Utilities_CPU_Config ALIAS BuddyHeaders)

#
# Configure SEGGER
#
add_library(Segger_Config INTERFACE)
target_include_directories(Segger_Config INTERFACE include/segger src/segger)

#
# Configure FreeRTOS
#

add_library(FreeRTOS_Config INTERFACE)
target_include_directories(FreeRTOS_Config INTERFACE include/freertos)
target_link_libraries(FreeRTOS_Config INTERFACE Segger STM32::CPU)

#
# Configure LwIP
#

add_library(LwIP_Config INTERFACE)
target_link_libraries(LwIP_Config INTERFACE BuddyHeaders BuddyLogging)

#
# Configure FatFs
#

add_library(FatFs_Config INTERFACE)
target_link_libraries(FatFs_Config INTERFACE BuddyHeaders BuddyLogging STM32::USBHost)

#
# Configure Marlin
#

add_library(Marlin_Config INTERFACE)
# TODO: fix dependency on src/common and src/gui
target_include_directories(
  Marlin_Config INTERFACE include/marlin src/common src/common/selftest src/gui
                          src/marlin_stubs/include
  )
target_link_libraries(Marlin_Config INTERFACE BuddyHeaders FreeRTOS::FreeRTOS)

#
# Configure tinyusb
#
add_library(tinyusb_dependencies INTERFACE)
target_include_directories(tinyusb_dependencies INTERFACE include/tinyusb)
target_link_libraries(tinyusb_dependencies INTERFACE FreeRTOS::FreeRTOS)

#
# Global Compiler & Linker Configuration
#

# Thread safe newlib
add_compile_options(-DconfigUSE_NEWLIB_REENTRANT=1)

# include symbols
add_compile_options(-g)

# optimizations
if(CMAKE_BUILD_TYPE STREQUAL "Debug")
  if(MCU STREQUAL "STM32F429VI")
    add_compile_options(-O0)
  else() # != "STM32F429VI"
    add_compile_options(-Og)
  endif() # "STM32F429VI"
else() # != "Debug"
  add_compile_options(-Os)
endif() # "Debug"

if(CMAKE_CROSSCOMPILING)
  # mcu related settings
  set(MCU_FLAGS -mthumb -mcpu=cortex-m4 -mfloat-abi=hard -mfpu=fpv4-sp-d16)
  add_compile_options(${MCU_FLAGS})
  add_link_options(${MCU_FLAGS})

  # better FreeRTOS support
  add_link_options(-Wl,--undefined=uxTopUsedPriority,--undefined=init_task)

  # split and gc sections
  add_compile_options(-ffunction-sections -fdata-sections)
  add_link_options(-Wl,--gc-sections)

  # disable exceptions and related metadata
  add_compile_options(-fno-exceptions -fno-unwind-tables)
  add_link_options(-Wl,--defsym,__exidx_start=0,--defsym,__exidx_end=0)

  # use custom printf implementation instead of the one in newlib (see lib/printf)
  add_link_options(
    -Wl,--defsym=printf=printf_,--defsym=sprintf=sprintf_,--defsym=snprintf=snprintf_,--defsym=vprintf=vprintf_,--defsym=vsnprintf=vsnprintf_
    )
endif()

# support _DEBUG macro (some code uses to recognize debug builds)
if(CMAKE_BUILD_TYPE STREQUAL "Debug")
  add_compile_definitions(_DEBUG)
endif()

# disable unaligned access
#
# * Otherwise, with optimizations turned on, the firmware crashes on startup.
#
# The main problem was caused by zlib, thus this switch was propagated directly to it, it seems to
# be solved now And let's keep this line commented here for emergency situations ;)
#
# add_compile_options(-mno-unaligned-access)

if(CMAKE_CROSSCOMPILING)
  # configure linker script
  if(BOOTLOADER)
    if(MCU STREQUAL "STM32F429VI")
      set(LINKER_SCRIPT "${CMAKE_CURRENT_SOURCE_DIR}/src/STM32F429VI_FLASH_boot.ld")
    elseif(MCU STREQUAL "STM32F407VG")
      set(LINKER_SCRIPT "${CMAKE_CURRENT_SOURCE_DIR}/src/STM32F407VG_FLASH_boot.ld")
    endif()
  else(NOT BOOTLOADER)
    if(MCU STREQUAL "STM32F429VI")
      set(LINKER_SCRIPT "${CMAKE_CURRENT_SOURCE_DIR}/src/STM32F429VI_FLASH.ld")
    elseif(MCU STREQUAL "STM32F407VG")
      set(LINKER_SCRIPT "${CMAKE_CURRENT_SOURCE_DIR}/src/STM32F407VG_FLASH.ld")
    endif()
  endif()
  add_link_options("-Wl,-T,${LINKER_SCRIPT}")
endif()

#
# Import definitions of all libraries
#

add_subdirectory(lib)

#
# Buddy firmware
#

add_executable(firmware)

add_subdirectory(src/lang)

if(RESOURCES)
  add_subdirectory(src/resources)
endif()

set_target_properties(firmware PROPERTIES CXX_STANDARD 17)

if(WUI)
  target_compile_definitions(firmware PRIVATE BUDDY_ENABLE_WUI)
endif()

if(CONNECT)
  if(WUI)
    target_sources(
      firmware
      PRIVATE src/Connect/connect.cpp src/Connect/httpc.cpp src/Connect/httpc.cpp
              src/Connect/tls/tls.cpp src/Connect/tls/net_sockets.c src/Connect/tls/hardware_rng.c
      )
    target_compile_definitions(firmware PRIVATE BUDDY_ENABLE_CONNECT)
    # target_link_libraries(firmware PRIVATE Connect)
    target_include_directories(firmware PRIVATE src/Connect src/Connect/tls)
  else()
    message(STATUS "Connect needs WUI!")
  endif()
endif()

# generate firmware.bin file
objcopy(firmware "binary" ".bin")

# generate linker map file
target_link_options(firmware PUBLIC -Wl,-Map=firmware.map)

# inform about the firmware's size in terminal
report_size(firmware)

add_link_dependency(firmware "${LINKER_SCRIPT}")

# generate .bbf version if requested
if(GENERATE_BBF)
  message(STATUS "Configured to generate .bbf version of the firmware.")
  message(STATUS "Signing Key: ${SIGNING_KEY}")

  if(PRINTER STREQUAL "MINI")
    set(PRINTER_TYPE "2")
  else()
    message(FATAL_ERROR "Don't know how to encode printer type for ${PRINTER}.")
  endif()

  if(PROJECT_VERSION_SUFFIX)
    if(NOT "${PROJECT_VERSION_SUFFIX}" MATCHES "\\+${BUILD_NUMBER}")
      message(WARNING "The generated .bbf is configured to use the build number ${BUILD_NUMBER},
      but the version suffix (${PROJECT_VERSION_SUFFIX}) does not contain +${BUILD_NUMBER}.
      Are you sure you know what you are doing?"
              )
    endif()
  endif()

  if(RESOURCES)
    set(pack_fw_resources_opts RESOURCE_IMAGES resources-image resources-bootloader-image
                               RESOURCE_IMAGE_NAMES "RESOURCES_IMAGE" "RESOURCES_BOOTLOADER_IMAGE"
        )
  endif()

  pack_firmware(
    firmware
    FW_VERSION
    "${PROJECT_VERSION_FULL}"
    BUILD_NUMBER
    "${BUILD_NUMBER}"
    PRINTER_TYPE
    "${PRINTER_TYPE}"
    SIGNING_KEY
    "${SIGNING_KEY}"
    BBF_VERSION
    "2"
    ${pack_fw_resources_opts}
    )

  pack_firmware(
    firmware
    FW_VERSION
    "${PROJECT_VERSION_FULL}"
    BUILD_NUMBER
    "${BUILD_NUMBER}"
    PRINTER_TYPE
    "${PRINTER_TYPE}"
    SIGNING_KEY
    "${SIGNING_KEY}"
    BBF_VERSION
    "1"
    OUTPUT_PATH
    "firmware_update_pre_4.4.bbf"
    )
elseif(SIGNING_KEY)
  message(WARNING "SIGNING_KEY specified but BBF generation is not enabled.")
endif()

# generate .dfu version if requested
if(GENERATE_DFU)
  if(BOOTLOADER)
    set(firmware_addr "0x08020000")
    if(BOOTLOADER STREQUAL "YES")
      string(TOLOWER ${PRINTER} printer_low)
      get_dependency_directory("bootloader-${printer_low}" bootloader_dir)
      set(bootloader_input "0x08000000:${bootloader_dir}/bootloader.bin")
    endif()
    set(firmware_input "0x08020000:${CMAKE_BINARY_DIR}/firmware.bbf")
  else()
    set(firmware_input "0x08000000:${CMAKE_BINARY_DIR}/firmware.bin")
  endif()

  create_dfu(
    TARGET
    firmware
    INPUT
    "${bootloader_input}"
    "${firmware_input}"
    OUTPUT
    "${CMAKE_CURRENT_BINARY_DIR}/firmware.dfu"
    )
endif()

target_include_directories(
  firmware
  PRIVATE include
          src/common
          src/common/include
          src/gui
          src/gui/dialogs
          src/gui/footer
          src/gui/wizard
          src/guiapi/include
          src/guiconfig
          src/lang
          src/hw
          src/segger
          src/logging
          src/syslog
          include/mbedtls
  )

target_compile_options(firmware PRIVATE -Wdouble-promotion)

target_link_libraries(
  firmware
  PRIVATE BuddyHeaders
          Marlin
          Arduino::Core
          Arduino::TMCStepper
          Arduino::LiquidCrystal
          LwIP
          FatFs
          flasher
          littlefs
          lpng
          STM32::USBHost
          CPU
          inih::inih
          $<$<BOOL:${WUI}>:WUI>
          jsmn::jsmn
          QR
          Buddy::Lang
          printf::printf
          sysbase
          Segger
          tinyusb::tinyusb
          $<$<BOOL:${HAS_MMU2}>:MMU2::MMU2>
          mbedTLS
  )

if(HAS_SELFTEST)
  target_sources(firmware PRIVATE src/common/selftest/selftest_esp_update.cpp)
endif()

target_sources(
  firmware
  PRIVATE $<$<IN_LIST:${BOOTLOADER},YES;EMPTY>:src/startup/startup_stm32f407xx_boot.s>
          $<$<STREQUAL:${BOOTLOADER},NO>:src/startup/startup_stm32f407xx.s>
          src/usb_device.c
          src/usb_device_cdc.cpp
          src/usb_device_msc.c
          src/freertos.c
          src/freertos_openocd.c
          src/lwip.c
          src/usbh_diskio.c
          src/main.cpp
          $<$<IN_LIST:${BOOTLOADER},YES;EMPTY>:src/system_stm32f4xx_boot.c>
          $<$<STREQUAL:${BOOTLOADER},NO>:src/system_stm32f4xx.c>
          src/stm32f4xx_hal_msp.c
          src/stm32f4xx_it.c
          src/common/bbf.cpp
          src/fatfs.c
          src/littlefs_internal.c
          src/littlefs_bbf.cpp
          src/filesystem.c
          src/filesystem_fatfs.c
          src/filesystem_littlefs.c
          src/filesystem_littlefs_internal.c
          src/filesystem_littlefs_bbf.cpp
          src/filesystem_root.c
          src/libsysbase_syscalls.c
          src/usb_host.c
          src/usbh_conf.c
          src/common/freertos_mutex.cpp
          src/common/non_file_printing_counter.cpp
          src/common/print_processor.cpp
          $<$<BOOL:${BOOTLOADER}>:src/bootloader/bootloader.cpp>
          $<$<BOOL:${FILAMENT_SENSOR}>:src/common/filament_sensor.cpp>
          $<$<BOOL:${FILAMENT_SENSOR}>:src/common/filament_sensor_api.cpp>
          $<$<NOT:$<BOOL:${HAS_MMU2}>>:src/common/filament_sensor_api_no_mmu.cpp>
          $<$<STREQUAL:${FILAMENT_SENSOR},ADC>:src/common/filament_sensor_adc.cpp>
          $<$<STREQUAL:${FILAMENT_SENSOR},YES>:src/common/filament_sensor_photoeletric.cpp>
          $<$<BOOL:${FILAMENT_SENSOR}>:src/common/thread_measurement.cpp>
          src/common/adc.cpp
          src/common/basename.c
          src/common/lfn.cpp
          src/common/i2c.cpp
          src/common/hardware_serial.cpp
          src/common/eeprom.cpp
          src/common/eeprom_loadsave.c
          src/common/ExtInterruptHandler.cpp
          src/common/MarlinPin.cpp
          src/common/marlin_vars.c
          src/common/media.cpp
          src/common/otp.c
          src/common/Pin.cpp
          src/common/SteelSheets.cpp
          src/common/PinsCheck.cpp
          src/common/sim_bed.c
          src/common/sys.cpp
          src/common/sim_nozzle.c
          src/common/heap.c
          src/common/stubs.c
          src/common/hwio_buddy_2209_02.cpp
          src/common/safe_state.cpp
          src/common/variant8.cpp
          src/common/wdt.cpp
          src/common/dump.c
          src/common/marlin_client.c
          $<$<BOOL:${GUI}>:src/common/bsod_gui.cpp>
          $<$<NOT:$<BOOL:${GUI}>>:src/common/bsod_nogui.cpp>
          src/common/version.c
          src/common/marlin_events.c
          src/common/marlin_errors.c
          src/common/metric.c
          src/common/metric_handlers.c
          src/common/uartrxbuff.c
          src/common/appmain.cpp
          src/common/app_metrics.cpp
          src/common/sim_heater.cpp
          src/common/marlin_server.cpp
          src/common/fsm_types.cpp
          src/common/jsmn.c
          src/common/selftest/selftest_MINI.cpp
          src/common/selftest/selftest_fan.cpp
          src/common/selftest/selftest_axis.cpp
          src/common/selftest/selftest_heater.cpp
          src/common/st25dv64k.c
          src/common/w25x.c
          src/common/w25x_communication.cpp
          src/common/gcode_file.cpp
          src/common/gcode_filename.cpp
          src/common/gcode_filter.cpp
          src/common/gcode_info.cpp
          src/common/gcode_thumb_decoder.cpp
          src/common/print_utils.cpp
          src/common/base64_stream_decoder.cpp
          src/common/sound.cpp
          src/common/language_eeprom.cpp
          src/common/support_utils_lib.cpp
          src/common/support_utils.cpp
          src/common/str_utils.cpp
          src/common/errors.cpp
          src/common/client_response.cpp
          src/common/client_response_texts.cpp
          src/common/crc32.c
          src/common/crc32_zlib.c
          src/common/ini_handler.c
          src/common/z_calibration_fsm.cpp
          src/common/scratch_buffer.cpp
          src/common/odometer.cpp
          src/common/footer_eeprom.cpp
          src/common/llama.cpp
          $<$<STREQUAL:${PRINTER},MINI>:src/common/minda_broken_cable_detection.cpp>
          $<$<STREQUAL:${PRINTER},MINI>:src/common/MindaRedscreen.cpp>
<<<<<<< HEAD
          src/marlin_stubs/M117.cpp
          src/marlin_stubs/M300.cpp
          src/marlin_stubs/M330.cpp
          src/marlin_stubs/M50.cpp
=======
          src/common/Z_probe.cpp
>>>>>>> 8951490e
          src/hw/buffered_serial.cpp
          src/hw/main_check.cpp
          src/marlin_stubs/gcode.cpp
          src/marlin_stubs/G26.cpp
          src/marlin_stubs/G162.cpp
          src/marlin_stubs/M50.cpp
          src/marlin_stubs/M300.cpp
          src/marlin_stubs/M330.cpp
          src/marlin_stubs/M505.cpp
          src/marlin_stubs/M876.cpp
          src/marlin_stubs/M997.cpp
          src/marlin_stubs/M999.cpp
          $<$<BOOL:${WUI}>:src/marlin_stubs/M1587.cpp>
          src/marlin_stubs/pause/G27.cpp
          src/marlin_stubs/pause/M125.cpp
          $<$<BOOL:${HAS_PAUSE}>:src/marlin_stubs/pause/M600.cpp>
          $<$<BOOL:${HAS_PAUSE}>:src/marlin_stubs/pause/M601_2.cpp>
          src/marlin_stubs/pause/M603.cpp
          $<$<BOOL:${HAS_PAUSE}>:src/marlin_stubs/pause/M701_2.cpp>
          $<$<BOOL:${HAS_PAUSE}>:src/marlin_stubs/pause/M701_2_parse.cpp>
          $<$<BOOL:${HAS_MMU2}>:src/marlin_stubs/pause/M704-6_parse.cpp>
          $<$<BOOL:${HAS_MMU2}>:src/marlin_stubs/pause/M707-9_parse.cpp>
          $<$<BOOL:${HAS_MMU2}>:src/marlin_stubs/pause/M707-9_parse.cpp>
          $<$<BOOL:${HAS_PAUSE}>:src/marlin_stubs/pause/M70X_preheat.cpp>
          $<$<BOOL:${HAS_PAUSE}>:src/marlin_stubs/pause/M1700_1_parse.cpp>
          $<$<BOOL:${HAS_PAUSE}>:src/marlin_stubs/pause/pause.cpp>
          $<$<BOOL:${HAS_PAUSE}>:src/marlin_stubs/pause/pause_settings.cpp>
          src/marlin_stubs/feature/safety_timer.cpp
          src/marlin_stubs/sdcard/M20-M30_M32-M34.cpp
          src/marlin_stubs/host/M115.cpp
          src/gui/guimain.cpp
          src/common/filament.cpp
          src/common/fanctl.cpp
          src/common/trinamic.cpp
          src/common/timing.c
          src/common/timing_sys.c
          src/segger/SEGGER_SYSVIEW_FreeRTOS.c
          src/segger/SEGGER_SYSVIEW_Config_FreeRTOS.c
          src/syslog/syslog.c
          src/logging.c
          src/logging/log.c
          src/logging/log_platform.c
          src/logging/log_dest_swo.c
          src/logging/log_dest_rtt.c
          src/logging/log_dest_shared.c
          src/logging/log_dest_syslog.c
          src/logging/log_dest_usb.c
  )

if(GUI)
  if(HAS_SELFTEST)
    target_sources(
      firmware
      PRIVATE src/gui/wizard/selftest_frame_esp.cpp src/gui/wizard/selftest_frame_esp_progress.cpp
              src/gui/wizard/selftest_frame_esp_qr.cpp src/gui/wizard/selftest_invalid_state.cpp
              src/gui/ScreenSelftest.cpp src/gui/selftest_frame.cpp
      )
  else()
    target_sources(firmware PRIVATE src/gui/screen_menu_calibration_without_selftest.cpp)
  endif()
  target_sources(
    firmware
    PRIVATE src/gui/screen_menu_filament.cpp
            src/gui/screen_menu_calibration.cpp
            src/gui/screen_menu_settings.cpp
            src/gui/screen_menu_info.cpp
            src/gui/screen_menu_hw_setup.cpp
            src/gui/screen_menu_steel_sheets.cpp
            src/gui/screen_menu_footer_settings.cpp
            src/gui/screen_menu_lan_settings.cpp
            src/gui/screen_menu_languages.cpp
            src/gui/screen_menu_sensor_info.cpp
            src/gui/screen_menu_odometer.cpp
            src/gui/screen_menu_move.cpp
            src/gui/screen_menu_odometer.cpp
            src/gui/screen_menu_service.cpp
            src/gui/screen_menu_eeprom_diagnostics.cpp
            src/gui/screen_menu_temperature.cpp
            src/gui/screen_menu_tune.cpp
            src/gui/screen_menu_fw_update.cpp
            src/gui/screen_menu_eeprom.cpp
            src/gui/screen_menu_network.cpp
            src/gui/dialogs/IDialog.cpp
            src/gui/dialogs/DialogFactory.cpp
            src/gui/dialogs/DialogHandler.cpp
            src/gui/dialogs/DialogStateful.cpp
            src/gui/dialogs/DialogRadioButton.cpp
            src/gui/dialogs/DialogLoadUnload.cpp
            src/gui/dialogs/DialogG162.cpp
            src/gui/dialogs/DialogSelftestAxis.cpp
            src/gui/dialogs/DialogSelftestFans.cpp
            src/gui/dialogs/DialogSelftestTemp.cpp
            src/gui/dialogs/DialogSelftestResult.cpp
            src/gui/dialogs/window_dlg_load_unload.cpp
            src/gui/dialogs/window_dlg_wait.cpp
            src/gui/dialogs/window_dlg_popup.cpp
            src/gui/dialogs/window_dlg_strong_warning.cpp
            src/gui/dialogs/window_dlg_preheat.cpp
            src/gui/dialogs/liveadjust_z.cpp
            src/gui/dialogs/window_dlg_calib_z.cpp
            src/gui/footer/footer_icon.cpp
            src/gui/footer/footer_text.cpp
            src/gui/footer/ifooter_item.cpp
            src/gui/footer/ifooter_string_item.cpp
            src/gui/footer/footer_items_heaters.cpp
            src/gui/footer/footer_item_filament.cpp
            src/gui/footer/footer_item_sheet_profile.cpp
            src/gui/footer/footer_item_printspeed.cpp
            src/gui/footer/footer_item_live_z.cpp
            src/gui/footer/footer_items_nozzle_bed.cpp
            src/gui/footer/footer_item_fsensor.cpp
            src/gui/footer/footer_line.cpp
            src/gui/footer/ifooter.cpp
            $<$<STREQUAL:${PRINTER},MINI>:src/gui/footer/footer_doubleline.cpp>
            src/gui/ScreenFactory.cpp
            src/gui/ScreenHandler.cpp
            src/gui/gui_media_events.cpp
            src/gui/resource.c
            src/gui/gui_time.cpp
            src/gui/window_print_progress.cpp
            src/gui/window_lcd_message.cpp
            src/gui/window_file_list.cpp
            src/gui/window_temp_graph.cpp
            src/gui/window_header.cpp
            src/gui/screen_sysinf.cpp
            src/gui/version_info_ST7789V.cpp
            src/gui/test_display.cpp
            src/gui/screen_splash.cpp
            src/gui/screen_menu.cpp
            src/gui/screen_print_preview.cpp
            src/gui/gcode_description.cpp
            src/gui/screen_messages.cpp
            src/gui/screen_watchdog.cpp
            src/gui/screen_reset_error.cpp
            src/gui/screen_hardfault.cpp
            src/gui/screen_temperror.cpp
            src/gui/dialogs/DialogMoveZ.cpp
            src/gui/screen_qr_error.cpp
<<<<<<< HEAD
            src/gui/screen_menu_hw_setup.cpp
            src/gui/screen_menu_steel_sheets.cpp
            src/gui/screen_menu_llama_settings.cpp
            src/gui/screen_sheet_rename.cpp
            src/gui/test/screen_test.cpp
            src/gui/test/screen_test_disp_mem.cpp
            src/gui/test/screen_test_gui.cpp
            src/gui/test/screen_test_term.cpp
            src/gui/test/screen_test_msgbox.cpp
            src/gui/test/screen_test_dlg.cpp
            src/gui/test/screen_test_wizard_icons.cpp
            src/gui/test/screen_test_graph.cpp
            src/gui/screen_snake.cpp
=======
            src/gui/screen_sheet_rename.cpp
            src/gui/screen_prusa_link.cpp
>>>>>>> 8951490e
            src/gui/wizard/selftest.cpp
            src/gui/wizard/firstlay.cpp
            src/gui/wizard/screen_wizard.cpp
            src/gui/wizard/xyzcalib.cpp
            src/gui/screen_home.cpp
            src/gui/screen_filebrowser.cpp
            src/gui/menu_vars.cpp
            src/gui/IScreenPrinting.cpp
            src/gui/ScreenFirstLayer.cpp
            src/gui/ScreenPrintingModel.cpp
            src/gui/screen_printing.cpp
            src/gui/screen_printing_serial.cpp
            src/gui/footer/footer_item_axis.cpp
            src/gui/footer/footer_item_fans.cpp
            src/gui/logger.c
            src/gui/MItem_menus.cpp
            src/gui/MItem_print.cpp
            src/gui/MItem_tools.cpp
            src/gui/MItem_filament.cpp
            src/gui/MItem_eeprom.cpp
            src/gui/MItem_lan.cpp
            src/gui/MItem_experimental_tools.cpp
            src/gui/network_gui_tools.cpp
            src/guiapi/src/knob_event.cpp
            src/guiapi/src/gui.cpp
            src/guiapi/src/term.cpp
            src/guiapi/src/guitypes.cpp
            src/guiapi/src/Rect16.cpp
            src/guiapi/src/window_progress.cpp
            src/guiapi/src/window_frame.cpp
            src/guiapi/src/screen.cpp
            src/guiapi/src/gui_timer.cpp
            src/guiapi/src/display_helper.cpp
            src/guiapi/src/text_roll.cpp
            src/guiapi/src/window_menu.cpp
            src/guiapi/src/window_term.cpp
            src/guiapi/src/window_arrows.cpp
            src/guiapi/src/window_numb.cpp
            src/guiapi/src/st7789v.cpp
            src/guiapi/src/display_ex.cpp
            src/guiapi/src/window_icon.cpp
            src/guiapi/src/i_window_text.cpp
            src/guiapi/src/window_text.cpp
            src/guiapi/src/window_roll_text.cpp
            src/guiapi/src/window_msgbox.cpp
            src/guiapi/src/window_qr.cpp
            src/guiapi/src/window.cpp
            src/guiapi/src/window_event.cpp
            src/guiapi/src/IWindowMenuItem.cpp
            src/guiapi/src/WindowMenuSwitch.cpp
            src/guiapi/src/WindowMenuSpin.cpp
            src/guiapi/src/WindowMenuInfo.cpp
            src/guiapi/src/WindowMenuSpinExponential.cpp
            src/guiapi/src/WindowMenuItems.cpp
            src/guiapi/src/Jogwheel.cpp
            src/guiapi/src/ScreenShot.cpp
            src/guiapi/src/menu_spin_config_types.cpp
            $<$<STREQUAL:${PRINTER},MINI>:src/guiapi/src/menu_spin_config_basic.cpp>
    )
endif()

if(GUI AND DEBUG) # gui and debug
  target_sources(
    firmware
    PRIVATE src/gui/screen_menu_experimental_settings_debug.cpp
            src/gui/test/screen_test.cpp
            src/gui/test/screen_test_disp_mem.cpp
            src/gui/test/screen_test_gui.cpp
            src/gui/test/screen_test_term.cpp
            src/gui/test/screen_test_msgbox.cpp
            src/gui/test/screen_test_dlg.cpp
            src/gui/test/screen_test_wizard_icons.cpp
            src/gui/test/screen_test_graph.cpp
            src/gui/test/screen_menu_eeprom_test.cpp
            src/gui/test/screen_menu_test_temperature.cpp
            src/gui/test/screen_mesh_bed_lv.cpp
    )
elseif(GUI) # gui, not debug
  target_sources(firmware PRIVATE src/gui/screen_menu_experimental_settings_mini.cpp)
endif()

set_property(
  SOURCE src/common/version.c
  APPEND
  PROPERTY COMPILE_DEFINITIONS
           FW_BUILD_NUMBER=${BUILD_NUMBER}
           FW_VERSION_FULL=${PROJECT_VERSION_FULL}
           FW_VERSION=${PROJECT_VERSION}
           FW_VERSION_SUFFIX=${PROJECT_VERSION_SUFFIX}
           FW_VERSION_SUFFIX_SHORT=${PROJECT_VERSION_SUFFIX_SHORT}
  )

set_property(
  SOURCE src/main.cpp
         src/common/appmain.cpp
         src/common/sys.cpp
         src/marlin_stubs/M50.cpp
         src/marlin_stubs/gcode.cpp
         src/common/hwio_buddy_2209_02.cpp
         src/gui/guimain.cpp
  APPEND
  PROPERTY COMPILE_DEFINITIONS HAS_GUI=$<BOOL:${GUI}>
  )

set_property(
  SOURCE src/common/appmain.cpp src/common/marlin_test.cpp src/common/thread_measurement.cpp
         src/common/trinamic.cpp
  APPEND
  PROPERTY COMPILE_DEFINITIONS
           INIT_TRINAMIC_FROM_MARLIN_ONLY=$<BOOL:${INIT_TRINAMIC_FROM_MARLIN_ONLY}>
  )

set_property(
  SOURCE src/gui/dialogs/DialogHandler.cpp
  APPEND
  PROPERTY COMPILE_DEFINITIONS HAS_SELFTEST=$<BOOL:${HAS_SELFTEST}>
  )

set_property(
  SOURCE src/main.cpp
         src/gui/screen_menu_settings.cpp
         src/gui/screen_menu_footer_settings.cpp
         src/gui/footer/footer_line.cpp
         src/gui/test/screen_test_load.cpp
         src/common/marlin_server.cpp
         src/marlin_stubs/pause/pause.cpp
         src/gui/dialogs/DialogLoadUnload.cpp
         src/gui/guimain.cpp
  APPEND
  PROPERTY COMPILE_DEFINITIONS HAS_MMU2=$<BOOL:${HAS_MMU2}>
  )

set_property(
  SOURCE src/marlin_stubs/pause/pause.cpp src/marlin_stubs/pause/M70X.cpp
         src/marlin_stubs/pause/M701_2.cpp
  APPEND
  PROPERTY COMPILE_DEFINITIONS HAS_BOWDEN=$<BOOL:${HAS_BOWDEN}>
  )

# Due to the wrong use of interface library for WUI, the flag "GENERATED" is not properly propagated
# and cmake fails. This sets it manually and makes it work.
#
# Newer cmake (3.20) should fix this and can be removed.
#
# https://github.com/prusa3d/Prusa-Firmware-Buddy/pull/1790#issuecomment-1010525282
set_property(SOURCE ${CMAKE_BINARY_DIR}/lib/WUI/http_req_automaton.cpp PROPERTY GENERATED 1)

if(NOT CMAKE_CROSSCOMPILING)
  enable_testing()
  add_subdirectory(tests)
endif()<|MERGE_RESOLUTION|>--- conflicted
+++ resolved
@@ -685,6 +685,8 @@
           src/filesystem_littlefs_internal.c
           src/filesystem_littlefs_bbf.cpp
           src/filesystem_root.c
+          src/filesystem_semihosting.cpp
+          src/semihosting/semihosting.cpp
           src/libsysbase_syscalls.c
           src/usb_host.c
           src/usbh_conf.c
@@ -770,14 +772,9 @@
           src/common/llama.cpp
           $<$<STREQUAL:${PRINTER},MINI>:src/common/minda_broken_cable_detection.cpp>
           $<$<STREQUAL:${PRINTER},MINI>:src/common/MindaRedscreen.cpp>
-<<<<<<< HEAD
           src/marlin_stubs/M117.cpp
           src/marlin_stubs/M300.cpp
-          src/marlin_stubs/M330.cpp
-          src/marlin_stubs/M50.cpp
-=======
           src/common/Z_probe.cpp
->>>>>>> 8951490e
           src/hw/buffered_serial.cpp
           src/hw/main_check.cpp
           src/marlin_stubs/gcode.cpp
@@ -916,24 +913,10 @@
             src/gui/screen_temperror.cpp
             src/gui/dialogs/DialogMoveZ.cpp
             src/gui/screen_qr_error.cpp
-<<<<<<< HEAD
-            src/gui/screen_menu_hw_setup.cpp
-            src/gui/screen_menu_steel_sheets.cpp
             src/gui/screen_menu_llama_settings.cpp
             src/gui/screen_sheet_rename.cpp
-            src/gui/test/screen_test.cpp
-            src/gui/test/screen_test_disp_mem.cpp
-            src/gui/test/screen_test_gui.cpp
-            src/gui/test/screen_test_term.cpp
-            src/gui/test/screen_test_msgbox.cpp
-            src/gui/test/screen_test_dlg.cpp
-            src/gui/test/screen_test_wizard_icons.cpp
-            src/gui/test/screen_test_graph.cpp
+            src/gui/screen_prusa_link.cpp
             src/gui/screen_snake.cpp
-=======
-            src/gui/screen_sheet_rename.cpp
-            src/gui/screen_prusa_link.cpp
->>>>>>> 8951490e
             src/gui/wizard/selftest.cpp
             src/gui/wizard/firstlay.cpp
             src/gui/wizard/screen_wizard.cpp
