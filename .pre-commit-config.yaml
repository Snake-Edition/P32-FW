--- conflicted
+++ resolved
@@ -28,8 +28,6 @@
       name: generate-cmake-presets
       description: This hook generates CMakePresets.json file based on utils/presets/presets.json
       entry: python utils/build.py --generate-cmake-presets
-      additional_dependencies:
-        - requests
       files: (^|/)(.*.json)$
       pass_filenames: false
       language: python
@@ -54,50 +52,6 @@
     - id: end-of-file-fixer
     - id: mixed-line-ending
 exclude: |
-<<<<<<< HEAD
-  (?x)(
-    ^lib/Catch2/|
-    ^lib/CrashCatcher/|
-    ^lib/Drivers/|
-    ^lib/Marlin/(?!
-        Marlin/src(/gcode)?/feature/prusa/|
-        Marlin/src(/gcode)?/feature/input_shaper/|
-        Marlin/src(/gcode)?/feature/pressure_advance/|
-        Marlin/src(/gcode)?/feature/precise_stepping/|
-        Marlin/src(/gcode)?/feature/phase_stepping/|
-        Marlin/src/module/prusa/|
-        Marlin/src/gcode/calibrate/M958.cpp
-        Marlin/src/gcode/calibrate/M958.hpp
-        Marlin/src/gcode/temperature/M106_M107.cpp
-        Marlin/src/gcode/bedlevel/ubl/G29.cpp
-      )|
-    ^lib/Middlewares/Third_Party/FatFs/|
-    ^lib/Middlewares/Third_Party/FreeRTOS/|
-    ^lib/Middlewares/Third_Party/LwIP/|
-    ^lib/Middlewares/Third_Party/littlefs/|
-    ^lib/Middlewares/Third_Party/mbedtls/|
-    ^lib/Prusa-Error-Codes/|
-    ^lib/Prusa-Firmware-MMU/|
-    ^lib/QR/|
-    ^lib/Segger|
-    ^lib/TMCStepper/|
-    ^lib/cpp-std-extensions/|
-    ^lib/esp-serial-flasher/|
-    ^lib/heatshrink/|
-    ^lib/inih/|
-    ^lib/jsmn/|
-    ^lib/libbgcode/|
-    ^lib/liblightmodbus/|
-    ^lib/libsysbase/|
-    ^lib/printf|
-    ^lib/sfl-library/|
-    ^lib/tinyusb/|
-    ^lib/magic_enum/|
-    ^lib/SG14/|
-    ^tests/stubs/FreeRTOS|
-    ^tests/unit/common/gcode/.*\.gcode$|
-    ^tests/unit/lang/translator/(keys|cs|es|fr|de|pl|it)\.txt$
-=======
   (?x)^(
     lib/Catch2/|
     lib/CrashCatcher/|
@@ -148,5 +102,4 @@
     tests/unit/common/gcode/.*\.gcode$|
     tests/unit/lang/translator/(keys|cs|es|fr|de|pl|it)\.txt$|
     $ # LAST LINE OF THE GROUP, DON'T FORGET TO ADD "OR" AT THE END OF YOURS
->>>>>>> b91eeda0
   )