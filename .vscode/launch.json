--- conflicted
+++ resolved
@@ -9,12 +9,8 @@
             "type": "cortex-debug",
             "servertype": "openocd",
             "armToolchainPath": "${workspaceRoot}/.dependencies/gcc-arm-none-eabi-10.3.1/bin",
-<<<<<<< HEAD
-            "configFiles": ["${workspaceRoot}/utils/cproject/Buddy-Debug-OpenOCD.cfg"],
-=======
             "openOCDPreConfigLaunchCommands": ["set bbf_over_debugger_path ./build-vscode-buddy/firmware.bbf"],
             "configFiles": ["${workspaceRoot}/utils/debug/00_common.cfg", "${workspaceRoot}/utils/debug/10_custom_config.cfg", "${workspaceRoot}/utils/debug/20_board_buddy.cfg", "${workspaceRoot}/utils/debug/30_rtt_workaround.cfg"],
->>>>>>> a255fa43
             "toolchainPrefix": "arm-none-eabi",
             "device": "STM32F427ZI",
             "rtos": "FreeRTOS",
@@ -109,15 +105,10 @@
             "executable": "${workspaceRoot}/build-vscode-dwarf/firmware",
             "request": "attach",
             "type": "cortex-debug",
-<<<<<<< HEAD
-            "servertype": "jlink",
-            "armToolchainPath": "${workspaceRoot}/.dependencies/gcc-arm-none-eabi-10.3.1/bin",
-=======
             "servertype": "openocd",
             "armToolchainPath": "${workspaceRoot}/.dependencies/gcc-arm-none-eabi-10.3.1/bin",
             "openOCDPreConfigLaunchCommands": ["set PUPPY_TYPE dwarf"],
             "configFiles": ["${workspaceRoot}/utils/debug/00_common.cfg", "${workspaceRoot}/utils/debug/10_custom_config.cfg", "${workspaceRoot}/utils/debug/20_board_puppy.cfg", "${workspaceRoot}/utils/debug/30_rtt_workaround.cfg"],
->>>>>>> a255fa43
             "toolchainPrefix": "arm-none-eabi",
             "device": "STM32G07",
             "svdFile": "${workspaceRoot}/.dependencies/cmsis-svd-0.4.9999/data/STMicro/STM32G07x.svd",
